import json

import cv2
import numpy as np

from pathlib import Path
from collections import defaultdict
from tqdm import tqdm

import time
<<<<<<< HEAD

from .coco_api import (_maskfrRLE, decode)
=======
>>>>>>> 832a50fa

from .coco_api import (_maskfrRLE, decode)

from ..sa_json_helper import (_create_vector_instance, _create_sa_json)

from ....common import id2rgb, write_to_json


def annot_to_polygon(annot):
    if isinstance(annot['counts'], list):
        bitmask = _maskfrRLE(annot)
    elif isinstance(annot['counts'], str):
        bitmask = decode(annot)

<<<<<<< HEAD
def annot_to_polygon(annot):
    if isinstance(annot['counts'], list):
        bitmask = _maskfrRLE(annot)
    elif isinstance(annot['counts'], str):
        bitmask = decode(annot)

=======
>>>>>>> 832a50fa
    contours, _ = cv2.findContours(
        bitmask.astype(np.uint8), cv2.RETR_EXTERNAL, cv2.CHAIN_APPROX_SIMPLE
    )
    segments = []
    for contour in contours:
        contour = contour.flatten().tolist()
        if len(contour) > 4:
            segments.append(contour)
<<<<<<< HEAD

    return segments
=======
>>>>>>> 832a50fa

    return segments


def save_sa_jsons(coco_json, img_id_to_annot, output_dir):
    for img in tqdm(coco_json['images'], "Writing annotations to disk"):
        if 'file_name' in img:
            image_path = Path(img['file_name']).name
        else:
            image_path = img['coco_url'].split('/')[-1]

        if str(img['id']) not in img_id_to_annot:
            sa_instances = []
        else:
            sa_instances = img_id_to_annot[str(img['id'])]
        file_name = "%s___objects.json" % image_path

        sa_metadata = {
            'name': image_path,
            'width': img['width'],
            'height': img['height']
        }
        json_template = _create_sa_json(sa_instances, sa_metadata)
        write_to_json(output_dir / file_name, json_template)


def coco_instance_segmentation_to_sa_vector(coco_path, output_dir):
    coco_json = json.load(open(coco_path))
    cat_id_to_cat = {}
    for cat in coco_json['categories']:
        cat_id_to_cat[cat['id']] = cat

    instance_groups = {}
    for annot in coco_json['annotations']:
        if 'id' in annot:
            if annot['id'] in instance_groups:
                instance_groups[annot['id']] += 1
            else:
                instance_groups[annot['id']] = 1

    image_id_to_annotations = {}
    for annot in tqdm(coco_json['annotations'], "Converting annotations"):
        if isinstance(annot['segmentation'], dict):
            annot['segmentation'] = annot_to_polygon(annot['segmentation'])

        cat = cat_id_to_cat[annot['category_id']]
        groupid = 0
        for polygon in annot['segmentation']:
<<<<<<< HEAD
            if 'id' in annot:
                if annot['id'] in instance_groups and instance_groups[
                    annot['id']] > 1:
                    groupid = annot['id']
            sa_obj = {
                'type': 'polygon',
                'points': polygon,
                'className': cat['name'],
                'classId': cat['id'],
                'attributes': [],
                'probability': 100,
                'locked': False,
                'visible': True,
                'imageId': annot['image_id']
            }
            sa_polygon_loader.append(sa_obj)

        for polygon in sa_polygon_loader:
            if polygon['imageId'] not in image_id_to_annotations:
                image_id_to_annotations[polygon['imageId']] = [polygon]
=======
            if 'id' in annot and annot[
                'id'] in instance_groups and instance_groups[annot['id']] > 1:
                groupid = annot['id']

            sa_obj = _create_vector_instance(
                'polygon', polygon, {}, [], cat['name']
            )
            if groupid != 0:
                sa_obj['groupId'] = groupid

            if str(annot['image_id']) not in image_id_to_annotations:
                image_id_to_annotations[str(annot['image_id'])] = [sa_obj]
>>>>>>> 832a50fa
            else:
                image_id_to_annotations[str(annot['image_id'])].append(sa_obj)

<<<<<<< HEAD
        if img['id'] not in image_id_to_annotations:
            f_loader = []
        else:
            f_loader = image_id_to_annotations[img['id']]
        file_name = image_path + "___objects.json"
        sa_jsons[file_name] = f_loader
    return sa_jsons
=======
    save_sa_jsons(coco_json, image_id_to_annotations, output_dir)
>>>>>>> 832a50fa


def coco_object_detection_to_sa_vector(coco_path, output_dir):
    coco_json = json.load(open(coco_path))
    cat_id_to_cat = {}
    for cat in coco_json['categories']:
        cat_id_to_cat[cat['id']] = cat

    image_id_to_annotations = {}
    for annot in tqdm(coco_json['annotations'], "Converting annotations"):
        if isinstance(annot['segmentation'], dict):
            annot['segmentation'] = annot_to_polygon(annot['segmentation'])
<<<<<<< HEAD

=======
>>>>>>> 832a50fa
        cat = cat_id_to_cat[annot['category_id']]

        points = (
            annot['bbox'][0], annot['bbox'][1],
            annot['bbox'][0] + annot['bbox'][2],
            annot['bbox'][1] + annot['bbox'][3]
        )

        sa_obj = _create_vector_instance('bbox', points, {}, [], cat['name'])

<<<<<<< HEAD
        if img['id'] not in image_id_to_annotations:
            f_loader = []
=======
        if str(annot['image_id']) not in image_id_to_annotations:
            image_id_to_annotations[str(annot['image_id'])] = [sa_obj]
>>>>>>> 832a50fa
        else:
            image_id_to_annotations[str(annot['image_id'])].append(sa_obj)

    save_sa_jsons(coco_json, image_id_to_annotations, output_dir)


def coco_keypoint_detection_to_sa_vector(coco_path, output_dir):
    coco_json = json.load(open(coco_path))

    cat_id_to_cat = {}
    for cat in coco_json["categories"]:
        cat_id_to_cat[cat["id"]] = {
            "name": cat["name"],
            "keypoints": cat["keypoints"],
            "skeleton": cat["skeleton"]
        }

    image_id_to_annotations = {}
    for annot in tqdm(coco_json['annotations'], 'Converting annotations'):
        if annot['num_keypoints'] > 0:
            sa_points = [
                item for index, item in enumerate(annot['keypoints'])
                if (index + 1) % 3 != 0
            ]

            sa_points = [
                (sa_points[i], sa_points[i + 1])
                for i in range(0, len(sa_points), 2)
            ]
            if annot["category_id"] in cat_id_to_cat.keys():
                keypoint_names = cat_id_to_cat[annot["category_id"]
                                              ]['keypoints']

                bad_points = []
                id_mapping = {}
                index = 1
                points = []
                for point_index, point in enumerate(sa_points):
                    if sa_points[point_index] == (0, 0):
                        bad_points.append(point_index + 1)
                        continue
                    id_mapping[point_index + 1] = index
                    points.append({'id': index, 'x': point[0], 'y': point[1]})
                    index += 1

                connections = []
                for connection in cat_id_to_cat[annot["category_id"]
                                               ]['skeleton']:

                    index = cat['skeleton'].index(connection)
                    from_point = cat_id_to_cat[annot["category_id"]
                                              ]['skeleton'][index][0]
                    to_point = cat_id_to_cat[annot["category_id"]
                                            ]['skeleton'][index][1]

                    if from_point in bad_points or to_point in bad_points:
                        continue

                    connections.append(
                        {
                            'id': index + 1,
                            'from': id_mapping[from_point],
                            'to': id_mapping[to_point]
                        }
                    )

                pointLabels = {}
                for kp_index, kp_name in enumerate(keypoint_names):
                    if kp_index + 1 in bad_points:
                        continue
                    pointLabels[id_mapping[kp_index + 1] - 1] = kp_name

                sa_obj = _create_vector_instance(
                    'template', points, pointLabels, [],
                    cat_id_to_cat[annot["category_id"]]["name"], connections
                )
                if str(annot['image_id']) not in image_id_to_annotations:
                    image_id_to_annotations[str(annot['image_id'])] = [sa_obj]
                else:
                    image_id_to_annotations[str(annot['image_id']
                                               )].append(sa_obj)

    save_sa_jsons(coco_json, image_id_to_annotations, output_dir)<|MERGE_RESOLUTION|>--- conflicted
+++ resolved
@@ -1,24 +1,13 @@
 import json
+from pathlib import Path
 
 import cv2
 import numpy as np
-
-from pathlib import Path
-from collections import defaultdict
 from tqdm import tqdm
 
-import time
-<<<<<<< HEAD
-
-from .coco_api import (_maskfrRLE, decode)
-=======
->>>>>>> 832a50fa
-
-from .coco_api import (_maskfrRLE, decode)
-
-from ..sa_json_helper import (_create_vector_instance, _create_sa_json)
-
-from ....common import id2rgb, write_to_json
+from ....common import write_to_json
+from ..sa_json_helper import _create_sa_json, _create_vector_instance
+from .coco_api import _maskfrRLE, decode
 
 
 def annot_to_polygon(annot):
@@ -27,15 +16,6 @@
     elif isinstance(annot['counts'], str):
         bitmask = decode(annot)
 
-<<<<<<< HEAD
-def annot_to_polygon(annot):
-    if isinstance(annot['counts'], list):
-        bitmask = _maskfrRLE(annot)
-    elif isinstance(annot['counts'], str):
-        bitmask = decode(annot)
-
-=======
->>>>>>> 832a50fa
     contours, _ = cv2.findContours(
         bitmask.astype(np.uint8), cv2.RETR_EXTERNAL, cv2.CHAIN_APPROX_SIMPLE
     )
@@ -44,11 +24,6 @@
         contour = contour.flatten().tolist()
         if len(contour) > 4:
             segments.append(contour)
-<<<<<<< HEAD
-
-    return segments
-=======
->>>>>>> 832a50fa
 
     return segments
 
@@ -97,28 +72,6 @@
         cat = cat_id_to_cat[annot['category_id']]
         groupid = 0
         for polygon in annot['segmentation']:
-<<<<<<< HEAD
-            if 'id' in annot:
-                if annot['id'] in instance_groups and instance_groups[
-                    annot['id']] > 1:
-                    groupid = annot['id']
-            sa_obj = {
-                'type': 'polygon',
-                'points': polygon,
-                'className': cat['name'],
-                'classId': cat['id'],
-                'attributes': [],
-                'probability': 100,
-                'locked': False,
-                'visible': True,
-                'imageId': annot['image_id']
-            }
-            sa_polygon_loader.append(sa_obj)
-
-        for polygon in sa_polygon_loader:
-            if polygon['imageId'] not in image_id_to_annotations:
-                image_id_to_annotations[polygon['imageId']] = [polygon]
-=======
             if 'id' in annot and annot[
                 'id'] in instance_groups and instance_groups[annot['id']] > 1:
                 groupid = annot['id']
@@ -131,21 +84,10 @@
 
             if str(annot['image_id']) not in image_id_to_annotations:
                 image_id_to_annotations[str(annot['image_id'])] = [sa_obj]
->>>>>>> 832a50fa
             else:
                 image_id_to_annotations[str(annot['image_id'])].append(sa_obj)
 
-<<<<<<< HEAD
-        if img['id'] not in image_id_to_annotations:
-            f_loader = []
-        else:
-            f_loader = image_id_to_annotations[img['id']]
-        file_name = image_path + "___objects.json"
-        sa_jsons[file_name] = f_loader
-    return sa_jsons
-=======
     save_sa_jsons(coco_json, image_id_to_annotations, output_dir)
->>>>>>> 832a50fa
 
 
 def coco_object_detection_to_sa_vector(coco_path, output_dir):
@@ -158,10 +100,6 @@
     for annot in tqdm(coco_json['annotations'], "Converting annotations"):
         if isinstance(annot['segmentation'], dict):
             annot['segmentation'] = annot_to_polygon(annot['segmentation'])
-<<<<<<< HEAD
-
-=======
->>>>>>> 832a50fa
         cat = cat_id_to_cat[annot['category_id']]
 
         points = (
@@ -172,13 +110,8 @@
 
         sa_obj = _create_vector_instance('bbox', points, {}, [], cat['name'])
 
-<<<<<<< HEAD
-        if img['id'] not in image_id_to_annotations:
-            f_loader = []
-=======
         if str(annot['image_id']) not in image_id_to_annotations:
             image_id_to_annotations[str(annot['image_id'])] = [sa_obj]
->>>>>>> 832a50fa
         else:
             image_id_to_annotations[str(annot['image_id'])].append(sa_obj)
 
