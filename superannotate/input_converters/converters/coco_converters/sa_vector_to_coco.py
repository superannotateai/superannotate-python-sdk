import json
import logging
<<<<<<< HEAD

=======
import numpy as np
import cv2
>>>>>>> 832a50fa
from .coco_api import (_toBbox, _merge, _area, _polytoMask)

logger = logging.getLogger("superannotate-python-sdk")


def sa_vector_to_coco_object_detection(
    make_annotation, image_commons, id_generator, cat_id_map
):
    annotations_per_image = []
    image_info = image_commons.image_info
    sa_ann_json = image_commons.sa_ann_json

    for instance in sa_ann_json:
        if instance['type'] != 'bbox':
            logger.warning(
                "Skipping '{}' type convertion during object_detection task".
                format(instance['type'])
            )
            continue

        anno_id = next(id_generator)
        try:
            if 'className' in instance and instance['className'] in cat_id_map:
                category_id = cat_id_map[instance['className']]
            else:
                category_id = instance['classId']

            points = instance['points']
            for key in points:
                points[key] = round(points[key], 2)
            bbox = (
                points['x1'], points['y1'], points['x2'] - points['x1'],
                points['y2'] - points['y1']
            )
            polygons = bbox
            area = int(
                (points['x2'] - points['x1']) * points['y2'] - points['y1']
            )

            annotation = make_annotation(
                category_id, image_info['id'], bbox, polygons, area, anno_id
            )
            annotations_per_image.append(annotation)
        except Exception as e:
            print(e)

    return image_info, annotations_per_image


def sa_vector_to_coco_instance_segmentation(
    make_annotation, image_commons, id_generator, cat_id_map
):
    annotations_per_image = []
    grouped_polygons = {}

    image_info = image_commons.image_info
    sa_ann_json = image_commons.sa_ann_json
    for instance in sa_ann_json:
        if instance['type'] != 'polygon':
            logger.warning(
                "Skipping '{}' type convertion during object_detection task".
                format(instance['type'])
            )
            continue

        group_id = instance['groupId']
        if 'className' in instance and instance['className'] in cat_id_map:
            category_id = cat_id_map[instance['className']]
        else:
            category_id = instance['classId']

        points = [round(point, 2) for point in instance['points']]
        grouped_polygons.setdefault(group_id, {}).setdefault(category_id,
                                                             []).append(points)

    for polygon_group in grouped_polygons.values():
        for cat_id, polygons in polygon_group.items():
            anno_id = next(id_generator)
            try:
<<<<<<< HEAD
=======
                masks = _polytoMask(
                    polygons, image_info['height'], image_info['width']
                )
                mask = _merge(masks)
                area = int(_area(mask))
                bbox = list(_toBbox(mask))

>>>>>>> 832a50fa
                annotation = make_annotation(
                    cat_id, image_info['id'], bbox, polygons, area, anno_id
                )
                annotations_per_image.append(annotation)
            except Exception as e:
                print(e)
    return (image_info, annotations_per_image)


def sa_vector_to_coco_keypoint_detection(
    json_paths, id_generator, id_generator_anno, id_generator_img,
    make_image_info
):
    def __make_skeleton(template):
        res = [
            [connection['from'], connection['to']]
            for connection in template['connections']
        ]
        return res

    def __make_keypoints(template):
        int_dict = {
            int(key): value
            for key, value in template['pointLabels'].items()
        }

        res = [int_dict[i] for i in range(len(int_dict))]
        return res

    def __make_bbox(points):
        xs = [point['x'] for point in points]
        ys = [point['y'] for point in points]

        return [
            int(min(xs)),
            int(min(ys)),
            int(max(xs)) - int(min(xs)),
            int(max(ys)) - int(min(ys))
        ]

    def __load_one_json(path_):
        with open(path_) as fp:
            data = json.load(fp)
        return data

    def __make_annotations(template, id_generator, cat_id, image_id):
        keypoints = []

        for point in template['points']:
            keypoints += [round(point['x'], 2), round(point['y'], 2), 2]
        bbox = __make_bbox(template['points'])
        annotation = {
            'id': next(id_generator),
            'image_id': image_id,
            'iscrowd': 0,
            'bbox': bbox,
            'area': bbox[2] * bbox[3],
            'num_keypoints': len(template['points']),
            'keypoints': keypoints,
            'category_id': cat_id
        }

        return annotation

    template_names = set()
    categories = []
    annotations = []
    images = []

    for path_ in json_paths:
        json_data = __load_one_json(path_)['instances']

        for instance in json_data:
            if instance['type'] == 'template' and 'templateId' not in instance:
                logger.warning(
                    'There was a template with no "templateName". \
                                This can happen if the template was deleted from annotate.online. Ignoring this annotation'
                )
                continue

            if instance['type'] != 'template' or instance['templateId'
                                                         ] in template_names:
                continue
            if instance['pointLabels'] == {}:
                instance['pointLabels'] = {
                    x['id']: x['id']
                    for x in instance['points']
                }

            keypoints = []
            name = ""
            supercategory = ""
            id_ = 0
            try:
                template_names.add(str(instance['templateId']))
                skeleton = __make_skeleton(instance)
                keypoints = __make_keypoints(instance)
                id_ = next(id_generator)
                if "classId" in instance.keys():
                    supercategory = instance["classId"]
                else:
                    supercategory = str(instance["templateId"])
                if "className" in instance.keys():
                    name = str(instance["className"])
                else:
                    name = str(instance["templateId"])
            except Exception as e:
                logging.error(e)

            category_item = {
                'name': name,
                'supercategory': supercategory,
                'skeleton': skeleton,
                'keypoints': keypoints,
                'id': id_
            }
            categories.append(category_item)
        image_id = next(id_generator_img)
        image_info = make_image_info(path_, image_id, 'Vector')
        images.append(image_info)

        for instance in json_data:
            cat_id = None
            if instance['type'] == 'template':
                for cat in categories:
                    if cat["name"] == instance["className"]:
                        cat_id = cat['supercategory']

                annotation = __make_annotations(
                    instance, id_generator_anno, cat_id, image_info['id']
                )
                annotations.append(annotation)
    return (categories, annotations, images)<|MERGE_RESOLUTION|>--- conflicted
+++ resolved
@@ -1,12 +1,7 @@
 import json
 import logging
-<<<<<<< HEAD
-
-=======
-import numpy as np
-import cv2
->>>>>>> 832a50fa
-from .coco_api import (_toBbox, _merge, _area, _polytoMask)
+
+from .coco_api import _area, _merge, _polytoMask, _toBbox
 
 logger = logging.getLogger("superannotate-python-sdk")
 
@@ -85,8 +80,6 @@
         for cat_id, polygons in polygon_group.items():
             anno_id = next(id_generator)
             try:
-<<<<<<< HEAD
-=======
                 masks = _polytoMask(
                     polygons, image_info['height'], image_info['width']
                 )
@@ -94,7 +87,6 @@
                 area = int(_area(mask))
                 bbox = list(_toBbox(mask))
 
->>>>>>> 832a50fa
                 annotation = make_annotation(
                     cat_id, image_info['id'], bbox, polygons, area, anno_id
                 )
