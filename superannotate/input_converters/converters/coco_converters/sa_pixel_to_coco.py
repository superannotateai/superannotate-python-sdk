--- conflicted
+++ resolved
@@ -1,7 +1,7 @@
 import cv2 as cv
 import numpy as np
 
-from .coco_api import (encode, _toBbox, _area)
+from .coco_api import _area, _toBbox
 
 
 def __instance_object_commons_per_instance(
@@ -22,10 +22,6 @@
     contours, _ = cv.findContours(
         databytes, cv.RETR_EXTERNAL, cv.CHAIN_APPROX_NONE
     )
-<<<<<<< HEAD
-=======
-
->>>>>>> 832a50fa
     bbox = list(_toBbox(instance_bitmask))
     area = int(_area(instance_bitmask.astype(np.uint8)))
     return (bbox, area, contours, category_id, anno_id)
@@ -94,10 +90,6 @@
         instance_bitmask = np.isin(flat_mask, parts)
         segment_id = next(id_generator)
         ann_mask[instance_bitmask] = segment_id
-<<<<<<< HEAD
-
-=======
->>>>>>> 832a50fa
         bbox = list(_toBbox(instance_bitmask))
         area = int(_area(instance_bitmask.astype(np.uint8)))
 
