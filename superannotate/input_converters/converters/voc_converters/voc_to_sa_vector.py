--- conflicted
+++ resolved
@@ -2,10 +2,9 @@
 import numpy as np
 from tqdm import tqdm
 
-from .voc_helper import (_get_voc_instances_from_xml, _iou)
-
-from ..sa_json_helper import (_create_vector_instance, _create_sa_json)
 from ....common import write_to_json
+from ..sa_json_helper import _create_sa_json, _create_vector_instance
+from .voc_helper import _get_voc_instances_from_xml, _iou
 
 
 def _generate_polygons(object_mask_path):
@@ -76,74 +75,6 @@
     return instances
 
 
-<<<<<<< HEAD
-def _get_voc_instances_from_xml(file_path):
-    with open(os.path.splitext(file_path)[0] + ".xml") as f:
-        tree = ET.parse(f)
-    instances = tree.findall('object')
-    voc_instances = []
-    for instance in instances:
-        class_name = instance.find("name").text
-        class_attributes = []
-        for attr in ['pose', 'occluded', 'difficult', 'truncated']:
-            attr_value = instance.find(attr)
-            if attr_value is not None:
-                class_attributes.append(
-                    {
-                        'name': attr_value.text,
-                        'groupName': attr
-                    }
-                )
-
-        bbox = instance.find("bndbox")
-        bbox = [
-            float(bbox.find(x).text) for x in ["xmin", "ymin", "xmax", "ymax"]
-        ]
-        voc_instances.append(({class_name: class_attributes}, bbox))
-    return voc_instances
-
-
-def _create_classes(voc_instance):
-    classes = {}
-    for instance in voc_instance:
-        for class_, value in instance.items():
-            if class_ not in classes:
-                classes[class_] = {}
-
-            for attr in value:
-                if attr['groupName'] in classes[class_]:
-                    classes[class_][attr['groupName']].append(attr['name'])
-                else:
-                    classes[class_][attr['groupName']] = [attr['name']]
-
-    sa_classes = []
-    for class_ in classes:
-        color = np.random.choice(range(256), size=3)
-        hexcolor = "#%02x%02x%02x" % tuple(color)
-        attribute_groups = []
-        for attr_group, value in classes[class_].items():
-            attributes = []
-            for attr in set(value):
-                attributes.append({'name': attr})
-
-            attribute_groups.append(
-                {
-                    'name': attr_group,
-                    'is_multiselect': 0,
-                    'attributes': attributes
-                }
-            )
-        sa_class = {
-            "name": class_,
-            "color": hexcolor,
-            "attribute_groups": attribute_groups
-        }
-        sa_classes.append(sa_class)
-    return sa_classes
-
-
-=======
->>>>>>> 832a50fa
 def voc_instance_segmentation_to_sa_vector(voc_root, output_dir):
     classes = []
     object_masks_dir = voc_root / 'SegmentationObject'
@@ -161,26 +92,6 @@
         maped_instances = _generate_instances(polygon_instances, voc_instances)
         sa_instances = []
         for instance in maped_instances:
-<<<<<<< HEAD
-            sa_polygon = {
-                'type': 'polygon',
-                'points': instance["polygon"],
-                'className': instance["className"],
-                'attributes': instance['classAttributes'],
-                'probability': 100,
-                'locked': False,
-                'visible': True,
-                'groupId': instance['groupId']
-            }
-            sa_loader.append(sa_polygon)
-
-        sa_file_name = os.path.splitext(filename.name
-                                       )[0] + ".jpg___objects.json"
-        sa_jsons[sa_file_name] = sa_loader
-
-    classes = _create_classes(classes)
-    return (classes, sa_jsons)
-=======
             sa_obj = _create_vector_instance(
                 'polygon', instance["polygon"], {}, instance['classAttributes'],
                 instance["className"]
@@ -192,7 +103,6 @@
         sa_json = _create_sa_json(sa_instances, sa_metadata)
         write_to_json(output_dir / file_name, sa_json)
     return classes
->>>>>>> 832a50fa
 
 
 def voc_object_detection_to_sa_vector(voc_root, output_dir):
@@ -203,39 +113,11 @@
         voc_instances = _get_voc_instances_from_xml(
             annotation_dir / filename.name
         )
-<<<<<<< HEAD
-        sa_loader = []
-=======
         sa_instances = []
->>>>>>> 832a50fa
         for class_, bbox in voc_instances:
             class_name = list(class_.keys())[0]
             classes.append(class_)
 
-<<<<<<< HEAD
-            sa_bbox = {
-                'type': "bbox",
-                'className': class_name,
-                'probability': 100,
-                'points': [],
-                'attributes': class_[class_name],
-                'points':
-                    {
-                        "x1": bbox[0],
-                        "y1": bbox[1],
-                        "x2": bbox[2],
-                        "y2": bbox[3]
-                    }
-            }
-            sa_loader.append(sa_bbox)
-
-        sa_file_name = os.path.splitext(filename.name
-                                       )[0] + ".jpg___objects.json"
-        sa_jsons[sa_file_name] = sa_loader
-
-    classes = _create_classes(classes)
-    return (classes, sa_jsons)
-=======
             points = (bbox[0], bbox[1], bbox[2], bbox[3])
             sa_obj = _create_vector_instance(
                 'bbox', points, {}, class_[class_name], class_name
@@ -246,5 +128,4 @@
         sa_metadata = {'name': filename.stem}
         sa_json = _create_sa_json(sa_instances, sa_metadata)
         write_to_json(output_dir / file_name, sa_json)
-    return classes
->>>>>>> 832a50fa
+    return classes