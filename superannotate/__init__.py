import json
import logging
from pathlib import Path

import packaging.version
import requests

from .analytics.class_analytics import (
    attribute_distribution, class_distribution
)
from .analytics.common import aggregate_annotations_as_df, df_to_annotations
from .annotation_helpers import (
    add_annotation_bbox_to_json, add_annotation_comment_to_json,
    add_annotation_cuboid_to_json, add_annotation_ellipse_to_json,
    add_annotation_point_to_json, add_annotation_polygon_to_json,
    add_annotation_polyline_to_json, add_annotation_template_to_json
)
from .api import API as _API
from .common import image_path_to_annotation_paths

try:
    from .consensus_benchmark.benchmark import benchmark
    from .consensus_benchmark.consensus import consensus
except:
    _WARNING_SHAPELY = "To use superannotate.benchmark or superannotate.consensus functions please install shapely package in Anaconda enviornment with # conda install shapely"

    def benchmark(*args, **kwargs):
        raise RuntimeError(_WARNING_SHAPELY)

    def consensus(*args, **kwargs):
        raise RuntimeError(_WARNING_SHAPELY)


from .dataframe_filtering import (
    filter_annotation_instances, filter_images_by_comments,
    filter_images_by_tags
)
from .db.annotation_classes import (
    create_annotation_class, create_annotation_classes_from_classes_json,
    delete_annotation_class, download_annotation_classes_json,
    get_annotation_class_metadata, search_annotation_classes
)
from .db.clone_project import clone_project
from .db.exports import (
    download_export, get_export_metadata, get_exports, prepare_export
)
from .db.images import (
    add_annotation_bbox_to_image, add_annotation_comment_to_image,
    add_annotation_cuboid_to_image, add_annotation_ellipse_to_image,
    add_annotation_point_to_image, add_annotation_polygon_to_image,
    add_annotation_polyline_to_image, add_annotation_template_to_image,
    create_fuse_image, delete_image, download_image, download_image_annotations,
    download_image_preannotations, get_image_annotations, get_image_bytes,
    get_image_metadata, get_image_preannotations, search_images,
    set_image_annotation_status, upload_image_annotations
)
from .db.project_images import (
    assign_images, copy_image, move_image, pin_image, upload_image_to_project
)
from .db.project_metadata import get_project_metadata
from .db.projects import (
    create_project, create_project_from_metadata, delete_project,
    get_project_default_image_quality_in_editor, get_project_image_count,
    get_project_settings, get_project_workflow, rename_project,
    set_project_default_image_quality_in_editor, set_project_settings,
    set_project_workflow, share_project, unshare_project,
    upload_annotations_from_folder_to_project,
    upload_images_from_azure_blob_to_project,
    upload_images_from_folder_to_project,
    upload_images_from_google_cloud_to_project,
    upload_images_from_public_urls_to_project,
    upload_images_from_s3_bucket_to_project, upload_images_to_project,
    upload_preannotations_from_folder_to_project, upload_video_to_project,
    upload_videos_from_folder_to_project
)
from .db.search_projects import search_projects
from .db.teams import (
    delete_contributor_to_team_invitation, get_team_metadata,
    invite_contributor_to_team
)
from .db.users import search_team_contributors
from .dicom_converter import dicom_to_rgb_sequence
from .exceptions import (
    SABaseException, SAExistingAnnotationClassNameException,
    SAExistingProjectNameException, SANonExistingAnnotationClassNameException,
    SANonExistingProjectNameException
)
from .input_converters.conversion import (
    coco_split_dataset, convert_project_type, export_annotation,
    import_annotation, convert_json_version
)
<<<<<<< HEAD
from .ml.ml_funcs import (
    delete_model, download_model, plot_model_metrics, run_prediction,
    run_segmentation, run_training, stop_model_training
)
from .ml.ml_models import search_models
=======

>>>>>>> b278a59a
from .old_to_new_format_convertor import update_json_format
from .version import __version__

formatter = logging.Formatter(fmt='SA-PYTHON-SDK - %(levelname)s - %(message)s')
#formatter = logging.Formatter(fmt='%(asctime)s - %(levelname)s - %(module)s - %(message)s')

handler = logging.StreamHandler()
handler.setFormatter(formatter)

logger = logging.getLogger("superannotate-python-sdk")
logger.setLevel(logging.INFO)
logger.addHandler(handler)


def _check_version():
    local_version = packaging.version.parse(__version__)
    if local_version.is_prerelease:
        logger.warning(
            "Development version %s of SuperAnnotate SDK is being used",
            __version__
        )
    req = requests.get('https://pypi.python.org/pypi/superannotate/json')
    if not req.ok:
        return

    # find max version on PyPI
    releases = req.json().get('releases', [])
    pip_version = packaging.version.parse('0')
    for release in releases:
        ver = packaging.version.parse(release)
        if not ver.is_prerelease or local_version.is_prerelease:
            pip_version = max(pip_version, ver)

    if pip_version.major > local_version.major:
        logger.warning(
            "There is a major upgrade of SuperAnnotate Python SDK available on PyPI. We recommend upgrading. Run 'pip install --upgrade superannotate' to upgrade from your version %s to %s.",
            local_version, pip_version
        )
    elif pip_version > local_version:
        logger.info(
            "There is a newer version of SuperAnnotate Python SDK available on PyPI. Run 'pip install --upgrade superannotate' to upgrade from your version %s to %s.",
            local_version, pip_version
        )


_api = _API.get_instance()


def init(path_to_config_json):
    """Initializes and authenticates to SuperAnnotate platform using the config file.
    If not initialized then $HOME/.superannotate/config.json
    will be used.

    :param path_to_config_json: Location to config JSON file
    :type path_to_config_json: str or Path
    """
    _api.init(path_to_config_json)


_check_version()
init(None)<|MERGE_RESOLUTION|>--- conflicted
+++ resolved
@@ -89,15 +89,12 @@
     coco_split_dataset, convert_project_type, export_annotation,
     import_annotation, convert_json_version
 )
-<<<<<<< HEAD
 from .ml.ml_funcs import (
     delete_model, download_model, plot_model_metrics, run_prediction,
     run_segmentation, run_training, stop_model_training
 )
 from .ml.ml_models import search_models
-=======
 
->>>>>>> b278a59a
 from .old_to_new_format_convertor import update_json_format
 from .version import __version__
 
