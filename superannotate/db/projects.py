--- conflicted
+++ resolved
@@ -279,7 +279,6 @@
 
 
 def _extract_frames_from_video(
-<<<<<<< HEAD
     start_time, end_time, video_path, tempdir, limit, target_fps
 ):
     video = cv2.VideoCapture(str(video_path), cv2.CAP_FFMPEG)
@@ -291,23 +290,14 @@
     if target_fps:
         ratio = _get_video_fps_ration(target_fps, video, ratio)
     rotate_code = _get_video_rotate_code(video_path)
-=======
-    start_time, end_time, ratio, video, video_path, tempdir, limit, rotate_code,
-    total_num_of_frames
-):
->>>>>>> e464097a
     video_name = Path(video_path).stem
     frame_no = 0
     frame_no_with_change = 1.0
     extracted_frame_no = 1
     logger.info("Extracting frames from video to %s.", tempdir.name)
     zero_fill_count = len(str(total_num_of_frames))
-<<<<<<< HEAD
     extracted_frames_paths = []
     while len(extracted_frames_paths) < limit:
-=======
-    while extracted_frame_no < (limit + 1):
->>>>>>> e464097a
         success, frame = video.read()
         if not success:
             break
@@ -378,26 +368,9 @@
             "The function does not support projects containing images attached with URLs"
         )
     logger.info("Uploading from video %s.", str(video_path))
-<<<<<<< HEAD
     tempdir = tempfile.TemporaryDirectory()
     extracted_frames = _extract_frames_from_video(
         start_time, end_time, video_path, tempdir, limit, target_fps
-=======
-    rotate_code = _get_video_rotate_code(video_path)
-    video = cv2.VideoCapture(str(video_path), cv2.CAP_FFMPEG)
-    if not video.isOpened():
-        raise SABaseException(0, "Couldn't open video file " + str(video_path))
-
-    total_num_of_frames = _get_video_frames_count(video_path)
-    logger.info("Video frame count is %s.", total_num_of_frames)
-    ratio = 1.0
-    if target_fps:
-        ratio = _get_video_fps_ration(target_fps, video, ratio)
-    tempdir = tempfile.TemporaryDirectory()
-    extracted_frame_no = _extract_frames_from_video(
-        start_time, end_time, ratio, video, video_path, tempdir, limit,
-        rotate_code, total_num_of_frames
->>>>>>> e464097a
     )
     logger.info(
         "Extracted %s frames from video. Now uploading to platform.",
