import cgi
import copy
import io
import json
import logging
import math
import os
import tempfile
import threading
import time
import uuid
import pandas as pd
from os.path import basename
from pathlib import Path
from urllib.parse import urlparse

import boto3
import cv2
import ffmpeg
import requests
from azure.storage.blob import BlobServiceClient
from google.cloud import storage
from PIL import Image, ImageOps
from tqdm import tqdm

from .. import common
from ..api import API
from ..exceptions import (
    SABaseException, SAExistingProjectNameException, SAImageSizeTooLarge,
    SANonExistingProjectNameException
)
from .annotation_classes import (
    check_annotation_json, create_annotation_classes_from_classes_json,
    fill_class_and_attribute_ids, get_annotation_classes_name_to_id,
    search_annotation_classes
)
from .images import get_image_metadata, search_images, search_images_all_folders, get_project_root_folder_id
from .project_api import (
    get_project_and_folder_metadata, get_project_metadata_bare,
    get_project_metadata_with_users
)
from .users import get_team_contributor_metadata
from .utils import _get_upload_auth_token

logger = logging.getLogger("superannotate-python-sdk")

_api = API.get_instance()
_NUM_THREADS = 10
_TIME_TO_UPDATE_IN_TQDM = 1


def create_project(project_name, project_description, project_type):
    """Create a new project in the team.

    :param project_name: the new project's name
    :type project_name: str
    :param project_description: the new project's description
    :type project_description: str
    :param project_type: the new project type, Vector or Pixel.
    :type project_type: str

    :return: dict object metadata the new project
    :rtype: dict
    """
    try:
        get_project_metadata_bare(project_name)
    except SANonExistingProjectNameException:
        pass
    else:
        raise SAExistingProjectNameException(
            0, "Project with name " + project_name +
            " already exists. Please use unique names for projects to use with SDK."
        )
    project_type = common.project_type_str_to_int(project_type)
    if len(
        set(project_name).intersection(
            common.SPECIAL_CHARACTERS_IN_PROJECT_FOLDER_NAMES
        )
    ) > 0:
        logger.warning(
            "New project name has special characters. Special characters will be replaced by underscores."
        )
    data = {
        "team_id": str(_api.team_id),
        "name": project_name,
        "description": project_description,
        "status": 0,
        "type": project_type
    }
    response = _api.send_request(
        req_type='POST', path='/project', json_req=data
    )
    if not response.ok:
        raise SABaseException(
            response.status_code, "Couldn't create project " + response.text
        )
    res = response.json()
    logger.info(
        "Created project %s (ID %s) with type %s", res["name"], res["id"],
        common.project_type_int_to_str(res["type"])
    )
    res["type"] = common.project_type_int_to_str(res["type"])
    return res


def create_project_from_metadata(project_metadata):
    """Create a new project in the team using project metadata object dict.
    Mandatory keys in project_metadata are "name", "description" and "type" (Vector or Pixel)
    Non-mandatory keys: "workflow", "contributors", "settings" and "annotation_classes".

    :return: dict object metadata the new project
    :rtype: dict
    """
    new_project_metadata = create_project(
        project_metadata["name"], project_metadata["description"],
        project_metadata["type"]
    )
    if "contributors" in project_metadata:
        for user in project_metadata["contributors"]:
            share_project(
                new_project_metadata, user["user_id"], user["user_role"]
            )
    if "settings" in project_metadata:
        set_project_settings(new_project_metadata, project_metadata["settings"])
    if "annotation_classes" in project_metadata:
        create_annotation_classes_from_classes_json(
            new_project_metadata, project_metadata["annotation_classes"]
        )
    if "workflow" in project_metadata:
        set_project_workflow(new_project_metadata, project_metadata["workflow"])
    return new_project_metadata


def delete_project(project):
    """Deletes the project

    :param project: project name or folder path (e.g., "project1/folder1")
    :type project: str
    """
    if not isinstance(project, dict):
        project = get_project_metadata_bare(project)
    team_id, project_id = project["team_id"], project["id"]
    params = {"team_id": team_id}
    response = _api.send_request(
        req_type='DELETE', path=f'/project/{project_id}', params=params
    )
    if not response.ok:
        raise SABaseException(
            response.status_code, "Couldn't delete project " + response.text
        )
    logger.info("Successfully deleted project %s.", project["name"])


def rename_project(project, new_name):
    """Renames the project

    :param project: project name or folder path (e.g., "project1/folder1")
    :type project: str
    :param new_name: project's new name
    :type new_name: str
    """
    try:
        get_project_metadata_bare(new_name)
    except SANonExistingProjectNameException:
        pass
    else:
        raise SAExistingProjectNameException(
            0, "Project with name " + new_name +
            " already exists. Please use unique names for projects to use with SDK."
        )
    if not isinstance(project, dict):
        project = get_project_metadata_bare(project)
    team_id, project_id = project["team_id"], project["id"]
    params = {"team_id": team_id}
    json_req = {"name": new_name}
    response = _api.send_request(
        req_type='PUT',
        path=f'/project/{project_id}',
        params=params,
        json_req=json_req
    )
    if not response.ok:
        raise SABaseException(
            response.status_code, "Couldn't rename project " + response.text
        )
    logger.info(
        "Successfully renamed project %s to %s.", project["name"], new_name
    )


def get_project_image_count(project, with_all_subfolders=False):
    """Returns number of images in the project.

    :param project: project name or folder path (e.g., "project1/folder1")
    :type project: str
    :param with_all_subfolders: enables recursive folder counting
    :type with_all_subfolders: bool

    :return: number of images in the project
    :rtype: int
    """
    if not with_all_subfolders:
        return len(search_images(project))
    else:
        return len(search_images_all_folders(project))


def upload_video_to_project(
    project,
    video_path,
    target_fps=None,
    start_time=0.0,
    end_time=None,
    annotation_status="NotStarted",
    image_quality_in_editor=None
):
    """Uploads image frames from video to platform. Uploaded images will have
    names "<video_name>_<frame_no>.jpg".

    :param project: project name or folder path (e.g., "project1/folder1")
    :type project: str
    :param video_path: video to upload
    :type video_path: Pathlike (str or Path)
    :param target_fps: how many frames per second need to extract from the video (approximate).
                       If None, all frames will be uploaded
    :type target_fps: float
    :param start_time: Time (in seconds) from which to start extracting frames
    :type start_time: float
    :param end_time: Time (in seconds) up to which to extract frames. If None up to end
    :type end_time: float
    :param annotation_status: value to set the annotation statuses of the uploaded
                              video frames NotStarted InProgress QualityCheck Returned Completed Skipped
    :type annotation_status: str
    :param image_quality_in_editor: image quality be seen in SuperAnnotate web annotation editor.
           Can be either "compressed" or "original".  If None then the default value in project settings will be used.
    :type image_quality_in_editor: str

    :return: filenames of uploaded images
    :rtype: list of strs
    """
    project, project_folder = get_project_and_folder_metadata(project)
    upload_state = common.upload_state_int_to_str(project.get("upload_state"))
    if upload_state == "External":
        raise SABaseException(
            0,
            "The function does not support projects containing images attached with URLs"
        )
    logger.info("Uploading from video %s.", str(video_path))
    rotate_code = None
    try:
        meta_dict = ffmpeg.probe(str(video_path))
        rot = int(meta_dict['streams'][0]['tags']['rotate'])
        if rot == 90:
            rotate_code = cv2.ROTATE_90_CLOCKWISE
        elif rot == 180:
            rotate_code = cv2.ROTATE_180
        elif rot == 270:
            rotate_code = cv2.ROTATE_90_COUNTERCLOCKWISE
        if rot != 0:
            logger.info(
                "Frame rotation of %s found. Output images will be rotated accordingly.",
                rot
            )
    except Exception as e:
        warning_str = ""
        if "ffprobe" in str(e):
            warning_str = "This could be because ffmpeg package is not installed. To install it, run: sudo apt install ffmpeg"
        logger.warning(
            "Couldn't read video metadata to determine rotation. %s",
            warning_str
        )

    video = cv2.VideoCapture(str(video_path), cv2.CAP_FFMPEG)
    if not video.isOpened():
        raise SABaseException(0, "Couldn't open video file " + str(video_path))

    total_num_of_frames = int(video.get(cv2.CAP_PROP_FRAME_COUNT))
    if total_num_of_frames < 0:
        total_num_of_frames = 0
        flag = True
        while flag:
            flag, frame = video.read()
            if flag:
                total_num_of_frames += 1
            else:
                break
        video = cv2.VideoCapture(str(video_path), cv2.CAP_FFMPEG)
    logger.info("Video frame count is %s.", total_num_of_frames)

    r = 1.0
    if target_fps is not None:
        video_fps = float(video.get(cv2.CAP_PROP_FPS))
        if target_fps >= video_fps:
            logger.warning(
                "Video frame rate %s smaller than target frame rate %s. Cannot change frame rate.",
                video_fps, target_fps
            )
        else:
            logger.info(
                "Changing video frame rate from %s to target frame rate %s.",
                video_fps, target_fps
            )
            r = video_fps / target_fps

    zero_fill_count = len(str(total_num_of_frames))
    tempdir = tempfile.TemporaryDirectory()

    video_name = Path(video_path).stem
    frame_no = 0
    frame_no_with_change = 1.0
    extracted_frame_no = 1
    logger.info("Extracting frames from video to %s.", tempdir.name)
    while True:
        success, frame = video.read()
        if not success:
            break
        frame_no += 1
        if round(frame_no_with_change) != frame_no:
            continue
        frame_no_with_change += r
        frame_time = video.get(cv2.CAP_PROP_POS_MSEC) / 1000.0
        if end_time is not None and frame_time > end_time:
            break
        if frame_time < start_time:
            continue
        if rotate_code is not None:
            frame = cv2.rotate(frame, rotate_code)
        cv2.imwrite(
            str(
                Path(tempdir.name) / (
                    video_name + "_" +
                    str(extracted_frame_no).zfill(zero_fill_count) + ".jpg"
                )
            ), frame
        )
        extracted_frame_no += 1

    logger.info(
        "Extracted %s frames from video. Now uploading to platform.",
        extracted_frame_no - 1
    )

    filenames = upload_images_from_folder_to_project(
        (project, project_folder),
        tempdir.name,
        extensions=["jpg"],
        annotation_status=annotation_status,
        image_quality_in_editor=image_quality_in_editor
    )

    assert len(filenames[1]) == 0

    filenames_base = []
    for file in filenames[0]:
        filenames_base.append(Path(file).name)

    return filenames_base


def upload_videos_from_folder_to_project(
    project,
    folder_path,
    extensions=common.DEFAULT_VIDEO_EXTENSIONS,
    exclude_file_patterns=(),
    recursive_subfolders=False,
    target_fps=None,
    start_time=0.0,
    end_time=None,
    annotation_status="NotStarted",
    image_quality_in_editor=None
):
    """Uploads image frames from all videos with given extensions from folder_path to the project.
    Sets status of all the uploaded images to set_status if it is not None.

    :param project: project name or folder path (e.g., "project1/folder1")
    :type project: str
    :param folder_path: from which folder to upload the videos
    :type folder_path: Pathlike (str or Path)
    :param extensions: tuple or list of filename extensions to include from folder 
    :type extensions: tuple or list of strs
    :param exclude_file_patterns: filename patterns to exclude from uploading
    :type exclude_file_patterns: listlike of strs
    :param recursive_subfolders: enable recursive subfolder parsing
    :type recursive_subfolders: bool
    :param target_fps: how many frames per second need to extract from the video (approximate).
                       If None, all frames will be uploaded
    :type target_fps: float
    :param start_time: Time (in seconds) from which to start extracting frames
    :type start_time: float
    :param end_time: Time (in seconds) up to which to extract frames. If None up to end
    :type end_time: float
    :param annotation_status: value to set the annotation statuses of the uploaded images NotStarted InProgress QualityCheck Returned Completed Skipped
    :type annotation_status: str
    :param image_quality_in_editor: image quality be seen in SuperAnnotate web annotation editor.
           Can be either "compressed" or "original".  If None then the default value in project settings will be used.
    :type image_quality_in_editor: str

    :return: uploaded and not-uploaded video frame images' filenames
    :rtype: tuple of list of strs
    """
    project, project_folder = get_project_and_folder_metadata(project)
    upload_state = common.upload_state_int_to_str(project.get("upload_state"))
    if upload_state == "External":
        raise SABaseException(
            0,
            "The function does not support projects containing images attached with URLs"
        )
    if recursive_subfolders:
        logger.warning(
            "When using recursive subfolder parsing same name videos in different subfolders will overwrite each other."
        )
    if not isinstance(extensions, (list, tuple)):
        raise SABaseException(
            0,
            "extensions should be a list or a tuple in upload_images_from_folder_to_project"
        )

    logger.info(
        "Uploading all videos with extensions %s from %s to project %s. Excluded file patterns are: %s.",
        extensions, folder_path, project["name"], exclude_file_patterns
    )
    paths = []
    for extension in extensions:
        if not recursive_subfolders:
            paths += list(Path(folder_path).glob(f'*.{extension.lower()}'))
            if os.name != "nt":
                paths += list(Path(folder_path).glob(f'*.{extension.upper()}'))
        else:
            paths += list(Path(folder_path).rglob(f'*.{extension.lower()}'))
            if os.name != "nt":
                paths += list(Path(folder_path).rglob(f'*.{extension.upper()}'))
    filtered_paths = []
    for path in paths:
        not_in_exclude_list = [
            x not in Path(path).name for x in exclude_file_patterns
        ]
        if all(not_in_exclude_list):
            filtered_paths.append(path)

    filenames = []
    for path in filtered_paths:
        filenames += upload_video_to_project(
            (project, project_folder),
            path,
            target_fps=target_fps,
            start_time=start_time,
            end_time=end_time,
            annotation_status=annotation_status,
            image_quality_in_editor=image_quality_in_editor
        )

    return filenames


def upload_images_from_folder_to_project(
    project,
    folder_path,
    extensions=common.DEFAULT_IMAGE_EXTENSIONS,
    annotation_status="NotStarted",
    from_s3_bucket=None,
    exclude_file_patterns=common.DEFAULT_FILE_EXCLUDE_PATTERNS,
    recursive_subfolders=False,
    image_quality_in_editor=None
):
    """Uploads all images with given extensions from folder_path to the project.
    Sets status of all the uploaded images to set_status if it is not None.

    If an image with existing name already exists in the project it won't be uploaded,
    and its path will be appended to the third member of return value of this
    function.

    :param project: project name or folder path (e.g., "project1/folder1")
    :type project: str
    :param folder_path: from which folder to upload the images
    :type folder_path: Pathlike (str or Path)
    :param extensions: tuple or list of filename extensions to include from folder
    :type extensions: tuple or list of strs
    :param annotation_status: value to set the annotation statuses of the uploaded images NotStarted InProgress QualityCheck Returned Completed Skipped
    :type annotation_status: str
    :param from_s3_bucket: AWS S3 bucket to use. If None then folder_path is in local filesystem
    :type from_s3_bucket: str
    :param exclude_file_patterns: filename patterns to exclude from uploading,
                                 default value is to exclude SuperAnnotate export related ["___save.png", "___fuse.png"]
    :type exclude_file_patterns: list or tuple of strs
    :param recursive_subfolders: enable recursive subfolder parsing
    :type recursive_subfolders: bool
    :param image_quality_in_editor: image quality be seen in SuperAnnotate web annotation editor.
           Can be either "compressed" or "original".  If None then the default value in project settings will be used.
    :type image_quality_in_editor: str

    :return: uploaded, could-not-upload, existing-images filepaths
    :rtype: tuple (3 members) of list of strs
    """
    project, project_folder = get_project_and_folder_metadata(project)
    project_folder_name = project["name"] + (
        f'/{project_folder["name"]}' if project_folder else ""
    )
    upload_state = common.upload_state_int_to_str(project.get("upload_state"))
    if upload_state == "External":
        raise SABaseException(
            0,
            "The function does not support projects containing images attached with URLs"
        )
    if recursive_subfolders:
        logger.info(
            "When using recursive subfolder parsing same name images in different subfolders will overwrite each other."
        )
    if not isinstance(extensions, (list, tuple)):
        raise SABaseException(
            0,
            "extensions should be a list or a tuple in upload_images_from_folder_to_project"
        )

    logger.info(
        "Uploading all images with extensions %s from %s to project %s. Excluded file patterns are: %s.",
        extensions, folder_path, project_folder_name, exclude_file_patterns
    )
    if from_s3_bucket is None:
        paths = []
        for extension in extensions:
            if not recursive_subfolders:
                paths += list(Path(folder_path).glob(f'*.{extension.lower()}'))
                if os.name != "nt":
                    paths += list(
                        Path(folder_path).glob(f'*.{extension.upper()}')
                    )
            else:
                paths += list(Path(folder_path).rglob(f'*.{extension.lower()}'))
                if os.name != "nt":
                    paths += list(
                        Path(folder_path).rglob(f'*.{extension.upper()}')
                    )
    else:
        s3_client = boto3.client('s3')
        paginator = s3_client.get_paginator('list_objects_v2')
        response_iterator = paginator.paginate(
            Bucket=from_s3_bucket, Prefix=folder_path
        )

        paths = []
        for response in response_iterator:
            for object_data in response['Contents']:
                key = object_data['Key']
                if not recursive_subfolders and '/' in key[len(folder_path) +
                                                           1:]:
                    continue
                for extension in extensions:
                    if key.endswith(f'.{extension.lower()}'
                                   ) or key.endswith(f'.{extension.upper()}'):
                        paths.append(key)
                        break
    filtered_paths = []
    for path in paths:
        not_in_exclude_list = [
            x not in Path(path).name for x in exclude_file_patterns
        ]
        if all(not_in_exclude_list):
            filtered_paths.append(path)

    return upload_images_to_project(
        (project, project_folder), filtered_paths, annotation_status,
        from_s3_bucket, image_quality_in_editor
    )


def create_empty_annotation(size, image_name):
    return {
        "metadata": {
            'height': size[1],
            'width': size[0],
            'name': image_name
        }
    }


def upload_image_array_to_s3(
    bucket, img_name, img_name_hash, size, orig_image, lores_image, huge_image,
    thumbnail_image, prefix
):
    key = prefix + img_name_hash
    bucket.put_object(Body=orig_image, Key=key)
    bucket.put_object(Body=lores_image, Key=key + '___lores.jpg')
    bucket.put_object(
        Body=huge_image,
        Key=key + '___huge.jpg',
        Metadata={
            'height': str(size[1]),
            'width': str(size[0])
        }
    )
    bucket.put_object(Body=thumbnail_image, Key=key + '___thumb.jpg')
    bucket.put_object(
        Body=json.dumps(create_empty_annotation(size, img_name)),
        Key=key + ".json"
    )
    return key


def get_image_array_to_upload(
    img_name, byte_io_orig, image_quality_in_editor, project_type
):
    if image_quality_in_editor not in ["original", "compressed"]:
        raise SABaseException(0, "NA ImageQuality in get_image_array_to_upload")
    Image.MAX_IMAGE_PIXELS = None
    im = Image.open(byte_io_orig)
    im_format = im.format

    im = ImageOps.exif_transpose(im)

    width, height = im.size

    resolution = width * height
    if resolution > common.MAX_IMAGE_RESOLUTION[project_type]:
        raise SABaseException(
            0, "Image resolution " + str(resolution) +
            " too large. Max supported for " + project_type + " projects is " +
            str(common.MAX_IMAGE_RESOLUTION[project_type])
        )

    if image_quality_in_editor == "original" and im_format in ['JPEG', 'JPG']:
        byte_io_lores = io.BytesIO(byte_io_orig.getbuffer())
    else:
        byte_io_lores = io.BytesIO()
        bg = Image.new('RGBA', im.size, (255, 255, 255))
        im = im.convert("RGBA")
        bg.paste(im, mask=im)
        bg = bg.convert('RGB')
        if image_quality_in_editor == "original":
            bg.save(byte_io_lores, 'JPEG', quality=100, subsampling=0)
        else:
            bg.save(byte_io_lores, 'JPEG', quality=60)
        im = bg

    byte_io_huge = io.BytesIO()
    hsize = int(height * 600.0 / width)
    im.resize((600, hsize), Image.ANTIALIAS).save(byte_io_huge, 'JPEG')

    byte_io_thumbs = io.BytesIO()
    thumbnail_size = (128, 96)
    background = Image.new('RGB', thumbnail_size, "black")
    im.thumbnail(thumbnail_size, Image.ANTIALIAS)
    (w, h) = im.size
    background.paste(
        im, ((thumbnail_size[0] - w) // 2, (thumbnail_size[1] - h) // 2)
    )
    im = background
    im.save(byte_io_thumbs, 'JPEG')

    byte_io_thumbs.seek(0)
    byte_io_lores.seek(0)
    byte_io_huge.seek(0)
    byte_io_orig.seek(0)

    img_name_hash = str(uuid.uuid4()) + Path(img_name).suffix
    return img_name, img_name_hash, (
        width, height
    ), byte_io_orig, byte_io_lores, byte_io_huge, byte_io_thumbs


def __upload_images_to_aws_thread(
    res, img_paths, project, annotation_status, prefix, thread_id, chunksize,
    couldnt_upload, uploaded, tried_upload, image_quality_in_editor,
    from_s3_bucket, project_folder_id
):
    len_img_paths = len(img_paths)
    start_index = thread_id * chunksize
    end_index = start_index + chunksize
    if from_s3_bucket is not None:
        from_session = boto3.Session()
        from_s3 = from_session.resource('s3')
    if start_index >= len_img_paths:
        return
    s3_session = boto3.Session(
        aws_access_key_id=res['accessKeyId'],
        aws_secret_access_key=res['secretAccessKey'],
        aws_session_token=res['sessionToken']
    )
    s3_resource = s3_session.resource('s3')
    bucket = s3_resource.Bucket(res["bucket"])
    prefix = res['filePath']
    uploaded_imgs = []
    uploaded_imgs_info = ([], [], [])
    for i in range(start_index, end_index):
        if i >= len_img_paths:
            break
        path = img_paths[i]
        tried_upload[thread_id].append(path)
        try:
            if from_s3_bucket is not None:
                file = io.BytesIO()
                from_s3_object = from_s3.Object(from_s3_bucket, path)
                file_size = from_s3_object.content_length
                if file_size > common.MAX_IMAGE_SIZE:
                    raise SAImageSizeTooLarge(file_size)
                from_s3_object.download_fileobj(file)
            else:
                file_size = Path(path).stat().st_size
                if file_size > common.MAX_IMAGE_SIZE:
                    raise SAImageSizeTooLarge(file_size)
                with open(path, "rb") as f:
                    file = io.BytesIO(f.read())
            images_array = get_image_array_to_upload(
                Path(path).name, file, image_quality_in_editor, project["type"]
            )
            key = upload_image_array_to_s3(bucket, *images_array, prefix)
        except Exception as e:
            logger.warning("Unable to upload image %s. %s", path, e)
            couldnt_upload[thread_id].append(path)
            continue
        else:
            uploaded_imgs.append(path)
            uploaded_imgs_info[0].append(Path(path).name)
            uploaded_imgs_info[1].append(key)
            uploaded_imgs_info[2].append(images_array[2])
            if len(uploaded_imgs) >= 100:
                try:
                    __create_image(
                        uploaded_imgs_info[0],
                        uploaded_imgs_info[1],
                        project,
                        annotation_status,
                        prefix,
                        uploaded_imgs_info[2],
                        project_folder_id,
                        upload_state="Basic"
                    )
                except SABaseException as e:
                    couldnt_upload[thread_id] += uploaded_imgs
                    logger.warning(e)
                else:
                    uploaded[thread_id] += uploaded_imgs
                uploaded_imgs = []
                uploaded_imgs_info = ([], [], [])
    try:
        __create_image(
            uploaded_imgs_info[0],
            uploaded_imgs_info[1],
            project,
            annotation_status,
            prefix,
            uploaded_imgs_info[2],
            project_folder_id,
            upload_state="Basic"
        )
    except SABaseException as e:
        couldnt_upload[thread_id] += uploaded_imgs
        logger.warning(e)
    else:
        uploaded[thread_id] += uploaded_imgs


def __create_image(
    img_names,
    img_paths,
    project,
    annotation_status,
    remote_dir,
    sizes,
    project_folder_id,
    upload_state="Initial"
):
    if len(img_paths) == 0:
        return
    team_id, project_id = project["team_id"], project["id"]
    upload_state_code = common.upload_state_str_to_int(upload_state)
    data = {
        "project_id": str(project_id),
        "team_id": str(team_id),
        "images": [],
        "annotation_status": annotation_status,
        "meta": {},
        "upload_state": upload_state_code
    }
    if project_folder_id is not None:
        data["folder_id"] = project_folder_id
    for img_data, img_path, size in zip(img_names, img_paths, sizes):
        img_name_uuid = Path(img_path).name
        remote_path = remote_dir + f"{img_name_uuid}"
        if upload_state == "External":
            img_name, img_url = img_data
        else:
            img_name, img_url = img_data, remote_path
        data["images"].append({"name": img_name, "path": img_url})
        data["meta"][img_name] = {
            "width": size[0],
            "height": size[1],
            "annotation_json_path": remote_path + ".json",
            "annotation_bluemap_path": remote_path + ".png"
        }

    response = _api.send_request(
        req_type='POST', path='/image/ext-create', json_req=data
    )
    if not response.ok:
        raise SABaseException(
            response.status_code, "Couldn't ext-create image " + response.text
        )


def upload_images_to_project(
    project,
    img_paths,
    annotation_status="NotStarted",
    from_s3_bucket=None,
    image_quality_in_editor=None
):
    """Uploads all images given in list of path objects in img_paths to the project.
    Sets status of all the uploaded images to set_status if it is not None.

    If an image with existing name already exists in the project it won't be uploaded,
    and its path will be appended to the third member of return value of this
    function.

    :param project: project name or folder path (e.g., "project1/folder1")
    :type project: str
    :param img_paths: list of Pathlike (str or Path) objects to upload
    :type img_paths: list
    :param annotation_status: value to set the annotation statuses of the uploaded images NotStarted InProgress QualityCheck Returned Completed Skipped
    :type annotation_status: str
    :param from_s3_bucket: AWS S3 bucket to use. If None then folder_path is in local filesystem
    :type from_s3_bucket: str
    :param image_quality_in_editor: image quality be seen in SuperAnnotate web annotation editor.
           Can be either "compressed" or "original".  If None then the default value in project settings will be used.
    :type image_quality_in_editor: str

    :return: uploaded, could-not-upload, existing-images filepaths
    :rtype: tuple (3 members) of list of strs
    """
    project, folder = get_project_and_folder_metadata(project)
    folder_name = project["name"] + (
        f'/{folder["name"]}' if folder else ""
    )
    upload_state = common.upload_state_int_to_str(project.get("upload_state"))
    if upload_state == "External":
        raise SABaseException(
            0,
            "The function does not support projects containing images attached with URLs"
        )
    if not isinstance(img_paths, list):
        raise SABaseException(
            0, "img_paths argument to upload_images_to_project should be a list"
        )
    annotation_status = common.annotation_status_str_to_int(annotation_status)
    if image_quality_in_editor is None:
        image_quality_in_editor = get_project_default_image_quality_in_editor(
            project
        )
    team_id, project_id = project["team_id"], project["id"]
    existing_images = search_images((project, folder))
    duplicate_images = []
    for existing_image in existing_images:
        i = -1
        for j, img_path in enumerate(img_paths):
            if Path(img_path).name == existing_image:
                i = j
                break
        if i != -1:
            duplicate_images.append(str(img_paths[i]))
            del img_paths[i]
    if len(duplicate_images) != 0:
        logger.warning(
            "%s already existing images found that won't be uploaded.",
            len(duplicate_images)
        )
    len_img_paths = len(img_paths)
    logger.info(
        "Uploading %s images to project %s.", len_img_paths, folder_name
    )
    if len_img_paths == 0:
        return ([], [], duplicate_images)

    
    if folder:
        folder_id = folder["id"]
    else:
        folder_id = get_project_root_folder_id(project)

    params = {'team_id': team_id , 'folder_id' : folder_id }
    uploaded = [[] for _ in range(_NUM_THREADS)]
    tried_upload = [[] for _ in range(_NUM_THREADS)]
    couldnt_upload = [[] for _ in range(_NUM_THREADS)]
    finish_event = threading.Event()

    res = _get_upload_auth_token(params=params,project_id=project_id)

    prefix = res['filePath']
    limit = res['availableImageCount']
    images_to_upload = img_paths[:limit]
    images_to_skip = img_paths[limit:]
    chunksize = int(math.ceil(len(images_to_upload) / _NUM_THREADS))

    tqdm_thread = threading.Thread(
        target=__tqdm_thread_image_upload,
        args=(len_img_paths, tried_upload, finish_event),
        daemon=True
    )
    tqdm_thread.start()

    threads = []
    for thread_id in range(_NUM_THREADS):
        t = threading.Thread(
            target=__upload_images_to_aws_thread,
            args=(
                res, images_to_upload, project, annotation_status, prefix, thread_id,
                chunksize, couldnt_upload, uploaded, tried_upload,
                image_quality_in_editor, from_s3_bucket, folder_id
            ),
            daemon=True
        )
        threads.append(t)
        t.start()
    for t in threads:
        t.join()
    finish_event.set()
    tqdm_thread.join()
    list_of_not_uploaded = []
    for couldnt_upload_thread in couldnt_upload:
        for f in couldnt_upload_thread:
            list_of_not_uploaded.append(str(f))
    list_of_uploaded = []
    for upload_thread in uploaded:
        for f in upload_thread:
            list_of_uploaded.append(str(f))

    list_of_not_uploaded += images_to_skip
    return (list_of_uploaded, list_of_not_uploaded, duplicate_images)


def _tqdm_download(
    total_num, images_to_upload, images_not_uploaded,
    duplicate_images_filenames, finish_event
):
    with tqdm(total=total_num) as pbar:
        while True:
            finished = finish_event.wait(1)
            if not finished:
                sum_all = 0
                sum_all += len(images_not_uploaded)
                sum_all += len(images_to_upload)
                sum_all += len(duplicate_images_filenames)
                pbar.update(sum_all - pbar.n)
            else:
                pbar.update(total_num - pbar.n)
                break


def attach_image_urls_to_project(
    project, attachments, annotation_status="NotStarted"
):
    """Link images on external storage to SuperAnnotate.
    
    :param project: project name or project folder path
    :type project: str or dict
    :param attachments: path to csv file on attachments metadata
    :type attachments: Pathlike (str or Path)
    :param annotation_status: value to set the annotation statuses of the linked images: NotStarted InProgress QualityCheck Returned Completed Skipped
    :type annotation_status: str

    :return: list of linked image names, list of failed image names, list of duplicate image names
    :rtype: tuple
    """

    project, folder = get_project_and_folder_metadata(project)
    folder_name = project["name"] + (
        f'/{folder["name"]}' if folder else ""
    )
    upload_state = common.upload_state_int_to_str(project.get("upload_state"))
    if upload_state == "Basic":
        raise SABaseException(
            0,
            "You cannot attach URLs in this type of project. Please attach it in an external storage project"
        )
    annotation_status = common.annotation_status_str_to_int(annotation_status)
    team_id, project_id = project["team_id"], project["id"]
    image_data = pd.read_csv(attachments)
    image_data = image_data[~image_data["url"].isnull()]
    existing_names = image_data[~image_data["name"].isnull()]
    duplicate_idx_csv = existing_names.duplicated(subset="name", keep="first")
    duplicate_images = existing_names[duplicate_idx_csv]["name"].tolist()
    existing_names = existing_names[~duplicate_idx_csv]
    existing_images = search_images((project, folder))
    duplicate_idx = []
    for ind, _ in image_data[image_data["name"].isnull()].iterrows():
        while True:
            name_try = str(uuid.uuid4())
            if name_try not in existing_images:
                image_data.at[ind, "name"] = name_try
                existing_images.append(name_try)
                break
    image_data.drop_duplicates(subset="name", keep="first", inplace=True)
    for ind, row in existing_names.iterrows():
        if row["name"] in existing_images:
            duplicate_idx.append(ind)
    duplicate_images.extend(image_data.loc[duplicate_idx]["name"].tolist())
    image_data.drop(labels=duplicate_idx, inplace=True)
    if len(duplicate_images) != 0:
        logger.warning(
            "%s already existing images found that won't be uploaded.",
            len(duplicate_images)
        )
    image_data = pd.DataFrame(image_data, columns=["name", "url"])
    img_names_urls = image_data.values.tolist()
    logger.info(
<<<<<<< HEAD
        "Uploading %s images to project %s.", len(img_names_urls),
        folder_name
=======
        "Attaching %s images to project %s.", len_img_names_urls,
        project_folder_name
>>>>>>> 32fba219
    )
    if len(img_names_urls) == 0:
        return ([], [], duplicate_images)

    if folder:
        folder_id = folder["id"]
    else:
        folder_id = get_project_root_folder_id(project)

    params = {'team_id': team_id , 'folder_id' : folder_id }
    uploaded = [[] for _ in range(_NUM_THREADS)]
    tried_upload = [[] for _ in range(_NUM_THREADS)]
    couldnt_upload = [[] for _ in range(_NUM_THREADS)]
    finish_event = threading.Event()

    res = _get_upload_auth_token(params=params,project_id=project_id)
    
    prefix = res['filePath']
    limit = res['availableImageCount']
    images_to_upload = img_names_urls[:limit]
    images_to_skip = img_names_urls[limit:]
    chunksize = int(math.ceil(len(images_to_upload) / _NUM_THREADS))

    tqdm_thread = threading.Thread(
        target=__tqdm_thread_image_upload,
        args=(len(images_to_upload), tried_upload, finish_event),
        daemon=True
    )
    tqdm_thread.start()
    threads = []
    for thread_id in range(_NUM_THREADS):
        t = threading.Thread(
            target=__attach_image_urls_to_project_thread,
            args=(
                res, images_to_upload, project, annotation_status, prefix,
                thread_id, chunksize, couldnt_upload, uploaded, tried_upload,
                folder_id
            ),
            daemon=True
        )
        threads.append(t)
        t.start()
    for t in threads:
        t.join()
    finish_event.set()
    tqdm_thread.join()
    list_of_not_uploaded = []
    for couldnt_upload_thread in couldnt_upload:
        for f in couldnt_upload_thread:
            list_of_not_uploaded.append(str(f))
    list_of_uploaded = []
    for upload_thread in uploaded:
        for f in upload_thread:
            list_of_uploaded.append(str(f))

    list_of_not_uploaded += [i[0] for i in images_to_skip ]
    return (list_of_uploaded, list_of_not_uploaded, duplicate_images)


def __attach_image_urls_to_project_thread(
    res, img_names_urls, project, annotation_status, prefix, thread_id,
    chunksize, couldnt_upload, uploaded, tried_upload, project_folder_id
):
    len_img_paths = len(img_names_urls)
    start_index = thread_id * chunksize
    end_index = start_index + chunksize
    if start_index >= len_img_paths:
        return
    s3_session = boto3.Session(
        aws_access_key_id=res['accessKeyId'],
        aws_secret_access_key=res['secretAccessKey'],
        aws_session_token=res['sessionToken']
    )
    s3_resource = s3_session.resource('s3')
    bucket = s3_resource.Bucket(res["bucket"])
    prefix = res['filePath']
    uploaded_imgs = []
    uploaded_imgs_info = ([], [], [])
    for i in range(start_index, end_index):
        if i >= len_img_paths:
            break
        name, _ = img_names_urls[i]
        tried_upload[thread_id].append(name)
        img_name_hash = str(uuid.uuid4()) + Path(name).suffix
        key = prefix + img_name_hash
        try:
            bucket.put_object(
                Body=json.dumps(create_empty_annotation((None, None), name)),
                Key=key + ".json"
            )
        except Exception as e:
            logger.warning("Unable to upload image %s. %s", name, e)
            couldnt_upload[thread_id].append(name)
            continue
        else:
            uploaded_imgs.append(name)
            uploaded_imgs_info[0].append(img_names_urls[i])
            uploaded_imgs_info[1].append(key)
            uploaded_imgs_info[2].append((None, None))
            if len(uploaded_imgs) >= 100:
                try:
                    __create_image(
                        uploaded_imgs_info[0],
                        uploaded_imgs_info[1],
                        project,
                        annotation_status,
                        prefix,
                        uploaded_imgs_info[2],
                        project_folder_id,
                        upload_state="External"
                    )
                except SABaseException as e:
                    couldnt_upload[thread_id] += uploaded_imgs
                    logger.warning(e)
                else:
                    uploaded[thread_id] += uploaded_imgs
                uploaded_imgs = []
                uploaded_imgs_info = ([], [], [])
    try:
        __create_image(
            uploaded_imgs_info[0],
            uploaded_imgs_info[1],
            project,
            annotation_status,
            prefix,
            uploaded_imgs_info[2],
            project_folder_id,
            upload_state="External"
        )
    except SABaseException as e:
        couldnt_upload[thread_id] += uploaded_imgs
        logger.warning(e)
    else:
        uploaded[thread_id] += uploaded_imgs


def upload_images_from_public_urls_to_project(
    project,
    img_urls,
    img_names=None,
    annotation_status='NotStarted',
    image_quality_in_editor=None
):
    """Uploads all images given in the list of URL strings in img_urls to the project.
    Sets status of all the uploaded images to annotation_status if it is not None.

    :param project: project name or folder path (e.g., "project1/folder1")
    :type project: str
    :param img_urls: list of str objects to upload
    :type img_urls: list
    :param img_names: list of str names for each urls in img_url list
    :type img_names: list
    :param annotation_status: value to set the annotation statuses of the uploaded images NotStarted InProgress QualityCheck Returned Completed Skipped
    :type annotation_status: str
    :param image_quality_in_editor: image quality be seen in SuperAnnotate web annotation editor.
           Can be either "compressed" or "original".  If None then the default value in project settings will be used.
    :type image_quality_in_editor: str

    :return: uploaded images' urls, uploaded images' filenames, duplicate images' filenames and not-uploaded images' urls
    :rtype: tuple of list of strs
    """

    if img_names is not None and len(img_names) != len(img_urls):
        raise SABaseException(0, "Not all image URLs have corresponding names.")

    images_not_uploaded = []
    images_to_upload = []
    duplicate_images_filenames = []
    path_to_url = {}
    project, project_folder = get_project_and_folder_metadata(project)
    upload_state = common.upload_state_int_to_str(project.get("upload_state"))
    if upload_state == "External":
        raise SABaseException(
            0,
            "The function does not support projects containing images attached with URLs"
        )
    finish_event = threading.Event()
    tqdm_thread = threading.Thread(
        target=_tqdm_download,
        args=(
            len(img_urls), images_to_upload, images_not_uploaded,
            duplicate_images_filenames, finish_event
        ),
        daemon=True
    )
    logger.info('Downloading %s images', len(img_urls))
    tqdm_thread.start()
    with tempfile.TemporaryDirectory() as save_dir_name:
        save_dir = Path(save_dir_name)
        for i, img_url in enumerate(img_urls):
            try:
                response = requests.get(img_url)
                response.raise_for_status()
            except Exception as e:
                logger.warning(
                    "Couldn't download image %s, %s", img_url, str(e)
                )
                images_not_uploaded.append(img_url)
            else:
                if not img_names:
                    if response.headers.get('Content-Disposition') is not None:
                        img_path = save_dir / cgi.parse_header(
                            response.headers['Content-Disposition']
                        )[1]['filename']
                    else:
                        img_path = save_dir / basename(urlparse(img_url).path)
                else:
                    img_path = save_dir / img_names[i]

                if str(img_path) in path_to_url.keys():
                    duplicate_images_filenames.append(basename(img_path))
                    continue

                with open(img_path, 'wb') as f:
                    f.write(response.content)

                path_to_url[str(img_path)] = img_url
                images_to_upload.append(img_path)

        finish_event.set()
        tqdm_thread.join()
        images_uploaded_paths, images_not_uploaded_paths, duplicate_images_paths = upload_images_to_project(
            (project, project_folder),
            images_to_upload,
            annotation_status=annotation_status,
            image_quality_in_editor=image_quality_in_editor
        )
        images_not_uploaded.extend(
            [path_to_url[str(path)] for path in images_not_uploaded_paths]
        )
        images_uploaded = [
            path_to_url[str(path)] for path in images_uploaded_paths
        ]
        images_uploaded_filenames = [
            basename(path) for path in images_uploaded_paths
        ]
        duplicate_images_filenames.extend(
            [basename(path) for path in duplicate_images_paths]
        )
    return (
        images_uploaded, images_uploaded_filenames, duplicate_images_filenames,
        images_not_uploaded
    )


def upload_images_from_google_cloud_to_project(
    project,
    google_project,
    bucket_name,
    folder_path,
    annotation_status='NotStarted',
    image_quality_in_editor=None
):
    """Uploads all images present in folder_path at bucket_name in google_project to the project.
    Sets status of all the uploaded images to set_status if it is not None.

    :param project: project name or folder path (e.g., "project1/folder1")
    :type project: str
    :param google_project: the project name on google cloud, where the bucket resides
    :type google_project: str
    :param bucket_name: the name of the bucket where the images are stored
    :type bucket_name: str
    :param folder_path: path of the folder on the bucket where the images are stored
    :type folder_path: str
    :param annotation_status: value to set the annotation statuses of the uploaded images NotStarted InProgress QualityCheck Returned Completed Skipped
    :type annotation_status: str
    :param image_quality_in_editor: image quality be seen in SuperAnnotate web annotation editor.
           Can be either "compressed" or "original".  If None then the default value in project settings will be used.
    :type image_quality_in_editor: str

    :return: uploaded images' urls, uploaded images' filenames, duplicate images' filenames and not-uploaded images' urls
    :rtype: tuple of list of strs
    """
    images_not_uploaded = []
    images_to_upload = []
    duplicate_images_filenames = []
    path_to_url = {}
    project, project_folder = get_project_and_folder_metadata(project)
    upload_state = common.upload_state_int_to_str(project.get("upload_state"))
    if upload_state == "External":
        raise SABaseException(
            0,
            "The function does not support projects containing images attached with URLs"
        )
    cloud_client = storage.Client(project=google_project)
    bucket = cloud_client.get_bucket(bucket_name)
    image_blobs = bucket.list_blobs(prefix=folder_path)
    with tempfile.TemporaryDirectory() as save_dir_name:
        save_dir = Path(save_dir_name)
        for image_blob in image_blobs:
            if image_blob.content_type.split('/')[0] != 'image':
                continue
            image_name = basename(image_blob.name)
            image_save_pth = save_dir / image_name
            if image_save_pth in path_to_url.keys():
                duplicate_images_filenames.append(basename(image_save_pth))
                continue
            try:
                image_blob.download_to_filename(image_save_pth)
            except Exception as e:
                logger.warning(
                    "Couldn't download image %s, %s", image_blob.name, str(e)
                )
                images_not_uploaded.append(image_blob.name)
            else:
                path_to_url[str(image_save_pth)] = image_blob.name
                images_to_upload.append(image_save_pth)
        images_uploaded_paths, images_not_uploaded_paths, duplicate_images_paths = upload_images_to_project(
            (project, project_folder),
            images_to_upload,
            annotation_status=annotation_status,
            image_quality_in_editor=image_quality_in_editor
        )
        images_not_uploaded.extend(
            [path_to_url[str(path)] for path in images_not_uploaded_paths]
        )
        images_uploaded = [
            path_to_url[str(path)] for path in images_uploaded_paths
        ]
        images_uploaded_filenames = [
            basename(path) for path in images_uploaded_paths
        ]
        duplicate_images_filenames.extend(
            [basename(path) for path in duplicate_images_paths]
        )
    return (
        images_uploaded, images_uploaded_filenames, duplicate_images_filenames,
        images_not_uploaded
    )


def upload_images_from_azure_blob_to_project(
    project,
    container_name,
    folder_path,
    annotation_status='NotStarted',
    image_quality_in_editor=None
):
    """Uploads all images present in folder_path at container_name Azure blob storage to the project.
    Sets status of all the uploaded images to set_status if it is not None.

    :param project: project name or folder path (e.g., "project1/folder1")
    :type project: str
    :param container_name: container name of the Azure blob storage
    :type container_name: str
    :param folder_path: path of the folder on the bucket where the images are stored
    :type folder_path: str
    :param annotation_status: value to set the annotation statuses of the uploaded images NotStarted InProgress QualityCheck Returned Completed Skipped
    :type annotation_status: str
    :param image_quality_in_editor: image quality be seen in SuperAnnotate web annotation editor.
           Can be either "compressed" or "original".  If None then the default value in project settings will be used.
    :type image_quality_in_editor: str

    :return: uploaded images' urls, uploaded images' filenames, duplicate images' filenames and not-uploaded images' urls
    :rtype: tuple of list of strs
    """
    images_not_uploaded = []
    images_to_upload = []
    duplicate_images_filenames = []
    path_to_url = {}
    project, project_folder = get_project_and_folder_metadata(project)
    upload_state = common.upload_state_int_to_str(project.get("upload_state"))
    if upload_state == "External":
        raise SABaseException(
            0,
            "The function does not support projects containing images attached with URLs"
        )
    connect_key = os.getenv('AZURE_STORAGE_CONNECTION_STRING')
    blob_service_client = BlobServiceClient.from_connection_string(connect_key)
    container_client = blob_service_client.get_container_client(container_name)
    image_blobs = container_client.list_blobs(name_starts_with=folder_path)
    with tempfile.TemporaryDirectory() as save_dir_name:
        save_dir = Path(save_dir_name)
        for image_blob in image_blobs:
            content_type = image_blob.content_settings.get('content_type')
            if content_type is None:
                logger.warning(
                    "Couldn't download image %s, content type could not be verified",
                    image_blob.name
                )
                continue
            if content_type.split('/')[0] != 'image':
                continue
            image_name = basename(image_blob.name)
            image_save_pth = save_dir / image_name
            if image_save_pth in path_to_url.keys():
                duplicate_images_filenames.append(basename(image_save_pth))
                continue
            try:
                image_blob_client = blob_service_client.get_blob_client(
                    container=container_name, blob=image_blob
                )
                image_stream = image_blob_client.download_blob()
            except Exception as e:
                logger.warning(
                    "Couldn't download image %s, %s", image_blob.name, str(e)
                )
                images_not_uploaded.append(image_blob.name)
            else:
                with open(image_save_pth, 'wb') as image_file:
                    image_file.write(image_stream.readall())
                path_to_url[str(image_save_pth)] = image_blob.name
                images_to_upload.append(image_save_pth)
        images_uploaded_paths, images_not_uploaded_paths, duplicate_images_paths = upload_images_to_project(
            (project, project_folder),
            images_to_upload,
            annotation_status=annotation_status,
            image_quality_in_editor=image_quality_in_editor
        )
        images_not_uploaded.extend(
            [path_to_url[str(path)] for path in images_not_uploaded_paths]
        )
        images_uploaded = [
            path_to_url[str(path)] for path in images_uploaded_paths
        ]
        images_uploaded_filenames = [
            basename(path) for path in images_uploaded_paths
        ]
        duplicate_images_filenames.extend(
            [basename(path) for path in duplicate_images_paths]
        )
    return (
        images_uploaded, images_uploaded_filenames, duplicate_images_filenames,
        images_not_uploaded
    )


def __upload_annotations_thread(
    team_id, project_id, project_type, anns_filenames, folder_path,
    annotation_classes_dict, pre, thread_id, chunksize, missing_images,
    couldnt_upload, uploaded, from_s3_bucket, project_folder_id
):
    NUM_TO_SEND = 500
    len_anns = len(anns_filenames)
    start_index = thread_id * chunksize
    if start_index >= len_anns:
        return
    end_index = min(start_index + chunksize, len_anns)

    postfix_json = '___objects.json' if project_type == "Vector" else '___pixel.json'
    len_postfix_json = len(postfix_json)
    postfix_mask = '___save.png'
    if from_s3_bucket is not None:
        from_session = boto3.Session()
        from_s3 = from_session.resource('s3')

    for i in range(start_index, end_index, NUM_TO_SEND):
        names = []
        for j in range(i, i + NUM_TO_SEND):
            if j >= end_index:
                break
            image_name = anns_filenames[j][:-len_postfix_json]
            names.append(image_name)
        try:
            metadatas = get_image_metadata(
                ({
                    "id": project_id
                }, {
                    "id": project_folder_id
                }), names, False
            )
        except SABaseException:
            metadatas = []
        names_in_metadatas = [metadata["name"] for metadata in metadatas]
        id_to_name = {
            metadata["id"]: metadata["name"]
            for metadata in metadatas
        }
        if len(metadatas) < len(names):
            for name in names:
                if name not in names_in_metadatas:
                    ann_path = Path(folder_path) / (name + postfix_json)
                    missing_images[thread_id].append(ann_path)
                    logger.warning(
                        "Couldn't find image %s for annotation upload", ann_path
                    )
        data = {
            "project_id": project_id,
            "team_id": team_id,
            "ids": [metadata["id"] for metadata in metadatas],
            "folder_id": project_folder_id
        }
        endpoint = '/images/getAnnotationsPathsAndTokens' if pre == "" else '/images/getPreAnnotationsPathsAndTokens'
        response = _api.send_request(
            req_type='POST', path=endpoint, json_req=data
        )
        if not response.ok:
            logger.warning(
                "Couldn't get token upload annotations %s", response.text
            )
            continue
        res = response.json()
        aws_creds = res["creds"]
        s3_session = boto3.Session(
            aws_access_key_id=aws_creds['accessKeyId'],
            aws_secret_access_key=aws_creds['secretAccessKey'],
            aws_session_token=aws_creds['sessionToken']
        )
        s3_resource = s3_session.resource('s3')
        bucket = s3_resource.Bucket(aws_creds["bucket"])
        for image_id, image_info in res['images'].items():
            image_name = id_to_name[int(image_id)]
            json_filename = image_name + postfix_json
            if from_s3_bucket is None:
                full_path = Path(folder_path) / json_filename
                annotation_json = json.load(open(full_path))
            else:
                file = io.BytesIO()
                full_path = folder_path + json_filename
                from_s3_object = from_s3.Object(from_s3_bucket, full_path)
                from_s3_object.download_fileobj(file)
                file.seek(0)
                annotation_json = json.load(file)

            if not check_annotation_json(annotation_json):
                couldnt_upload[thread_id].append(full_path)
                logger.warning(
                    "Annotation JSON %s missing width or height info. Skipping upload",
                    full_path
                )
                continue
            fill_class_and_attribute_ids(
                annotation_json, annotation_classes_dict
            )
            bucket.put_object(
                Key=image_info["annotation_json_path"],
                Body=json.dumps(annotation_json)
            )
            if project_type == "Pixel":
                mask_filename = image_name + postfix_mask
                if from_s3_bucket is None:
                    with open(Path(folder_path) / mask_filename, 'rb') as fin:
                        file = io.BytesIO(fin.read())
                else:
                    file = io.BytesIO()
                    from_s3_object = from_s3.Object(
                        from_s3_bucket, folder_path + mask_filename
                    )
                    from_s3_object.download_fileobj(file)
                    file.seek(0)
                bucket.put_object(
                    Key=image_info["annotation_bluemap_path"], Body=file
                )
            uploaded[thread_id].append(full_path)


def upload_annotations_from_folder_to_project(
    project, folder_path, from_s3_bucket=None, recursive_subfolders=False
):
    """Finds and uploads all JSON files in the folder_path as annotations to the project.

    The JSON files should follow specific naming convention. For Vector
    projects they should be named "<image_filename>___objects.json" (e.g., if
    image is cats.jpg the annotation filename should be cats.jpg___objects.json), for Pixel projects
    JSON file should be named "<image_filename>___pixel.json" and also second mask
    image file should be present with the name "<image_name>___save.png". In both cases
    image with <image_name> should be already present on the platform.

    Existing annotations will be overwritten.

    :param project: project name or folder path (e.g., "project1/folder1")
    :type project: str
    :param from_s3_bucket: AWS S3 bucket to use. If None then folder_path is in local filesystem
    :type from_s3_bucket: str
    :param recursive_subfolders: enable recursive subfolder parsing
    :type recursive_subfolders: bool

    :return: paths to annotations uploaded, could-not-upload, missing-images
    :rtype: tuple of list of strs
    """
    return _upload_pre_or_annotations_from_folder_to_project(
        project, folder_path, "", from_s3_bucket, recursive_subfolders
    )


def _upload_pre_or_annotations_from_folder_to_project(
    project, folder_path, pre, from_s3_bucket=None, recursive_subfolders=False
):
    if recursive_subfolders:
        logger.info(
            "When using recursive subfolder parsing same name %sannotations in different subfolders will overwrite each other.",
            pre
        )

    logger.info(
        "The JSON files should follow specific naming convention. For Vector projects they should be named '<image_name>___objects.json', for Pixel projects JSON file should be names '<image_name>___pixel.json' and also second mask image file should be present with the name '<image_name>___save.png'. In both cases image with <image_name> should be already present on the platform."
    )

    logger.info("Existing %sannotations will be overwritten.", pre)
    project, project_folder = get_project_and_folder_metadata(project)

    if project_folder is not None:
        project_folder_id = project_folder["id"]
    else:
        project_folder_id = None

    return _upload_annotations_from_folder_to_project(
        project, folder_path, pre, from_s3_bucket, recursive_subfolders,
        project_folder_id
    )


def _upload_annotations_from_folder_to_project(
    project,
    folder_path,
    pre,
    from_s3_bucket=None,
    recursive_subfolders=False,
    project_folder_id=None
):
    return_result = []
    if from_s3_bucket is not None:
        if not folder_path.endswith('/'):
            folder_path = folder_path + '/'
    if recursive_subfolders:
        if from_s3_bucket is None:
            for path in Path(folder_path).glob('*'):
                if path.is_dir():
                    return_result += _upload_annotations_from_folder_to_project(
                        project, path, pre, from_s3_bucket,
                        recursive_subfolders, project_folder_id
                    )
        else:
            s3_client = boto3.client('s3')
            result = s3_client.list_objects(
                Bucket=from_s3_bucket, Prefix=folder_path, Delimiter='/'
            )
            results = result.get('CommonPrefixes')
            if results is not None:
                for o in results:
                    return_result += _upload_annotations_from_folder_to_project(
                        project, o.get('Prefix'), pre, from_s3_bucket,
                        recursive_subfolders, project_folder_id
                    )

    team_id, project_id, project_type = project["team_id"], project[
        "id"], project["type"]
    logger.info(
        "Uploading all annotations from %s to project %s.", folder_path,
        project["name"]
    )

    annotations_paths = []
    annotations_filenames = []
    if from_s3_bucket is None:
        for path in Path(folder_path).glob('*.json'):
            if path.name.endswith('___objects.json'
                                 ) or path.name.endswith('___pixel.json'):
                annotations_paths.append(path)
                annotations_filenames.append(path.name)
    else:
        s3_client = boto3.client('s3')
        paginator = s3_client.get_paginator('list_objects_v2')
        response_iterator = paginator.paginate(
            Bucket=from_s3_bucket, Prefix=folder_path
        )

        for response in response_iterator:
            for object_data in response['Contents']:
                key = object_data['Key']
                if '/' in key[len(folder_path) + 1:]:
                    continue
                if key.endswith('___objects.json'
                               ) or key.endswith('___pixel.json'):
                    annotations_paths.append(key)
                    annotations_filenames.append(Path(key).name)

    len_annotations_paths = len(annotations_paths)
    logger.info(
        "Uploading %s annotations to project %s.", len_annotations_paths,
        project["name"]
    )
    if len_annotations_paths == 0:
        return return_result
    uploaded = []
    for _ in range(_NUM_THREADS):
        uploaded.append([])
    couldnt_upload = []
    for _ in range(_NUM_THREADS):
        couldnt_upload.append([])
    missing_image = []
    for _ in range(_NUM_THREADS):
        missing_image.append([])
    finish_event = threading.Event()
    tqdm_thread = threading.Thread(
        target=__tqdm_thread_upload_annotations,
        args=(
            len_annotations_paths, uploaded, couldnt_upload, missing_image,
            finish_event
        ),
        daemon=True
    )
    tqdm_thread.start()

    annotation_classes = search_annotation_classes(project)
    annotation_classes_dict = get_annotation_classes_name_to_id(
        annotation_classes
    )
    chunksize = int(math.ceil(len_annotations_paths / _NUM_THREADS))
    threads = []
    for thread_id in range(_NUM_THREADS):
        t = threading.Thread(
            target=__upload_annotations_thread,
            args=(
                team_id, project_id, project_type, annotations_filenames,
                folder_path, annotation_classes_dict, pre, thread_id, chunksize,
                missing_image, couldnt_upload, uploaded, from_s3_bucket,
                project_folder_id
            ),
            daemon=True
        )
        threads.append(t)
        t.start()
    for t in threads:
        t.join()
    finish_event.set()
    tqdm_thread.join()

    list_of_not_uploaded = []
    for couldnt_upload_thread in couldnt_upload:
        for file in couldnt_upload_thread:
            list_of_not_uploaded.append(str(file))
    list_of_uploaded = []
    for upload_thread in uploaded:
        for file in upload_thread:
            list_of_uploaded.append(str(file))
    list_of_missing_images = []
    for missing_thread in missing_image:
        for file in missing_thread:
            list_of_missing_images.append(str(file))
    # print(return_result)
    return (list_of_uploaded, list_of_not_uploaded, list_of_missing_images)


def __tqdm_thread_image_upload(total_num, tried_upload, finish_event):
    with tqdm(total=total_num) as pbar:
        while True:
            finished = finish_event.wait(_TIME_TO_UPDATE_IN_TQDM)
            if not finished:
                sum_all = 0
                for i in tried_upload:
                    sum_all += len(i)
                pbar.update(sum_all - pbar.n)
            else:
                pbar.update(total_num - pbar.n)
                break


def __tqdm_thread_upload_annotations(
    total_num, uploaded, couldnt_upload, missing_image, finish_event
):
    with tqdm(total=total_num) as pbar:
        while True:
            finished = finish_event.wait(_TIME_TO_UPDATE_IN_TQDM)
            if not finished:
                sum_all = 0
                for i in couldnt_upload:
                    sum_all += len(i)
                for i in uploaded:
                    sum_all += len(i)
                for i in missing_image:
                    sum_all += len(i)
                pbar.update(sum_all - pbar.n)
            else:
                pbar.update(total_num - pbar.n)
                break


def upload_preannotations_from_folder_to_project(
    project, folder_path, from_s3_bucket=None, recursive_subfolders=False
):
    """Finds and uploads all JSON files in the folder_path as pre-annotations to the project.

    The JSON files should follow specific naming convention. For Vector
    projects they should be named "<image_filename>___objects.json" (e.g., if
    image is cats.jpg the annotation filename should be cats.jpg___objects.json), for Pixel projects
    JSON file should be named "<image_filename>___pixel.json" and also second mask
    image file should be present with the name "<image_name>___save.png". In both cases
    image with <image_name> should be already present on the platform.

    Existing pre-annotations will be overwritten.

    :param project: project name or folder path (e.g., "project1/folder1")
    :type project: str
    :param folder_path: from which folder to upload the pre-annotations
    :type folder_path: Pathlike (str or Path)
    :param from_s3_bucket: AWS S3 bucket to use. If None then folder_path is in local filesystem
    :type from_s3_bucket: str
    :param recursive_subfolders: enable recursive subfolder parsing
    :type recursive_subfolders: bool

    :return: paths to pre-annotations uploaded and could-not-upload
    :rtype: tuple of list of strs
    """
    return _upload_pre_or_annotations_from_folder_to_project(
        project, folder_path, "pre", from_s3_bucket, recursive_subfolders
    )


def share_project(project, user, user_role):
    """Share project with user.

    :param project: project name
    :type project: str
    :param user: user email or metadata of the user to share project with
    :type user: str or dict
    :param user_role: user role to apply, one of Admin , Annotator , QA , Customer , Viewer
    :type user_role: str
    """
    if not isinstance(project, dict):
        project = get_project_metadata_bare(project)
    if not isinstance(user, dict):
        user = get_team_contributor_metadata(user)
    user_role = common.user_role_str_to_int(user_role)
    team_id, project_id = project["team_id"], project["id"]
    user_id = user["id"]
    json_req = {"user_id": user_id, "user_role": user_role}
    params = {'team_id': team_id}
    response = _api.send_request(
        req_type='POST',
        path=f'/project/{project_id}/share',
        params=params,
        json_req=json_req
    )
    if not response.ok:
        raise SABaseException(response.status_code, response.text)
    logger.info(
        "Shared project %s with user %s and role %s", project["name"],
        user["email"], common.user_role_int_to_str(user_role)
    )


def unshare_project(project, user):
    """Unshare (remove) user from project.

    :param project: project name
    :type project: str
    :param user: user email or metadata of the user to unshare project
    :type user: str or dict
    """
    if not isinstance(project, dict):
        project = get_project_metadata_bare(project)
    if not isinstance(user, dict):
        user = get_team_contributor_metadata(user)
    team_id, project_id = project["team_id"], project["id"]
    user_id = user["id"]
    json_req = {"user_id": user_id}
    params = {'team_id': team_id}
    response = _api.send_request(
        req_type='DELETE',
        path=f'/project/{project_id}/share',
        params=params,
        json_req=json_req
    )
    if not response.ok:
        raise SABaseException(response.status_code, response.text)
    logger.info("Unshared project %s from user ID %s", project["name"], user_id)


def upload_images_from_s3_bucket_to_project(
    project,
    accessKeyId,
    secretAccessKey,
    bucket_name,
    folder_path,
    image_quality_in_editor=None
):
    """Uploads all images from AWS S3 bucket to the project.

    :param project: project name or folder path (e.g., "project1/folder1")
    :type project: str
    :param accessKeyId: AWS S3 access key ID
    :type accessKeyId: str
    :param secretAccessKey: AWS S3 secret access key
    :type secretAccessKey: str
    :param bucket_name: AWS S3 bucket
    :type bucket_name: str
    :param folder_path: from which folder to upload the images
    :type folder_path: str
    :param image_quality_in_editor: image quality be seen in SuperAnnotate web annotation editor.
           Can be either "compressed" or "original".  If None then the default value in project settings will be used.
    :type image_quality_in_editor: str
    """
    project, project_folder = get_project_and_folder_metadata(project)
    if image_quality_in_editor is not None:
        old_quality = get_project_default_image_quality_in_editor(project)
        set_project_default_image_quality_in_editor(
            project, image_quality_in_editor
        )
    team_id, project_id = project["team_id"], project["id"]
    params = {
        "team_id": team_id,
    }
    data = {
        "accessKeyID": accessKeyId,
        "secretAccessKey": secretAccessKey,
        "bucketName": bucket_name,
        "folderName": folder_path
    }
    if project_folder is not None:
        data["folder_id"] = project_folder["id"]

    response = _api.send_request(
        req_type='POST',
        path=f'/project/{project_id}/get-image-s3-access-point',
        params=params,
        json_req=data
    )
    if not response.ok:
        raise SABaseException(
            response.status_code,
            "Couldn't upload to project from S3 " + response.text
        )
    logger.info("Waiting for S3 upload to finish.")
    while True:
        time.sleep(5)
        res = _get_upload_from_s3_bucket_to_project_status(
            project, project_folder
        )
        if res["progress"] == '2':
            break
        if res["progress"] != "1":
            raise SABaseException(
                response.status_code,
                "Couldn't upload to project from S3 " + str(res)
            )
    if image_quality_in_editor is not None:
        set_project_default_image_quality_in_editor(project, old_quality)


def _get_upload_from_s3_bucket_to_project_status(project, project_folder):
    team_id, project_id = project["team_id"], project["id"]
    params = {
        "team_id": team_id,
    }
    if project_folder is not None:
        params["folder_id"] = project_folder["id"]
    response = _api.send_request(
        req_type='GET',
        path=f'/project/{project_id}/getS3UploadStatus',
        params=params
    )
    if not response.ok:
        raise SABaseException(
            response.status_code,
            "Couldn't get upload to project from S3 status " + response.text
        )
    return response.json()


def get_project_workflow(project):
    """Gets project's workflow.

    Return value example: [{ "step" : <step_num>, "className" : <annotation_class>, "tool" : <tool_num>, ...},...]

    :param project: project name or metadata
    :type project: str or dict

    :return: project workflow
    :rtype: list of dicts
    """
    if not isinstance(project, dict):
        project = get_project_metadata_bare(project)
    team_id, project_id = project["team_id"], project["id"]
    params = {
        "team_id": team_id,
    }
    response = _api.send_request(
        req_type='GET', path=f'/project/{project_id}/workflow', params=params
    )
    if not response.ok:
        raise SABaseException(
            response.status_code,
            "Couldn't get project workflow " + response.text
        )
    res = response.json()
    annotation_classes = search_annotation_classes(project)
    for r in res:
        if "class_id" not in r:
            continue
        found_classid = False
        for a_class in annotation_classes:
            if a_class["id"] == r["class_id"]:
                found_classid = True
                r["className"] = a_class["name"]
                del r["class_id"]
                break
        if not found_classid:
            raise SABaseException(0, "Couldn't find class_id in workflow")
    return res


def set_project_workflow(project, new_workflow):
    """Sets project's workflow.

    new_workflow example: [{ "step" : <step_num>, "className" : <annotation_class>, "tool" : <tool_num>,
                          "attribute":[{"attribute" : {"name" : <attribute_value>, "attribute_group" : {"name": <attribute_group>}}},
                          ...]
                          },...]

    :param project: project name or metadata
    :type project: str or dict
    :param project: new workflow list of dicts
    :type project: list of dicts
    """
    if not isinstance(project, dict):
        project = get_project_metadata_bare(project)
    if not isinstance(new_workflow, list):
        raise SABaseException(
            0, "Set project setting new_workflow should be a list"
        )
    team_id, project_id = project["team_id"], project["id"]

    params = {
        "team_id": team_id,
    }
    annotation_classes = search_annotation_classes(project)

    new_list = copy.deepcopy(new_workflow)
    for step in new_list:
        if "id" in step:
            del step["id"]
        if "className" not in step:
            continue
        for an_class in annotation_classes:
            if an_class["name"] == step["className"]:
                step["class_id"] = an_class["id"]
                break
        else:
            raise SABaseException(
                0, "Annotation class not found in set_project_workflow."
            )
        json_req = {"steps": [step]}
        response = _api.send_request(
            req_type='POST',
            path=f'/project/{project_id}/workflow',
            params=params,
            json_req=json_req
        )
        if not response.ok:
            raise SABaseException(
                response.status_code,
                "Couldn't set project workflow " + response.text
            )
        if "attribute" not in step:
            continue
        current_steps = get_project_workflow(project)
        for step_in_response in current_steps:
            if step_in_response["step"] == step["step"]:
                workflow_id = step_in_response["id"]
                break
        else:
            raise SABaseException(0, "Couldn't find step in workflow")
        request_data = []
        for attribute in step["attribute"]:
            for att_class in an_class["attribute_groups"]:
                if att_class["name"] == attribute["attribute"]["attribute_group"
                                                              ]["name"]:
                    break
            else:
                raise SABaseException(
                    0, "Attribute group not found in set_project_workflow."
                )
            for att_value in att_class["attributes"]:
                if att_value["name"] == attribute["attribute"]["name"]:
                    attribute_id = att_value["id"]
                    break
            else:
                raise SABaseException(
                    0, "Attribute value not found in set_project_workflow."
                )

            request_data.append(
                {
                    "workflow_id": workflow_id,
                    "attribute_id": attribute_id
                }
            )

        response = _api.send_request(
            req_type='POST',
            path=f'/project/{project_id}/workflow_attribute',
            params=params,
            json_req={"data": request_data}
        )
        if not response.ok:
            raise SABaseException(
                response.status_code,
                "Couldn't set project workflow " + response.text
            )


def get_project_settings(project):
    """Gets project's settings.

    Return value example: [{ "attribute" : "Brightness", "value" : 10, ...},...]

    :param project: project name or metadata
    :type project: str or dict

    :return: project settings
    :rtype: list of dicts
    """
    if not isinstance(project, dict):
        project = get_project_metadata_bare(project)
    team_id, project_id = project["team_id"], project["id"]
    params = {
        "team_id": team_id,
    }
    response = _api.send_request(
        req_type='GET', path=f'/project/{project_id}/settings', params=params
    )
    if not response.ok:
        raise SABaseException(
            response.status_code,
            "Couldn't get project settings " + response.text
        )
    res = response.json()
    for val in res:
        if val['attribute'] == 'ImageQuality':
            if val['value'] == 60:
                val['value'] = 'compressed'
            elif val['value'] == 100:
                val['value'] = 'original'
            else:
                raise SABaseException(0, "NA ImageQuality value")
    return res


def set_project_settings(project, new_settings):
    """Sets project's settings.

    New settings format example: [{ "attribute" : "Brightness", "value" : 10, ...},...]

    :param project: project name or metadata
    :type project: str or dict
    :param new_settings: new settings list of dicts
    :type new_settings: list of dicts

    :return: updated part of project's settings
    :rtype: list of dicts
    """
    if not isinstance(project, dict):
        project = get_project_metadata_bare(project)
    if not isinstance(new_settings, list):
        raise SABaseException(
            0, "Set project setting new_settings should be a list"
        )
    team_id, project_id = project["team_id"], project["id"]

    params = {
        "team_id": team_id,
    }
    current_settings = get_project_settings(project)

    id_conv = {}
    for setting in current_settings:
        if "attribute" in setting:
            id_conv[setting["attribute"]] = setting["id"]

    new_list = []
    for new_setting in new_settings:
        if "attribute" in new_setting and new_setting["attribute"] in id_conv:
            new_list.append(
                {
                    "attribute": new_setting["attribute"],
                    "id": id_conv[new_setting["attribute"]],
                    "value": new_setting["value"]
                }
            )
    for val in new_list:
        if val['attribute'] == 'ImageQuality':
            if val['value'] == 'compressed':
                val['value'] = 60
            elif val['value'] == 'original':
                val['value'] = 100
            else:
                raise SABaseException(0, "NA ImageQuality value")
    json_req = {"settings": new_list}
    response = _api.send_request(
        req_type='PUT',
        path=f'/project/{project_id}/settings',
        params=params,
        json_req=json_req
    )
    if not response.ok:
        raise SABaseException(
            response.status_code,
            "Couldn't set project settings " + response.text
        )
    return response.json()


def set_project_default_image_quality_in_editor(
    project, image_quality_in_editor
):
    """Sets project's default image quality in editor setting.

    :param project: project name or metadata
    :type project: str or dict
    :param image_quality_in_editor: new setting value, should be "original" or "compressed"
    :type image_quality_in_editor: str
    """
    set_project_settings(
        project,
        [{
            "attribute": "ImageQuality",
            "value": image_quality_in_editor
        }]
    )


def get_project_default_image_quality_in_editor(project):
    """Gets project's default image quality in editor setting.

    :param project: project name or metadata
    :type project: str or dict

    :return: "original" or "compressed" setting value
    :rtype: str
    """
    for setting in get_project_settings(project):
        if "attribute" in setting and setting["attribute"] == "ImageQuality":
            return setting["value"]
    raise SABaseException(
        0,
        "Image quality in editor should be 'compressed', 'original' or None for project settings value"
    )


def get_project_metadata(
    project,
    include_annotation_classes=False,
    include_settings=False,
    include_workflow=False,
    include_contributors=False,
    include_complete_image_count=False
):
    """Returns project metadata

    :param project: project name
    :type project: str
    :param include_annotation_classes: enables project annotation classes output under
                                       the key "annotation_classes"
    :type include_annotation_classes: bool
    :param include_settings: enables project settings output under
                             the key "settings"
    :type include_settings: bool
    :param include_workflow: enables project workflow output under
                             the key "workflow"
    :type include_workflow: bool
    :param include_contributors: enables project contributors output under
                             the key "contributors"
    :type include_contributors: bool

    :return: metadata of project
    :rtype: dict
    """
    if not isinstance(project, dict):
        project = get_project_metadata_bare(
            project, include_complete_image_count
        )
    result = copy.deepcopy(project)
    if include_annotation_classes:
        result["annotation_classes"] = search_annotation_classes(project)
    if include_contributors:
        result["contributors"] = get_project_metadata_with_users(project
                                                                )["users"]
    if include_settings:
        result["settings"] = get_project_settings(project)
    if include_workflow:
        result["workflow"] = get_project_workflow(project)
    return result


def clone_project(
    project_name,
    from_project,
    project_description=None,
    copy_annotation_classes=True,
    copy_settings=True,
    copy_workflow=True,
    copy_contributors=False
):
    """Create a new project in the team using annotation classes and settings from from_project.

    :param project_name: new project's name
    :type project_name: str
    :param from_project: the name of the project being used for duplication
    :type from_project: str
    :param project_description: the new project's description. If None, from_project's
                                description will be used
    :type project_description: str
    :param copy_annotation_classes: enables copying annotation classes
    :type copy_annotation_classes: bool
    :param copy_settings: enables copying project settings
    :type copy_settings: bool
    :param copy_workflow: enables copying project workflow
    :type copy_workflow: bool
    :param copy_contributors: enables copying project contributors
    :type copy_contributors: bool

    :return: dict object metadata of the new project
    :rtype: dict
    """
    try:
        get_project_metadata_bare(project_name)
    except SANonExistingProjectNameException:
        pass
    else:
        raise SAExistingProjectNameException(
            0, "Project with name " + project_name +
            " already exists. Please use unique names for projects to use with SDK."
        )
    metadata = get_project_metadata(
        from_project, copy_annotation_classes, copy_settings, copy_workflow,
        copy_contributors
    )
    metadata["name"] = project_name
    if project_description is not None:
        metadata["description"] = project_description

    return create_project_from_metadata(metadata)<|MERGE_RESOLUTION|>--- conflicted
+++ resolved
@@ -1001,13 +1001,8 @@
     image_data = pd.DataFrame(image_data, columns=["name", "url"])
     img_names_urls = image_data.values.tolist()
     logger.info(
-<<<<<<< HEAD
         "Uploading %s images to project %s.", len(img_names_urls),
         folder_name
-=======
-        "Attaching %s images to project %s.", len_img_names_urls,
-        project_folder_name
->>>>>>> 32fba219
     )
     if len(img_names_urls) == 0:
         return ([], [], duplicate_images)
