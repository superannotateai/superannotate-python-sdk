--- conflicted
+++ resolved
@@ -1,5 +1 @@
-<<<<<<< HEAD
-__version__ = "4.0.1"
-=======
-__version__ = "4.1.0b8"
->>>>>>> 7d9f952c
+__version__ = "4.1.0b8"