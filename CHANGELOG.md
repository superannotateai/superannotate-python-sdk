--- conflicted
+++ resolved
@@ -1,5 +1,4 @@
 # Changelog 
-<<<<<<< HEAD
 All release highlights of this project will be documented in this file.
 ## 4.4.0 - July 03, 2022
 ### Added
@@ -24,8 +23,6 @@
 - `superannotate.init()` _function_. Please instantiate `superannotate.SAClient()` _class_ to authenticate.
 - `superannotate.set_image_annotation_status()` _function_. Please use the `SAClient.set_annotation_statuses()` _method_ instead.
 - `superannotate.set_images_annotations_statuses()` _function_. Please use the `SAClient.set_annotation_statuses()` _method_ instead.
-=======
-All release higlighths of this project will be documented in this file.
 ## 4.3.4 - May 22, 2022
 ### Updated
 - `JSON Schema` for video annotations to version `x` to reflect point annotations.
@@ -67,7 +64,6 @@
 - `get_image_metadata()` function. Please use `get_item_metadata()` instead.
 - `search_images()` function. Please use `search_items()` instead.
 - `search images_all_folders()` function. Please use `search_items()` instead.
->>>>>>> 2249bbac
 ###
 ## 4.3.2 - April 10 2022
 ### Added
