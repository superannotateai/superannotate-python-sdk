--- conflicted
+++ resolved
@@ -10,15 +10,12 @@
     @DynamicClassAttribute
     def value(self):
         return super().value[1]
-<<<<<<< HEAD
-=======
 
     @classmethod
     def get_name(cls, value):
         for enum in list(cls):
             if enum.value == value:
                 return enum.name
->>>>>>> 1894c069
 
 
 class ProjectType(Enum):
