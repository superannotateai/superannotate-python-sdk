--- conflicted
+++ resolved
@@ -10,37 +10,37 @@
 class SuerannotateServiceProvider(ABC):
     @abstractmethod
     def attach_files(
-            self,
-            project_id: int,
-            team_id: int,
-            files: List[Dict],
-            annotation_status_code: int,
-            upload_state_code: int,
-            meta: Dict,
+        self,
+        project_id: int,
+        team_id: int,
+        files: List[Dict],
+        annotation_status_code: int,
+        upload_state_code: int,
+        meta: Dict,
     ):
         raise NotImplementedError
 
     @abstractmethod
     def get_annotation_classes(
-            self, project_id: int, team_id: int, name_prefix: str = None
+        self, project_id: int, team_id: int, name_prefix: str = None
     ):
         raise NotImplementedError
 
     @abstractmethod
     def share_project(
-            self, project_id: int, team_id: int, user_id: int, user_role: int
+        self, project_id: int, team_id: int, user_id: int, user_role: int
     ):
         raise NotImplementedError
 
     @abstractmethod
     def prepare_export(
-            self,
-            project_id: int,
-            team_id: int,
-            folders: List[str],
-            annotation_statuses: Iterable[Any],
-            include_fuse: bool,
-            only_pinned: bool,
+        self,
+        project_id: int,
+        team_id: int,
+        folders: List[str],
+        annotation_statuses: Iterable[Any],
+        include_fuse: bool,
+        only_pinned: bool,
     ):
         raise NotImplementedError
 
@@ -61,7 +61,7 @@
         raise NotImplementedError
 
     @abstractmethod
-    def set_project_settings(self, project_id: int, team_id: int, data: List):
+    def set_project_settings(self, project_id: int, team_id: int, data: Dict):
         raise NotImplementedError
 
     @abstractmethod
@@ -88,17 +88,17 @@
         raise NotImplementedError
 
     def get_download_token(
-            self,
-            project_id: int,
-            team_id: int,
-            folder_id: int,
-            image_id: int,
-            include_original: int = 1,
+        self,
+        project_id: int,
+        team_id: int,
+        folder_id: int,
+        image_id: int,
+        include_original: int = 1,
     ) -> dict:
         raise NotImplementedError
 
     def get_upload_token(
-            self, project_id: int, team_id: int, folder_id: int, image_id: int,
+        self, project_id: int, team_id: int, folder_id: int, image_id: int,
     ) -> dict:
         raise NotImplementedError
 
@@ -106,24 +106,24 @@
         raise NotImplementedError
 
     def copy_images_between_folders_transaction(
-            self,
-            team_id: int,
-            project_id: int,
-            from_folder_id: int,
-            to_folder_id: int,
-            images: List[str],
-            include_annotations: bool = False,
-            include_pin: bool = False,
+        self,
+        team_id: int,
+        project_id: int,
+        from_folder_id: int,
+        to_folder_id: int,
+        images: List[str],
+        include_annotations: bool = False,
+        include_pin: bool = False,
     ) -> int:
         raise NotImplementedError
 
     def move_images_between_folders(
-            self,
-            team_id: int,
-            project_id: int,
-            from_folder_id: int,
-            to_folder_id: int,
-            images: List[str],
+        self,
+        team_id: int,
+        project_id: int,
+        from_folder_id: int,
+        to_folder_id: int,
+        images: List[str],
     ) -> List[str]:
         """
         Returns list of moved images.
@@ -131,23 +131,26 @@
         raise NotImplementedError
 
     def get_duplicated_images(
-            self, project_id: int, team_id: int, folder_id: int, images: List[str]
+        self, project_id: int, team_id: int, folder_id: int, images: List[str]
     ):
         raise NotImplementedError
 
     def get_progress(
-            self, project_id: int, team_id: int, poll_id: int
+        self, project_id: int, team_id: int, poll_id: int
     ) -> Tuple[int, int]:
         raise NotImplementedError
 
     def set_images_statuse_bulk(
-<<<<<<< HEAD
-            self,
-            image_names: List[str],
-            team_id: int,
-            project_id: int,
-            folder_id: int,
-            annotation_status: int):
+        self,
+        image_names: List[str],
+        team_id: int,
+        project_id: int,
+        folder_id: int,
+        annotation_status: int,
+    ):
+        raise NotImplementedError
+
+    def delete_images(self, project_id: int, team_id: int, image_ids: List[int]):
         raise NotImplementedError
 
     def assign_images(
@@ -159,16 +162,3 @@
             image_names: list,
     ):
         raise NotImplementedError
-=======
-        self,
-        image_names: List[str],
-        team_id: int,
-        project_id: int,
-        folder_id: int,
-        annotation_status: int,
-    ):
-        raise NotImplementedError
-
-    def delete_images(self, project_id: int, team_id: int, image_ids: List[int]):
-        raise NotImplementedError
->>>>>>> dffc8e4f
