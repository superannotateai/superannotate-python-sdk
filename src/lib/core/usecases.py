import uuid
from abc import ABC
from abc import abstractmethod
from pathlib import Path
from typing import List
from typing import Optional

import src.lib.core as constances
from src.lib.core.conditions import Condition
from src.lib.core.conditions import CONDITION_EQ as EQ
from src.lib.core.entities import ImageFileEntity
from src.lib.core.entities import ProjectEntity
from src.lib.core.exceptions import AppException
from src.lib.core.exceptions import AppValidationException
from src.lib.core.plugin import ImagePlugin
from src.lib.core.repositories import BaseManageableRepository
from src.lib.core.repositories import BaseReadOnlyRepository
from src.lib.core.response import Response
from src.lib.core.serviceproviders import SuerannotateServiceProvider


class BaseUseCase(ABC):
    def __init__(self, response: Response):
        self._response = response
        self._errors = []

    @abstractmethod
    def execute(self):
        raise NotImplementedError

    def _validate(self):
        for name in dir(self):
            try:
                if name.startswith("validate_"):
                    method = getattr(self, name)
                    method()
            except AppValidationException as e:
                self._errors.append(e)

    def is_valid(self):
        self._validate()
        return not self._errors


class GetProjectsUseCase(BaseUseCase):
    def __init__(
        self,
        response: Response,
        condition: Condition,
        projects: BaseManageableRepository,
    ):
        super().__init__(response)
        self._condition = condition
        self._projects = projects

    def execute(self):
        if self.is_valid():
            self._response.data = self._projects.get_all(self._condition)
        self._response.errors = self._errors


class CreateProjectUseCase(BaseUseCase):
    def __init__(
        self,
        response: Response,
        project: ProjectEntity,
        projects: BaseManageableRepository,
    ):

        super().__init__(response)
        self._project = project
        self._projects = projects

    def execute(self):
        if self.is_valid():
            self._projects.insert(self._project)
        else:
            self._response.errors = self._errors

    def validate_project_name_uniqueness(self):
        condition = Condition("name", self._project.name, EQ) & Condition(
            "team_id", self._project.team_id, EQ
        )
        if self._projects.get_all(condition):
            raise AppValidationException(
                f"Project name {self._project.name} is not unique. "
                f"To use SDK please make project names unique."
            )


class DeleteProjectUseCase(BaseUseCase):
    def __init__(
        self,
        response: Response,
        project: ProjectEntity,
        projects: BaseManageableRepository,
    ):

        super().__init__(response)
        self._project = project
        self._projects = projects

    def execute(self):
        if self.is_valid():
            self._projects.delete(self._project.uuid)
        else:
            self._response.errors = self._errors


class UpdateProjectUseCase(BaseUseCase):
    def __init__(
        self,
        response: Response,
        project: ProjectEntity,
        projects: BaseManageableRepository,
    ):

        super().__init__(response)
        self._project = project
        self._projects = projects

    def execute(self):
        if self.is_valid():
            self._projects.update(self._project)
        else:
            self._response.errors = self._errors


class UploadS3ImageUseCase(BaseUseCase):
    MAX_PIXEL_RESOLUTION = 4_000_000
    MAX_VECTOR_RESOLUTION = 100_000_000

    def __init__(
        self,
        response: Response,
        project: ProjectEntity,
<<<<<<< HEAD
        project_settings: BaseReadOnlyRepository,
=======
>>>>>>> 6f4bc1ab
        backend_service_provider: SuerannotateServiceProvider,
        image_paths: List[str],
        bucket,
        s3_repo: BaseManageableRepository,
        upload_path: str,
        annotation_status: Optional[str] = None,
        image_quality: Optional[str] = None,
    ):
        super().__init__(response)
        self._project = project
<<<<<<< HEAD
        self._project_settings = project_settings
=======
>>>>>>> 6f4bc1ab
        self._backend = backend_service_provider
        self._image_paths = image_paths
        self._bucket = bucket
        self._s3_repo = s3_repo
        self._annotation_status = annotation_status
        self._image_quality = image_quality
        self._upload_path = upload_path

    @property
    def image_quality(self):
        if not self._image_quality:
<<<<<<< HEAD
            for setting in self._project_settings.get_all():
                if setting.attribute == "ImageQuality":
                    if setting.value == 60:
                        return "compressed"
                    elif setting.value == 100:
                        return "original"
                    raise AppException("NA ImageQuality value")

=======
            # todo return from project settings
            pass
>>>>>>> 6f4bc1ab
        return self._image_quality

    @property
    def upload_state_code(self) -> int:
        return constances.UploadState.BASIC.value

    @property
    def max_resolution(self) -> int:
        if self._project.project_type == "Vector":
            return self.MAX_VECTOR_RESOLUTION
        elif self._project.project_type == "Pixel":
            return self.MAX_PIXEL_RESOLUTION

    @property
    def annotation_status_code(self):
        if not self._annotation_status:
            return constances.AnnotationStatus.NOT_STARTED.value
        return constances.AnnotationStatus[self._annotation_status.upper()].value

    def execute(self):
        images = []
        images_meta = {}
        for image_path in self._image_paths:
            image_name = Path(image_path).name
            image = self._bucket.get_one(image_path)

            image_processor = ImagePlugin(image, self.max_resolution)

            origin_width, origin_height = image_processor.get_size()
            thumb_image, _, _ = image_processor.generate_thumb()
            huge_image, huge_width, huge_height = image_processor.generate_huge()
            low_resolution_image, _, _ = image_processor.generate_low_resolution()

            image_key = self._upload_path + str(uuid.uuid4()) + Path(image_path).suffix

            file_entity = ImageFileEntity(uuid=image_key, data=image)
            self._s3_repo.insert(file_entity)
            images.append({"name": image_name, "path": self._upload_path + image_key})
            images_meta[image_name] = {"width": origin_width, "height": origin_height}

            thumb_image_name = image_key + "___thumb.jpg"
            thumb_image_entity = ImageFileEntity(
                uuid=thumb_image_name, data=thumb_image
            )
            self._s3_repo.insert(thumb_image_entity)

            low_resolution_image_name = image_key + "___lores.jpg"
            low_resolution_file_entity = ImageFileEntity(
                uuid=low_resolution_image_name, data=low_resolution_image
            )
            self._s3_repo.insert(low_resolution_file_entity)

            huge_image_name = image_key + "___huge.jpg"
            huge_file_entity = ImageFileEntity(
                uuid=huge_image_name,
                data=huge_image,
                metadata={"height": huge_width, "weight": huge_height},
            )
            self._s3_repo.insert(huge_file_entity)

        self._backend.create_image(
            project_id=self._project.uuid,
            team_id=self._project.team_id,
            images=images,
            annotation_status_code=self.annotation_status_code,
            upload_state_code=self.upload_state_code,
            meta=images_meta,
            annotation_json_path=self._upload_path + ".json",
            annotation_bluemap_path=self._upload_path + ".png",
        )

    def validate_upload_state(self):
        if self._project.upload_state == constances.UploadState.EXTERNAL.value:
            raise AppValidationException("Invalid upload state.")<|MERGE_RESOLUTION|>--- conflicted
+++ resolved
@@ -134,10 +134,7 @@
         self,
         response: Response,
         project: ProjectEntity,
-<<<<<<< HEAD
         project_settings: BaseReadOnlyRepository,
-=======
->>>>>>> 6f4bc1ab
         backend_service_provider: SuerannotateServiceProvider,
         image_paths: List[str],
         bucket,
@@ -148,10 +145,7 @@
     ):
         super().__init__(response)
         self._project = project
-<<<<<<< HEAD
         self._project_settings = project_settings
-=======
->>>>>>> 6f4bc1ab
         self._backend = backend_service_provider
         self._image_paths = image_paths
         self._bucket = bucket
@@ -163,7 +157,6 @@
     @property
     def image_quality(self):
         if not self._image_quality:
-<<<<<<< HEAD
             for setting in self._project_settings.get_all():
                 if setting.attribute == "ImageQuality":
                     if setting.value == 60:
@@ -171,11 +164,6 @@
                     elif setting.value == 100:
                         return "original"
                     raise AppException("NA ImageQuality value")
-
-=======
-            # todo return from project settings
-            pass
->>>>>>> 6f4bc1ab
         return self._image_quality
 
     @property
