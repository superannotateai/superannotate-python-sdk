import copy
import io
import json
import os.path
import time
import uuid
from abc import ABC
from abc import abstractmethod
from pathlib import Path
from typing import Iterable
from typing import List
from typing import Optional

import requests
import src.lib.core as constances
from azure.core.exceptions import AzureError
from azure.storage.blob import BlobServiceClient
from google.api_core.exceptions import GoogleAPIError
from google.cloud import storage as google_storage
from src.lib.core.conditions import Condition
from src.lib.core.conditions import CONDITION_EQ as EQ
from src.lib.core.entities import AnnotationClassEntity
from src.lib.core.entities import FolderEntity
from src.lib.core.entities import ImageEntity
from src.lib.core.entities import ImageInfoEntity
from src.lib.core.entities import ProjectEntity
from src.lib.core.entities import ProjectSettingEntity
from src.lib.core.entities import S3FileEntity
from src.lib.core.entities import TeamEntity
from src.lib.core.entities import WorkflowEntity
from src.lib.core.enums import ProjectType
from src.lib.core.exceptions import AppException
from src.lib.core.exceptions import AppValidationException
from src.lib.core.plugin import ImagePlugin
from src.lib.core.repositories import BaseManageableRepository
from src.lib.core.repositories import BaseProjectRelatedManageableRepository
from src.lib.core.repositories import BaseReadOnlyRepository
from src.lib.core.response import Response
from src.lib.core.serviceproviders import SuerannotateServiceProvider


class BaseUseCase(ABC):
    def __init__(self, response: Response):
        self._response = response
        self._errors = []

    @abstractmethod
    def execute(self):
        raise NotImplementedError

    def _validate(self):
        for name in dir(self):
            try:
                if name.startswith("validate_"):
                    method = getattr(self, name)
                    method()
            except AppValidationException as e:
                self._errors.append(e)

    def is_valid(self):
        self._validate()
        return not self._errors


class GetProjectsUseCase(BaseUseCase):
    def __init__(
        self,
        response: Response,
        condition: Condition,
        team_id: int,
        projects: BaseManageableRepository,
    ):
        super().__init__(response)
        self._condition = condition
        self._projects = projects
        self._team_id = team_id

    def execute(self):
        if self.is_valid():
            condition = self._condition & Condition("team_id", self._team_id, EQ)
            self._response.data = self._projects.get_all(condition)
        self._response.errors = self._errors


class CreateProjectUseCase(BaseUseCase):
    def __init__(
        self,
        response: Response,
        project: ProjectEntity,
        projects: BaseManageableRepository,
        backend_service_provider: SuerannotateServiceProvider,
        settings: List[ProjectSettingEntity] = None,
        workflows: List[WorkflowEntity] = None,
        annotation_classes: List[AnnotationClassEntity] = None,
        contributors: Iterable[dict] = None,
    ):

        super().__init__(response)
        self._project = project
        self._projects = projects
        self._settings = settings
        self._workflows = workflows
        self._annotation_classes = annotation_classes
        self._contributors = contributors
        self._backend_service = backend_service_provider

    def execute(self):
        if self.is_valid():
            # todo add status in the constanses
            self._project.status = 0
            entity = self._projects.insert(self._project)
            self._response.data = entity
            if self._settings:
                settings_repo = BaseProjectRelatedManageableRepository(
                    self._backend_service, entity
                )
                for setting in self._settings:
                    settings_repo.insert(setting)
                self._response.data.settings = self._settings
            annotation_classes_mapping = {}
            if self._annotation_classes:
                annotation_repo = BaseProjectRelatedManageableRepository(
                    self._backend_service, entity
                )
                for annotation_class in self._annotation_classes:
                    annotation_classes_mapping[
                        annotation_class.uuid
                    ] = annotation_repo.insert(annotation_class)
                self._response.data.annotation_classes = self._annotation_classes
            if self._workflows:
                workflow_repo = BaseProjectRelatedManageableRepository(
                    self._backend_service, entity
                )
                for workflow in self._workflows:
                    workflow.project_id = entity.uuid
                    workflow.class_id = annotation_classes_mapping.get(
                        workflow.class_id
                    )
                    workflow_repo.insert(workflow)
                self._response.data.workflows = self._workflows

            if self._contributors:
                for contributor in self.contributors:
                    self._backend_service.share_project(
                        entity.uuid,
                        entity.team_id,
                        contributor.get("id"),
                        contributor.get("role"),
                    )
                self._response.data.contributors = self._contributors
        else:
            self._response.errors = self._errors

    def validate_project_name_uniqueness(self):
        condition = Condition("name", self._project.name, EQ) & Condition(
            "team_id", self._project.team_id, EQ
        )
        if self._projects.get_all(condition):
            raise AppValidationException(
                f"Project name {self._project.name} is not unique. "
                f"To use SDK please make project names unique."
            )


class DeleteProjectUseCase(BaseUseCase):
    def __init__(
        self,
        response: Response,
        project: ProjectEntity,
        projects: BaseManageableRepository,
    ):

        super().__init__(response)
        self._project = project
        self._projects = projects

    def execute(self):
        if self.is_valid():
            self._projects.delete(self._project)
        else:
            self._response.errors = self._errors


class UpdateProjectUseCase(BaseUseCase):
    def __init__(
        self,
        response: Response,
        project: ProjectEntity,
        projects: BaseManageableRepository,
    ):

        super().__init__(response)
        self._project = project
        self._projects = projects

    def execute(self):
        if self.is_valid():
            self._projects.update(self._project)
        else:
            self._response.errors = self._errors


class CloneProjectUseCase(BaseUseCase):
    def __init__(
        self,
        response: Response,
        project: ProjectEntity,
        project_to_create: ProjectEntity,
        projects: BaseManageableRepository,
        settings: BaseManageableRepository,
        workflows: BaseManageableRepository,
        annotation_classes: BaseManageableRepository,
        backend_service_provider: SuerannotateServiceProvider,
        include_annotation_classes: bool = True,
        include_settings: bool = True,
        include_workflow: bool = True,
        include_contributors: bool = False,
    ):
        super().__init__(response)
        self._project = project
        self._project_to_create = project_to_create
        self._projects = projects
        self._settings = settings
        self._workflows = workflows
        self._annotation_classes = annotation_classes
        self._backend_service = backend_service_provider
        self._include_annotation_classes = include_annotation_classes
        self._include_settings = include_settings
        self._include_workflow = include_workflow
        self._include_contributors = include_contributors

    def execute(self):
        project = self._projects.insert(self._project_to_create)
        self._response.data = project
        annotation_classes_mapping = {}
        if self._include_annotation_classes:
            annotation_classes = self._annotation_classes.get_all()
            for annotation_class in annotation_classes:
                annotation_class_copy = copy.copy(annotation_class)
                annotation_class_copy.project_id = project.uuid
                annotation_classes_mapping[
                    annotation_class.uuid
                ] = self._annotation_classes.insert(annotation_class_copy).uuid

        if self._include_contributors:
            for user in self._project.users:
                self._backend_service.share_project(
                    project.uuid, project.team_id, user.get("id"), user.get("role")
                )

        if self._include_settings:
            for setting in self._settings.get_all():
                setting_copy = copy.copy(setting)
                setting_copy.project_id = project.uuid
                self._settings.insert(setting)

        if self._include_workflow:
            for workflow in self._workflows.get_all():
                workflow_copy = copy.copy(workflow)
                workflow_copy.project_id = project.uuid
                workflow_copy.class_id = annotation_classes_mapping[workflow.class_id]
                self._workflows.insert(workflow_copy)


class ImageUploadUseCas(BaseUseCase):
    def __init__(
        self,
        response: Response,
        project: ProjectEntity,
        project_settings: BaseReadOnlyRepository,
        backend_service_provider: SuerannotateServiceProvider,
        images: List[ImageEntity],
        annotation_status: Optional[str] = None,
        image_quality: Optional[str] = None,
    ):
        super().__init__(response)
        self._project = project
        self._project_settings = project_settings
        self._backend = backend_service_provider
        self._images = images
        self._annotation_status = annotation_status
        self._image_quality = image_quality

    @property
    def image_quality(self):
        if not self._image_quality:
            for setting in self._project_settings.get_all():
                if setting.attribute == "ImageQuality":
                    if setting.value == 60:
                        return "compressed"
                    elif setting.value == 100:
                        return "original"
                    raise AppException("NA ImageQuality value")
        return self._image_quality

    @property
    def upload_state_code(self) -> int:
        return constances.UploadState.BASIC.value

    @property
    def annotation_status_code(self):
        if not self._annotation_status:
            return constances.AnnotationStatus.NOT_STARTED.value
        return constances.AnnotationStatus.get_value(self._annotation_status)

    def execute(self):
        images = []
        meta = {}
        for image in self._images:
            images.append({"name": image.name, "path": image.path})
            meta[image.name] = {"width": image.meta.width, "height": image.meta.height}

        self._backend.attach_files(
            project_id=self._project.uuid,
            team_id=self._project.team_id,
            files=images,
            annotation_status_code=self.annotation_status_code,
            upload_state_code=self.upload_state_code,
            meta=meta,
        )

    def validate_upload_state(self):
        if self._project.upload_state == constances.UploadState.EXTERNAL.value:
            raise AppValidationException("Invalid upload state.")


class GetImagesUseCase(BaseUseCase):
    def __init__(
        self,
        response: Response,
        project: ProjectEntity,
        folder: FolderEntity,
        images: BaseReadOnlyRepository,
        annotation_status: str = None,
        image_name_prefix: str = None,
    ):
        super().__init__(response)
        self._project = project
        self._folder = folder
        self._images = images
        self._annotation_status = annotation_status
        self._image_name_prefix = image_name_prefix

    def execute(self):
        condition = (
            Condition("team_id", self._project.team_id, EQ)
            & Condition("project_id", self._project.uuid, EQ)
            & Condition("folder_id", self._folder.uuid, EQ)
        )
        if self._image_name_prefix:
            condition = condition & Condition("name", self._image_name_prefix, EQ)
        if self._annotation_status:
            condition = condition & Condition(
                "annotation_status",
                constances.AnnotationStatus[self._annotation_status.upper()].value,
                EQ,
            )

        self._response.data = self._images.get_all(condition)


class GetImageUseCase(BaseUseCase):
    def __init__(
        self,
        response: Response,
        project: ProjectEntity,
        folder: FolderEntity,
        image_name: str,
        images: BaseReadOnlyRepository,
    ):
        super().__init__(response)
        self._project = project
        self._folder = folder
        self._images = images
        self._image_name = image_name

    def execute(self):
        condition = (
            Condition("team_id", self._project.team_id, EQ)
            & Condition("project_id", self._project.uuid, EQ)
            & Condition("folder_id", self._folder.uuid, EQ)
            & Condition("name", self._image_name, EQ)
        )
        self._response.data = self._images.get_all(condition)[0]


class UploadImageS3UseCas(BaseUseCase):
    def __init__(
        self,
        response: Response,
        project: ProjectEntity,
        project_settings: BaseReadOnlyRepository,
        image_path: str,
        image: io.BytesIO,
        s3_repo: BaseManageableRepository,
        upload_path: str,
    ):
        super().__init__(response)
        self._project = project
        self._project_settings = project_settings
        self._image_path = image_path
        self._image = image
        self._s3_repo = s3_repo
        self._upload_path = upload_path

    @property
    def max_resolution(self) -> int:
        if self._project.project_type == ProjectType.VECTOR.value:
            return constances.MAX_VECTOR_RESOLUTION
        elif self._project.project_type == ProjectType.PIXEL.value:
            return constances.MAX_PIXEL_RESOLUTION

    def execute(self):
        image_name = Path(self._image_path).name
        image_processor = ImagePlugin(self._image, self.max_resolution)
        origin_width, origin_height = image_processor.get_size()
        thumb_image, _, _ = image_processor.generate_thumb()
        huge_image, huge_width, huge_height = image_processor.generate_huge()
        low_resolution_image, _, _ = image_processor.generate_low_resolution()

        image_key = (
            self._upload_path + str(uuid.uuid4()) + Path(self._image_path).suffix
        )

        file_entity = S3FileEntity(uuid=image_key, data=self._image)

        thumb_image_name = image_key + "___thumb.jpg"
        thumb_image_entity = S3FileEntity(uuid=thumb_image_name, data=thumb_image)
        self._s3_repo.insert(thumb_image_entity)

        low_resolution_image_name = image_key + "___lores.jpg"
        low_resolution_file_entity = S3FileEntity(
            uuid=low_resolution_image_name, data=low_resolution_image
        )
        self._s3_repo.insert(low_resolution_file_entity)

        huge_image_name = image_key + "___huge.jpg"
        huge_file_entity = S3FileEntity(
            uuid=huge_image_name,
            data=huge_image,
            metadata={"height": huge_width, "weight": huge_height},
        )
        self._s3_repo.insert(huge_file_entity)
        file_entity.data.seek(0)
        self._s3_repo.insert(file_entity)
        self._response.data = ImageEntity(
            name=image_name,
            path=image_key,
            meta=ImageInfoEntity(width=origin_width, height=origin_height),
        )


class CreateFolderUseCase(BaseUseCase):
    def __init__(
        self,
        response: Response,
        folder: FolderEntity,
        folders: BaseManageableRepository,
    ):
        super().__init__(response)
        self._folder = folder
        self._folders = folders

    def execute(self):
        self._response.data = self._folders.insert(self._folder)

    def validate_folder_name(self):
        if (
            len(
                set(self._folder.name).intersection(
                    constances.SPECIAL_CHARACTERS_IN_PROJECT_FOLDER_NAMES
                )
            )
            > 0
        ):
            raise AppValidationException("New folder name has special characters.")


class AttachFileUrls(BaseUseCase):
    def __init__(
        self,
        response: Response,
        project: ProjectEntity,
        attachments: List[ImageEntity],
        limit: int,
        backend_service_provider: SuerannotateServiceProvider,
        annotation_status: int = constances.AnnotationStatus.NOT_STARTED.value,
    ):
        super().__init__(response)
        self._attachments = attachments
        self._project = project
        self._limit = limit
        self._backend_service = backend_service_provider
        self._annotation_status_code = annotation_status

    @property
    def annotation_status(self):
        if self._annotation_status_code:
            return self._annotation_status_code
        return constances.AnnotationStatus.NOT_STARTED.value

    def execute(self):
        files = [
            {"name": entity.name, "path": entity.name} for entity in self._attachments
        ]
        meta = {
            entity.name: {"height": entity.meta.height, "width": entity.meta.width}
            for entity in self._attachments
        }
        self._backend_service.attach_files(
            project_id=self._project.uuid,
            team_id=self._project.team_id,
            files=files[: self._limit],
            annotation_status_code=self.annotation_status,
            upload_state_code=constances.UploadState.EXTERNAL.value,
            meta=meta,
        )


class PrepareExportUseCase(BaseUseCase):
    def __init__(
        self,
        response: Response,
        project: ProjectEntity,
        folder_names: List[str],
        backend_service_provider: SuerannotateServiceProvider,
        include_fuse: bool,
        only_pinned: bool,
        annotation_statuses: List[str] = None,
    ):
        super().__init__(response),
        self._project = project
        self._folder_names = folder_names
        self._backend_service = backend_service_provider
        self._annotation_statuses = annotation_statuses
        self._include_fuse = include_fuse
        self._only_pinned = only_pinned

    def execute(self):
        if self._project.upload_state == constances.UploadState.EXTERNAL.value:
            self._include_fuse = False

        if not self._annotation_statuses:
            self._annotation_statuses = (
                constances.AnnotationStatus.IN_PROGRESS.name,
                constances.AnnotationStatus.COMPLETED.name,
                constances.AnnotationStatus.QUALITY_CHECK.name,
                constances.AnnotationStatus.RETURNED.name,
            )

        res = self._backend_service.prepare_export(
            project_id=self._project.uuid,
            team_id=self._project.team_id,
            folders=self._folder_names,
            annotation_statuses=self._annotation_statuses,
            include_fuse=self._include_fuse,
            only_pinned=self._only_pinned,
        )
        self._response.data = res


class GetTeamUseCase(BaseUseCase):
    def __init__(self, response: Response, teams: BaseReadOnlyRepository, team_id: int):
        super().__init__(response)
        self._teams = teams
        self._team_id = team_id

    def execute(self):
        self._response.data = self._teams.get_one(self._team_id)


class InviteContributorUseCase(BaseUseCase):
    def __init__(
        self,
        response: Response,
        backend_service_provider: SuerannotateServiceProvider,
        email: str,
        team_id: int,
        is_admin: bool = False,
    ):
        super().__init__(response)
        self._backend_service = backend_service_provider
        self._email = email
        self._team_id = team_id
        self._is_admin = is_admin

    def execute(self):
        role = (
            constances.UserRole.ADMIN.value
            if self._is_admin
            else constances.UserRole.ANNOTATOR.value
        )
        self._backend_service.invite_contributor(
            team_id=self._team_id, email=self._email, user_role=role
        )


class DeleteContributorInvitationUseCase(BaseUseCase):
    def __init__(
        self,
        response: Response,
        backend_service_provider: SuerannotateServiceProvider,
        team: TeamEntity,
        email: str,
    ):
        super().__init__(response)
        self._backend_service = backend_service_provider
        self._email = email
        self._team = team

    def execute(self):
        for invite in self._team.pending_invitations:
            if invite["email"] == self._email:
                self._backend_service.delete_team_invitation(
                    self._team.uuid, invite["token"], self._email
                )


class SearchContributorsUseCase(BaseUseCase):
    def __init__(
        self,
        response: Response,
        backend_service_provider: SuerannotateServiceProvider,
        team_id: int,
        condition: Condition = None,
    ):
        super().__init__(response)
        self._backend_service = backend_service_provider
        self._team_id = team_id
        self._condition = condition

    def execute(self):
        res = self._backend_service.search_team_contributors(
            self._team_id, self._condition.build_query()
        )
        self._response.data = res


class GetFolderUseCase(BaseUseCase):
    def __init__(
        self,
        response: Response,
        project: ProjectEntity,
        folders: BaseReadOnlyRepository,
        folder_name: str,
    ):
        super().__init__(response)
        self._project = project
        self._folders = folders
        self._folder_name = folder_name

    def execute(self):
        condition = (
            Condition("name", self._folder_name, EQ)
            & Condition("team_id", self._project.team_id, EQ)
            & Condition("project_id", self._project.uuid, EQ)
        )
        self._response.data = self._folders.get_one(condition)


class SearchFolderUseCase(BaseUseCase):
    def __init__(
        self,
        response: Response,
        project: ProjectEntity,
        folders: BaseReadOnlyRepository,
        condition: Condition,
    ):
        super().__init__(response)
        self._project = project
        self._folders = folders
        self._condition = condition

    def execute(self):
        self._response.data = self._folders.get_all(self._condition)


class GetProjectFoldersUseCase(BaseUseCase):
    def __init__(
        self,
        response: Response,
        project: ProjectEntity,
        folders: BaseReadOnlyRepository,
    ):
        super().__init__(response)
        self._project = project
        self._folders = folders

    def execute(self):
        condition = Condition("team_id", self._project.team_id, EQ) & Condition(
            "project_id", self._project.uuid, EQ
        )
        self._response.data = self._folders.get_all(condition)


class DeleteFolderUseCase(BaseUseCase):
    def __init__(
        self,
        response: Response,
        project: ProjectEntity,
        folders: BaseManageableRepository,
        folders_to_delete: List[FolderEntity],
    ):
        super().__init__(response)
        self._project = project
        self._folders = folders
        self._folders_to_delete = folders_to_delete

    def execute(self):
        for folder in self._folders_to_delete:
            self._folders.delete(folder.uuid)


class UpdateFolderUseCase(BaseUseCase):
    def __init__(
        self,
        response: Response,
        folders: BaseManageableRepository,
        folder: FolderEntity,
    ):
        super().__init__(response)
        self._folders = folders
        self._folder = folder

    def execute(self):
        self._folders.update(self._folder)
        self._response.data = self._folder


class DownloadImageUseCase(BaseUseCase):
    def __init__(
        self,
        response: Response,
        image: ImageEntity,
        backend_service_provider: SuerannotateServiceProvider,
        image_variant: str = "original",
    ):
        super().__init__(response)
        self._image = image
        self._backend_service = backend_service_provider
        self._image_variant = image_variant

    def execute(self):
        auth_data = self._backend_service.get_download_token(
            project_id=self._image.project_id,
            team_id=self._image.team_id,
            folder_id=self._image.folder_id,
            image_id=self._image.uuid,
            include_original=1,
        )
        download_url = auth_data[self._image_variant]["url"]
        headers = auth_data[self._image_variant]["headers"]
        response = requests.get(url=download_url, headers=headers)
        self._response.data = io.BytesIO(response.content)


class CopyImageAnnotationClasses(BaseUseCase):
    def __init__(
        self,
        response: Response,
        from_project: ProjectEntity,
        to_project: ProjectEntity,
        from_image: ImageEntity,
        to_image: ImageEntity,
        from_project_s3_repo: BaseManageableRepository,
        to_project_s3_repo: BaseManageableRepository,
        to_project_annotation_classes: BaseReadOnlyRepository,
        from_project_annotation_classes: BaseReadOnlyRepository,
        backend_service_provider: SuerannotateServiceProvider,
        from_folder: FolderEntity = None,
        to_folder: FolderEntity = None,
        annotation_type: str = "MAIN",
    ):
        super().__init__(response)
        self._from_project = from_project
        self._to_project = to_project
        self._from_folder = from_folder
        self._to_folder = to_folder
        self._from_project_annotation_classes = from_project_annotation_classes
        self._to_project_annotation_classes = to_project_annotation_classes
        self._from_project_s3_repo = from_project_s3_repo
        self.to_project_s3_repo = to_project_s3_repo
        self._from_image = from_image
        self._to_image = to_image
        self._backend_service = backend_service_provider
        self._annotation_type = annotation_type

    @property
    def default_annotation(self):
        return {
            "annotation_json": None,
            "annotation_json_filename": None,
            "annotation_mask": None,
            "annotation_mask_filename": None,
        }

    @property
    def annotation_json_name(self):
        if self._project.project_type == constances.ProjectType.VECTOR.value:
            return f"{self._image.name}___objects.json"
        elif self._project.project_type == constances.ProjectType.PIXEL.value:
            return f"{self._image.name}___pixel.json"

    @property
    def download_auth_data(self):
        return self._backend_service.get_download_token(
            project_id=self._from_image.project_id,
            team_id=self._from_image.team_id,
            folder_id=self._from_image.folder_id,
            image_id=self._from_image.uuid,
            include_original=1,
        )

    @property
    def upload_auth_data(self):
        return self._backend_service.get_upload_token(
            project_id=self._to_image.project_id,
            team_id=self._to_image.team_id,
            folder_id=self._to_image.folder_id,
            image_id=self._to_image.uuid,
        )

    def validate_project_type(self):
        if self._from_project.project_type != self._to_project.project_type:
            raise AppValidationException("Projects are different.")

    def execute(self):
        if self._annotation_type not in self.download_auth_data["annotations"]:
            self._response.data = self.default_annotation
            return
        annotations = self.download_auth_data["annotations"][self._annotation_type][0]
        response = requests.get(
            url=annotations["annotation_json_path"]["url"],
            headers=annotations["annotation_json_path"]["headers"],
        )
        if not response.ok:
            raise AppException(f"Couldn't load annotations {response.text}")

        image_annotation_classes = response.json()
        from_project_annotation_classes = (
            self._from_project_annotation_classes.get_all()
        )
        to_project_annotation_classes = self._to_project_annotation_classes.get_all()

        annotations_classes_from_copy = {
            from_annotation.uuid: from_annotation
            for from_annotation in from_project_annotation_classes
            for to_annotation in to_project_annotation_classes
            if from_annotation.name == to_annotation.name
        }

        annotations_classes_to_copy = {
            to_annotation.name: to_annotation
            for to_annotation in to_project_annotation_classes
            for from_annotation in from_project_annotation_classes
            if from_annotation.name == to_annotation.name
        }

        for annotation_class in image_annotation_classes["instances"]:
            project_annotation = annotations_classes_from_copy[
                annotation_class["classId"]
            ]
            annotation_class["className"] = project_annotation.name
            if annotation_class.get("attributes"):
                for attribute in annotation_class["attributes"]:
                    attribute_group = None
                    if attribute.get("groupId"):
                        for group in project_annotation.attribute_groups:
                            if group["id"] == attribute["groupId"]:
                                attribute["groupName"] = group["name"]
                                attribute_group = group
                        if attribute.get("id") and attribute_group:
                            for attr in attribute_group["attributes"]:
                                if attr["id"] == attribute["id"]:
                                    attribute["name"] = attr["name"]

        for instance in image_annotation_classes["instances"]:
            if (
                "className" not in instance
                and instance["className"] not in annotations_classes_to_copy
            ):
                continue
            annotation_class = annotations_classes_to_copy[instance["className"]]
            attribute_groups_map = {
                group["name"]: group for group in annotation_class.attribute_groups
            }
            instance["classId"] = annotation_class.uuid
            for attribute in instance["attributes"]:
                if attribute.get("groupName"):
                    attribute["groupId"] = attribute_groups_map[attribute["groupName"]][
                        "id"
                    ]
                    attr_map = {
                        attr["name"]: attr
                        for attr in attribute_groups_map[attribute["groupName"]][
                            "attributes"
                        ]
                    }
                    if attribute["name"] not in attr_map:
                        del attribute["groupId"]
                        continue
                    attribute["id"] = attr_map[attribute["name"]]["id"]

        auth_data = self.upload_auth_data
        file = S3FileEntity(
            uuid=auth_data["annotation_json_path"]["filePath"],
            data=json.dumps(image_annotation_classes),
        )
        self.to_project_s3_repo.insert(file)

        if (
            self._to_project.project_type == constances.ProjectType.PIXEL.value
            and annotations.get("annotation_bluemap_path")
            and annotations["annotation_bluemap_path"]["exist"]
        ):
            response = requests.get(
                url=annotations["annotation_bluemap_path"]["url"],
                headers=annotations["annotation_bluemap_path"]["headers"],
            )
            if not response.ok:
                raise AppException(f"Couldn't load annotations {response.text}")
            self.to_project_s3_repo.insert(
                S3FileEntity(
                    auth_data["annotation_bluemap_path"]["filePath"], response.content
                )
            )


class UpdateImageUseCase(BaseUseCase):
    def __init__(
        self, response: Response, image: ImageEntity, images: BaseManageableRepository
    ):
        super().__init__(response)
        self._image = image
        self._images = images

    def execute(self):
        self._images.update(self._image)


class DownloadImageFromPublicUrlUseCase(BaseUseCase):
    def __init__(
        self,
        response: Response,
        project: ProjectEntity,
        image_url: str,
        image_name: str = None,
    ):
        super().__init__(response)
        self._project = project
        self._image_url = image_url
        self._image_name = image_name

    def validate_project_type(self):
        if self._project.upload_state == constances.UploadState.EXTERNAL.value:
            raise AppValidationException(
                "The function does not support projects containing images attached with URLs"
            )

    def execute(self):
        try:
            response = requests.get(url=self._image_url)
            self._response.data = io.BytesIO(response.content)
        except requests.exceptions.RequestException as e:
            self._response.errors = AppException(
                f"Couldn't download image {self._image_url}, {e}"
            )


class ImagesBulkCopyUseCase(BaseUseCase):
    """
    Copy images in bulk between folders in a project.
    Return skipped image names.
    """

    CHUNK_SIZE = 1000

    def __init__(
        self,
        response: Response,
        project: ProjectEntity,
        from_folder: FolderEntity,
        to_folder: FolderEntity,
        image_names: List[str],
        backend_service_provider: SuerannotateServiceProvider,
        include_annotations: bool,
        include_pin: bool,
    ):
        super().__init__(response)
        self._project = project
        self._from_folder = from_folder
        self._to_folder = to_folder
        self._image_names = image_names
        self._backend_service = backend_service_provider
        self._include_annotations = include_annotations
        self._include_pin = include_pin

    def execute(self):
        images = self._backend_service.get_bulk_images(
            project_id=self._project.uuid,
            team_id=self._project.team_id,
            folder_id=self._to_folder.uuid,
            images=self._image_names,
        )
        duplications = [image["name"] for image in images]
        images_to_copy = set(self._image_names) - set(duplications)
        skipped_images = duplications
        for i in range(0, len(images_to_copy), self.CHUNK_SIZE):
            poll_id = self._backend_service.copy_images_between_folders_transaction(
                team_id=self._project.team_id,
                project_id=self._project.uuid,
                from_folder_id=self._from_folder.uuid,
                to_folder_id=self._to_folder.uuid,
                images=self._image_names[i : i + self.CHUNK_SIZE],
                include_annotations=self._include_annotations,
                include_pin=self._include_pin,
            )
            if not poll_id:
                skipped_images.append(self._image_names[i : i + self.CHUNK_SIZE])
                continue

            await_time = len(images_to_copy) * 0.3
            timeout_start = time.time()
            while time.time() < timeout_start + await_time:
                done_count, skipped_count = self._backend_service.get_progress(
                    self._project.uuid, self._project.team_id, poll_id
                )
                if done_count + skipped_count == len(images_to_copy):
                    break
                time.sleep(4)

        self._response.data = skipped_images


class GetAnnotationClassesUseCase(BaseUseCase):
    def __init__(
        self,
        response: Response,
        classes: BaseManageableRepository,
        condition: Condition = None,
    ):
        super().__init__(response)
        self._classes = classes
        self._condition = condition

    def execute(self):
        self._response.data = self._classes.get_all(condition=self._condition)


class GetSettingsUseCase(BaseUseCase):
    def __init__(self, response: Response, settings: BaseManageableRepository):
        super().__init__(response)
        self._settings = settings

    def execute(self):
        self._response.data = self._settings.get_all()


class GetWorkflowsUseCase(BaseUseCase):
    def __init__(self, response: Response, workflows: BaseManageableRepository):
        super().__init__(response)
        self._workflows = workflows

    def execute(self):
        self._response.data = self._workflows.get_all()


class GetProjectMetaDataUseCase(BaseUseCase):
    def __init__(
        self,
        response: Response,
        project: ProjectEntity,
        include_annotation_classes: bool,
        include_settings: bool,
        include_workflow: bool,
        include_contributors: bool,
        include_complete_image_count: bool,
        annotation_classes_repo: BaseManageableRepository,
        project_settings_repo: BaseManageableRepository,
        workflow_repo: BaseManageableRepository,
        projects_repo: BaseManageableRepository,
    ):
        super().__init__(response)
        self._project = project
        self._include_annotation_classes = include_annotation_classes
        self._include_settings = include_settings
        self._include_workflow = include_workflow
        self._annotation_classes_repo = annotation_classes_repo
        self._project_settings_repo = project_settings_repo
        self._workflow_repo = workflow_repo
        self._projects_repo = projects_repo
        self._include_contributors = include_contributors
        self._include_complete_image_count = include_complete_image_count

    def execute(self):
        res = {"project": self._project}
        if self._include_annotation_classes:
            res["annotation_classes"] = self._annotation_classes_repo.get_all()
        if self._include_settings:
            res["settings"] = self._project_settings_repo.get_all()
        if self._include_workflow:
            res["workflow"] = self._workflow_repo.get_all()
        if self._include_contributors:
            res["contributors"] = self._project.users
        if self._include_complete_image_count:
            res["project"] = self._projects_repo.get_all(
                condition=(
                    Condition("completeImagesCount", "true", EQ)
                    & Condition("name", self._project.name, EQ)
                    & Condition("team_id", self._project.team_id, EQ)
                )
            )

        self._response.data = res


class UpdateSettingsUseCase(BaseUseCase):
    def __init__(
        self,
        response: Response,
        settings: BaseManageableRepository,
        to_update: List,
        backend_service_provider: SuerannotateServiceProvider,
        project_id: int,
        team_id: int,
    ):
        super().__init__(response)
        self._settings = settings
        self._to_update = to_update
        self._backend_service_provider = backend_service_provider
        self._project_id = project_id
        self._team_id = team_id

    def execute(self):

        old_settings = self._settings.get_all()
        attr_id_mapping = {}
        for setting in old_settings:
            attr_id_mapping[setting.attribute] = setting.uuid

        new_settings_to_update = []
        for new_setting in self._to_update:
            new_settings_to_update.append(
                {
                    "id": attr_id_mapping[new_setting["attribute"]],
                    "attribute": new_setting["attribute"],
                    "value": new_setting["value"],
                }
            )

        self._response.data = self._backend_service_provider.set_project_settings(
            project_id=self._project_id,
            team_id=self._team_id,
            data=new_settings_to_update,
        )


class DeleteImageUseCase(BaseUseCase):
    def __init__(
        self,
        response: Response,
        images: BaseManageableRepository,
        image: ImageEntity,
        team_id: int,
        project_id: int,
    ):
        super().__init__(response)
        self._images = images
        self._image = image
        self._team_id = team_id
        self._project_id = project_id

    def execute(self):
        self._images.delete(self._image.uuid, self._team_id, self._project_id)


class GetImageMetadataUseCase(BaseUseCase):
    def __init__(
        self,
        response: Response,
        image_names: list,
        team_id: int,
        project_id: int,
        service: SuerannotateServiceProvider,
    ):
        super().__init__(response)
        self._image_names = image_names
        self._project_id = project_id
        self._service = service
        self._team_id = team_id

    def execute(self):
        self._response.data = self._service.get_images_bulk(
            image_names=self._image_names,
            team_id=self._team_id,
            project_id=self._project_id,
        )


class ImagesBulkMoveUseCase(BaseUseCase):
    """
    Copy images in bulk between folders in a project.
    Return skipped image names.
    """

    CHUNK_SIZE = 1000

    def __init__(
        self,
        response: Response,
        project: ProjectEntity,
        from_folder: FolderEntity,
        to_folder: FolderEntity,
        image_names: List[str],
        backend_service_provider: SuerannotateServiceProvider,
    ):
        super().__init__(response)
        self._project = project
        self._from_folder = from_folder
        self._to_folder = to_folder
        self._image_names = image_names
        self._backend_service = backend_service_provider

    def execute(self):
        moved_images = []
        for i in range(0, len(self._image_names), self.CHUNK_SIZE):
            moved_images.append(
                self._backend_service.move_images_between_folders(
                    team_id=self._project.team_id,
                    project_id=self._project.uuid,
                    from_folder_id=self._from_folder.uuid,
                    to_folder_id=self._to_folder.uuid,
                    images=self._image_names[i : i + self.CHUNK_SIZE],  # noqa: E203
                )
            )
        self._response.data = moved_images


class SetImageAnnotationStatuses(BaseUseCase):
    CHUNK_SIZE = 500

    def __init__(
        self,
        response: Response,
        service: SuerannotateServiceProvider,
        image_names: list,
        team_id: int,
        project_id: int,
        folder_id: int,
        annotation_status: int,
    ):
        super().__init__(response)
        self._service = service
        self._image_names = image_names
        self._team_id = team_id
        self._project_id = project_id
        self._folder_id = folder_id
        self._annotation_status = annotation_status

    def execute(self):
        for i in range(0, len(self._image_names), self.CHUNK_SIZE):
            self._response.data = self._service.set_images_statuses_bulk(
                image_names=self._image_names,
                team_id=self._team_id,
                project_id=self._project_id,
                folder_id=self._folder_id,
                annotation_status=self._annotation_status,
            )


class DeleteImagesUseCase(BaseUseCase):
    CHUNK_SIZE = 1000

    def __init__(
        self,
        response: Response,
        project: ProjectEntity,
        folder: FolderEntity,
        backend_service_provider: SuerannotateServiceProvider,
        images: BaseReadOnlyRepository,
        image_names: List[str] = None,
    ):
        super().__init__(response)
        self._project = project
        self._folder = folder
        self._images = images
        self._backend_service = backend_service_provider
        self._image_names = image_names

    def execute(self):
        if self._image_names:
            image_ids = [
                image["id"]
                for image in self._backend_service.get_bulk_images(
                    project_id=self._project.uuid,
                    team_id=self._project.team_id,
                    folder_id=self._folder.uuid,
                    images=self._image_names,
                )
            ]
        else:
            condition = (
                Condition("team_id", self._project.team_id, EQ)
                & Condition("project_id", self._project.uuid, EQ)
                & Condition("folder_id", self._folder.uuid, EQ)
            )
            image_ids = [image.uuid for image in self._images.get_all(condition)]

        for i in range(0, len(image_ids), self.CHUNK_SIZE):
            self._backend_service.delete_images(
                project_id=self._project.uuid,
                team_id=self._project.team_id,
                image_ids=image_ids[i : i + self.CHUNK_SIZE],
            )


class AssignImagesUseCase(BaseUseCase):

    CHUNK_SIZE = 500

    def __init__(
        self,
        response: Response,
        service: SuerannotateServiceProvider,
        project_entity: ProjectEntity,
        folder_name: str,
        image_names: list,
        user: str,
    ):
        super().__init__(response)
        self._response = response
        self._project_entity = project_entity
        self._folder_name = folder_name
        self._image_names = image_names
        self._user = user
        self._service = service

    def execute(self):
        for i in range(0, len(self._image_names), self.CHUNK_SIZE):
            self._response.data = self._service.assign_images(
                team_id=self._project_entity.team_id,
                project_id=self._project_entity.uuid,
                folder_name=self._folder_name,
                user=self._user,
                image_names=self._image_names[i : i + self.CHUNK_SIZE],
            )


class UnAssignImagesUseCase(BaseUseCase):

    CHUNK_SIZE = 500

    def __init__(
        self,
        response: Response,
        service: SuerannotateServiceProvider,
        project_entity: ProjectEntity,
        folder_name: str,
        image_names: list,
    ):
        super().__init__(response)
        self._response = response
        self._project_entity = project_entity
        self._folder_name = folder_name
        self._image_names = image_names
        self._service = service

    def execute(self):
        for i in range(0, len(self._image_names), self.CHUNK_SIZE):
            self._response.data = self._service.unassign_images(
                team_id=self._project_entity.team_id,
                project_id=self._project_entity.uuid,
                folder_name=self._folder_name,
                image_names=self._image_names[i : i + self.CHUNK_SIZE],
            )


class UnAssignFolderUseCase(BaseUseCase):
    def __init__(
        self,
        response: Response,
        service: SuerannotateServiceProvider,
        project_entity: ProjectEntity,
        folder_name: str,
    ):
        super().__init__(response)
        self._response = response
        self._service = service
        self._project_entity = project_entity
        self._folder_name = folder_name

    def execute(self):
        self._response.data = self._service.un_assign_folder(
            team_id=self._project_entity.team_id,
            project_id=self._project_entity.uuid,
            folder_name=self._folder_name,
        )


class AssignFolderUseCase(BaseUseCase):
    def __init__(
        self,
        response: Response,
        service: SuerannotateServiceProvider,
        project_entity: ProjectEntity,
        folder_name: str,
        users: List[str],
    ):
        super().__init__(response)
        self._response = response
        self._service = service
        self._project_entity = project_entity
        self._folder_name = folder_name
        self._users = users

    def execute(self):
        self._response.data = self._service.assign_folder(
            team_id=self._project_entity.team_id,
            project_id=self._project_entity.uuid,
            folder_name=self._folder_name,
            users=self._users,
        )


class ShareProjectUseCase(BaseUseCase):
    def __init__(
        self,
        response: Response,
        service: SuerannotateServiceProvider,
        project_entity: ProjectEntity,
        user_id: str,
        user_role: str,
    ):
        super().__init__(response)
        self._response = response
        self._service = service
        self._project_entity = project_entity
        self._user_id = user_id
        self._user_role = user_role

    @property
    def user_role(self):
        return constances.UserRole.get_value(self._user_role)

    def execute(self):
        self._response.data = self._service.share_project(
            team_id=self._project_entity.team_id,
            project_id=self._project_entity.uuid,
            user_id=self._user_id,
            user_role=self.user_role,
        )


class UnShareProjectUseCase(BaseUseCase):
    def __init__(
        self,
        response: Response,
        service: SuerannotateServiceProvider,
        project_entity: ProjectEntity,
        user_id: str,
    ):
        super().__init__(response)
        self._response = response
        self._service = service
        self._project_entity = project_entity
        self._user_id = user_id

    def execute(self):
        self._response.data = self._service.un_share_project(
            team_id=self._project_entity.team_id,
            project_id=self._project_entity.uuid,
            user_id=self._user_id,
        )


class DownloadGoogleCloudImages(BaseUseCase):
    def __init__(
        self,
        response: Response,
        project_name: str,
        bucket_name: str,
        folder_name: str,
        download_path: str,
    ):
        super().__init__(response)
        self._project_name = project_name
        self._bucket_name = bucket_name
        self._folder_name = folder_name
        self._download_path = download_path

    @property
    def client(self):
        return google_storage.Client(project=self._project_name)

    def execute(self):
        bucket = self.client.get_bucket(self._bucket_name)
        image_blobs = bucket.list_blobs(prefix=self._folder_name)
        downloaded_images = []
        duplicated_images = []
        failed_images = []
        path = Path(self._download_path)
        for image_blob in image_blobs:
            if image_blobs.content_type.startswith("image"):
                image_name = os.path.basename(image_blob.name)
                image_path = path / image_name
                if image_name not in downloaded_images:
                    try:
                        image_blob.download_to_filename(image_path)
                    except GoogleAPIError as e:
                        self._response.errors = (
                            f"Couldn't download image {image_name} {e}"
                        )
                        failed_images.append(image_name)
                    else:
                        downloaded_images.append(image_name)
                else:
                    duplicated_images.append(image_name)

        self._response.data = {
            "downloaded_images": downloaded_images,
            "duplicated_images": duplicated_images,
<<<<<<< HEAD
            "failed_images": failed_images,
        }


class DownloadAzureCloudImages(BaseUseCase):
    STORAGE_KEY_NAME = "AZURE_STORAGE_CONNECTION_STRING"

    def __init__(
        self, response: Response, container: str, folder_name: str, download_path: str,
    ):
        super().__init__(response)
        self._container = container
        self._folder_name = folder_name
        self._download_path = download_path

    @property
    def get_blobs(self):
        bucket = self.client.get_container_client(self._container)
        return bucket.list_blobs(name_starts_with=self._folder_name)

    @property
    def connect_key(self):
        return os.getenv(self.STORAGE_KEY_NAME)

    @property
    def client(self):
        return BlobServiceClient.from_connection_string(self.connect_key)

    def execute(self):
        blob_client = self.client
        image_blobs = self.get_blobs()
        downloaded_images = []
        duplicated_images = []
        failed_images = []
        path = Path(self._download_path)
        for image_blob in image_blobs:
            if image_blobs.content_type.startswith("image"):
                image_name = os.path.basename(image_blob.name)
                image_path = path / image_name
                if image_name not in downloaded_images:
                    try:
                        image_blob_client = blob_client.get_blob_client(
                            container=self._container, blob=image_blob
                        )
                        image_stream = image_blob_client.download_blob()
                    except AzureError as e:
                        self._response.errors = (
                            f"Couldn't download image {image_name} {e}"
                        )
                        failed_images.append(image_name)
                    else:
                        with open(image_path, "wb") as image_file:
                            image_file.write(image_stream.readall())
                        downloaded_images.append(image_name)
                else:
                    duplicated_images.append(image_name)

        self._response.data = {
            "downloaded_images": downloaded_images,
            "duplicated_images": duplicated_images,
            "failed_images": failed_images,
        }
=======
        }


class GetProjectMetadataUseCase(BaseUseCase):
    def __init__(
        self,
        project: ProjectEntity,
        response: Response,
        service: SuerannotateServiceProvider,
        annotation_classes: BaseManageableRepository,
        settings: BaseManageableRepository,
        workflows: BaseManageableRepository,
        projects: BaseManageableRepository,
        include_annotation_classes: bool,
        include_settings: bool,
        include_workflow: bool,
        include_contributors: bool,
        include_complete_image_count: bool,
    ):
        super().__init__(response)
        self._project = project
        self._response = response
        self._service = service

        self._annotation_classes = annotation_classes
        self._settings = settings
        self._workflows = workflows
        self._projects = projects

        self._include_annotation_classes = include_annotation_classes
        self._include_settings = include_settings
        self._include_workflow = include_workflow
        self._include_contributors = include_contributors
        self._include_complete_image_count = include_complete_image_count

        self._annotation_classes_response = Response()
        self._settings_response = Response()
        self._workflows_response = Response()

    @property
    def annotation_classes_use_case(self):
        return GetAnnotationClassesUseCase(
            response=self._annotation_classes_response, classes=self._annotation_classes
        )

    @property
    def settings_use_case(self):
        return GetSettingsUseCase(
            response=self._settings_response, settings=self._settings
        )

    @property
    def work_flow_use_case(self):
        return GetWorkflowsUseCase(
            response=self._workflows_response, workflows=self._workflows
        )

    def execute(self):
        data = {"project": self._project}

        if self._include_annotation_classes:
            self.annotation_classes_use_case.execute()
            data["classes"] = self._annotation_classes_response.data

        if self._include_settings:
            self.settings_use_case.execute()
            data["settings"] = self._settings_response.data

        if self._include_workflow:
            self.work_flow_use_case.execute()
            data["workflows"] = self._settings_response.data

        if self._include_contributors:
            data["contributors"] = self._project.users

        if self._include_complete_image_count:
            projects = self._projects.get_all(
                condition=(
                    Condition("completeImagesCount", "true", EQ)
                    & Condition("name", self._project.name, EQ)
                    & Condition("team_id", self._project.team_id, EQ)
                )
            )
            if projects:
                data["project"] = projects[0]

        self._response.data = data
>>>>>>> d1a6fb6b
<|MERGE_RESOLUTION|>--- conflicted
+++ resolved
@@ -1519,7 +1519,6 @@
         self._response.data = {
             "downloaded_images": downloaded_images,
             "duplicated_images": duplicated_images,
-<<<<<<< HEAD
             "failed_images": failed_images,
         }
 
@@ -1582,8 +1581,6 @@
             "duplicated_images": duplicated_images,
             "failed_images": failed_images,
         }
-=======
-        }
 
 
 class GetProjectMetadataUseCase(BaseUseCase):
@@ -1669,5 +1666,4 @@
             if projects:
                 data["project"] = projects[0]
 
-        self._response.data = data
->>>>>>> d1a6fb6b
+        self._response.data = data