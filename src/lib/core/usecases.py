--- conflicted
+++ resolved
@@ -525,6 +525,7 @@
         self,
         response: Response,
         project: ProjectEntity,
+        folder: FolderEntity,
         attachments: List[ImageEntity],
         limit: int,
         backend_service_provider: SuerannotateServiceProvider,
@@ -3053,7 +3054,6 @@
         self._response.data = annotations_to_upload, missing_annotations
 
 
-<<<<<<< HEAD
 class CreateModelUseCase(BaseUseCase):
     def __init__(
         self,
@@ -3247,7 +3247,8 @@
 
     def execute(self):
         self._models.delete(self._model_id)
-=======
+
+
 
 
 class DownloadExportUseCase(BaseUseCase):
@@ -3301,4 +3302,3 @@
         else:
             pass
             # TODO: handle s3
->>>>>>> 016d1bcf
