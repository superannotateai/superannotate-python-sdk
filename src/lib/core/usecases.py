import copy
import io
import json
import time
import uuid
from abc import ABC
from abc import abstractmethod
from pathlib import Path
from typing import Iterable
from typing import List
from typing import Optional

import requests
import src.lib.core as constances
from src.lib.core.conditions import Condition
from src.lib.core.conditions import CONDITION_EQ as EQ
from src.lib.core.entities import AnnotationClassEntity
from src.lib.core.entities import FolderEntity
from src.lib.core.entities import ImageEntity
from src.lib.core.entities import ImageInfoEntity
from src.lib.core.entities import ProjectEntity
from src.lib.core.entities import ProjectSettingEntity
from src.lib.core.entities import S3FileEntity
from src.lib.core.entities import TeamEntity
from src.lib.core.entities import WorkflowEntity
from src.lib.core.enums import ProjectType
from src.lib.core.exceptions import AppException
from src.lib.core.exceptions import AppValidationException
from src.lib.core.plugin import ImagePlugin
from src.lib.core.repositories import BaseManageableRepository
from src.lib.core.repositories import BaseProjectRelatedManageableRepository
from src.lib.core.repositories import BaseReadOnlyRepository
from src.lib.core.response import Response
from src.lib.core.serviceproviders import SuerannotateServiceProvider


class BaseUseCase(ABC):
    def __init__(self, response: Response):
        self._response = response
        self._errors = []

    @abstractmethod
    def execute(self):
        raise NotImplementedError

    def _validate(self):
        for name in dir(self):
            try:
                if name.startswith("validate_"):
                    method = getattr(self, name)
                    method()
            except AppValidationException as e:
                self._errors.append(e)

    def is_valid(self):
        self._validate()
        return not self._errors


class GetProjectsUseCase(BaseUseCase):
    def __init__(
            self,
            response: Response,
            condition: Condition,
            team_id: int,
            projects: BaseManageableRepository,
    ):
        super().__init__(response)
        self._condition = condition
        self._projects = projects
        self._team_id = team_id

    def execute(self):
        if self.is_valid():
            condition = self._condition & Condition("team_id", self._team_id, EQ)
            self._response.data = self._projects.get_all(condition)
        self._response.errors = self._errors


class CreateProjectUseCase(BaseUseCase):
    def __init__(
            self,
            response: Response,
            project: ProjectEntity,
            projects: BaseManageableRepository,
            backend_service_provider: SuerannotateServiceProvider,
            settings: List[ProjectSettingEntity] = None,
            workflows: List[WorkflowEntity] = None,
            annotation_classes: List[AnnotationClassEntity] = None,
            contributors: Iterable[dict] = None,
    ):

        super().__init__(response)
        self._project = project
        self._projects = projects
        self._settings = settings
        self._workflows = workflows
        self._annotation_classes = annotation_classes
        self._contributors = contributors
        self._backend_service = backend_service_provider

    def execute(self):
        if self.is_valid():
            # todo add status in the constanses
            self._project.status = 0
            entity = self._projects.insert(self._project)
            self._response.data = entity
            if self._settings:
                settings_repo = BaseProjectRelatedManageableRepository(
                    self._backend_service, entity
                )
                for setting in self._settings:
                    settings_repo.insert(setting)
                self._response.data.settings = self._settings
            annotation_classes_mapping = {}
            if self._annotation_classes:
                annotation_repo = BaseProjectRelatedManageableRepository(
                    self._backend_service, entity
                )
                for annotation_class in self._annotation_classes:
                    annotation_classes_mapping[
                        annotation_class.uuid
                    ] = annotation_repo.insert(annotation_class)
                self._response.data.annotation_classes = self._annotation_classes
            if self._workflows:
                workflow_repo = BaseProjectRelatedManageableRepository(
                    self._backend_service, entity
                )
                for workflow in self._workflows:
                    workflow.project_id = entity.uuid
                    workflow.class_id = annotation_classes_mapping.get(
                        workflow.class_id
                    )
                    workflow_repo.insert(workflow)
                self._response.data.workflows = self._workflows

            if self._contributors:
                for contributor in self.contributors:
                    self._backend_service.share_project(
                        entity.uuid,
                        entity.team_id,
                        contributor.get("id"),
                        contributor.get("role"),
                    )
                self._response.data.contributors = self._contributors
        else:
            self._response.errors = self._errors

    def validate_project_name_uniqueness(self):
        condition = Condition("name", self._project.name, EQ) & Condition(
            "team_id", self._project.team_id, EQ
        )
        if self._projects.get_all(condition):
            raise AppValidationException(
                f"Project name {self._project.name} is not unique. "
                f"To use SDK please make project names unique."
            )


class DeleteProjectUseCase(BaseUseCase):
    def __init__(
            self,
            response: Response,
            project: ProjectEntity,
            projects: BaseManageableRepository,
    ):

        super().__init__(response)
        self._project = project
        self._projects = projects

    def execute(self):
        if self.is_valid():
            self._projects.delete(self._project)
        else:
            self._response.errors = self._errors


class UpdateProjectUseCase(BaseUseCase):
    def __init__(
            self,
            response: Response,
            project: ProjectEntity,
            projects: BaseManageableRepository,
    ):

        super().__init__(response)
        self._project = project
        self._projects = projects

    def execute(self):
        if self.is_valid():
            self._projects.update(self._project)
        else:
            self._response.errors = self._errors


class CloneProjectUseCase(BaseUseCase):
    def __init__(
            self,
            response: Response,
            project: ProjectEntity,
            project_to_create: ProjectEntity,
            projects: BaseManageableRepository,
            settings: BaseManageableRepository,
            workflows: BaseManageableRepository,
            annotation_classes: BaseManageableRepository,
            backend_service_provider: SuerannotateServiceProvider,
            include_annotation_classes: bool = True,
            include_settings: bool = True,
            include_workflow: bool = True,
            include_contributors: bool = False,
    ):
        super().__init__(response)
        self._project = project
        self._project_to_create = project_to_create
        self._projects = projects
        self._settings = settings
        self._workflows = workflows
        self._annotation_classes = annotation_classes
        self._backend_service = backend_service_provider
        self._include_annotation_classes = include_annotation_classes
        self._include_settings = include_settings
        self._include_workflow = include_workflow
        self._include_contributors = include_contributors

    def execute(self):
        project = self._projects.insert(self._project_to_create)
        self._response.data = project
        annotation_classes_mapping = {}
        if self._include_annotation_classes:
            annotation_classes = self._annotation_classes.get_all()
            for annotation_class in annotation_classes:
                annotation_class_copy = copy.copy(annotation_class)
                annotation_class_copy.project_id = project.uuid
                annotation_classes_mapping[
                    annotation_class.uuid
                ] = self._annotation_classes.insert(annotation_class_copy).uuid

        if self._include_contributors:
            for user in self._project.users:
                self._backend_service.share_project(
                    project.uuid, project.team_id, user.get("id"), user.get("role")
                )

        if self._include_settings:
            for setting in self._settings.get_all():
                setting_copy = copy.copy(setting)
                setting_copy.project_id = project.uuid
                self._settings.insert(setting)

        if self._include_workflow:
            for workflow in self._workflows.get_all():
                workflow_copy = copy.copy(workflow)
                workflow_copy.project_id = project.uuid
                workflow_copy.class_id = annotation_classes_mapping[workflow.class_id]
                self._workflows.insert(workflow_copy)


class ImageUploadUseCas(BaseUseCase):
    def __init__(
            self,
            response: Response,
            project: ProjectEntity,
            project_settings: BaseReadOnlyRepository,
            backend_service_provider: SuerannotateServiceProvider,
            images: List[ImageInfoEntity],
            annotation_status: Optional[str] = None,
            image_quality: Optional[str] = None,
    ):
        super().__init__(response)
        self._project = project
        self._project_settings = project_settings
        self._backend = backend_service_provider
        self._images = images
        self._annotation_status = annotation_status
        self._image_quality = image_quality

    @property
    def image_quality(self):
        if not self._image_quality:
            for setting in self._project_settings.get_all():
                if setting.attribute == "ImageQuality":
                    if setting.value == 60:
                        return "compressed"
                    elif setting.value == 100:
                        return "original"
                    raise AppException("NA ImageQuality value")
        return self._image_quality

    @property
    def upload_state_code(self) -> int:
        return constances.UploadState.BASIC.value

    @property
    def annotation_status_code(self):
        if not self._annotation_status:
            return constances.AnnotationStatus.NOT_STARTED.value
        return constances.AnnotationStatus.get_value(self._annotation_status)

    def execute(self):
        images = []
        meta = {}
        for image in self._images:
            images.append({"name": image.name, "path": image.path})
            meta[image.name] = {"width": image.width, "height": image.height}

        self._backend.attach_files(
            project_id=self._project.uuid,
            team_id=self._project.team_id,
            files=images,
            annotation_status_code=self.annotation_status_code,
            upload_state_code=self.upload_state_code,
            meta=meta,
        )

    def validate_upload_state(self):
        if self._project.upload_state == constances.UploadState.EXTERNAL.value:
            raise AppValidationException("Invalid upload state.")


class GetImagesUseCase(BaseUseCase):
    def __init__(
            self,
            response: Response,
            project: ProjectEntity,
            folder: FolderEntity,
            images: BaseReadOnlyRepository,
            annotation_status: str = None,
            image_name_prefix: str = None,
    ):
        super().__init__(response)
        self._project = project
        self._folder = folder
        self._images = images
        self._annotation_status = annotation_status
        self._image_name_prefix = image_name_prefix

    def execute(self):
        condition = (
                Condition("team_id", self._project.team_id, EQ)
                & Condition("project_id", self._project.uuid, EQ)
                & Condition("folder_id", self._folder.uuid, EQ)
        )
        if self._image_name_prefix:
            condition = condition & Condition("name", self._image_name_prefix, EQ)
        if self._annotation_status:
            condition = condition & Condition(
                "annotation_status",
                constances.AnnotationStatus[self._annotation_status.upper()].value,
                EQ,
            )

        self._response.data = self._images.get_all(condition)


class GetImageUseCase(BaseUseCase):
    def __init__(
            self,
            response: Response,
            project: ProjectEntity,
            folder: FolderEntity,
            image_name: str,
            images: BaseReadOnlyRepository,
    ):
        super().__init__(response)
        self._project = project
        self._folder = folder
        self._images = images
        self._image_name = image_name

    def execute(self):
        condition = (
                Condition("team_id", self._project.team_id, EQ)
                & Condition("project_id", self._project.uuid, EQ)
                & Condition("folder_id", self._folder.uuid, EQ)
                & Condition("name", self._image_name, EQ)
        )
        self._response.data = self._images.get_all(condition)[0]


class UploadImageS3UseCas(BaseUseCase):
    def __init__(
            self,
            response: Response,
            project: ProjectEntity,
            project_settings: BaseReadOnlyRepository,
            image_path: str,
            image: io.BytesIO,
            s3_repo: BaseManageableRepository,
            upload_path: str,
    ):
        super().__init__(response)
        self._project = project
        self._project_settings = project_settings
        self._image_path = image_path
        self._image = image
        self._s3_repo = s3_repo
        self._upload_path = upload_path

    @property
    def max_resolution(self) -> int:
        if self._project.project_type == ProjectType.VECTOR.value:
            return constances.MAX_VECTOR_RESOLUTION
        elif self._project.project_type == ProjectType.PIXEL.value:
            return constances.MAX_PIXEL_RESOLUTION

    def execute(self):
        image_name = Path(self._image_path).name
        image_processor = ImagePlugin(self._image, self.max_resolution)
        origin_width, origin_height = image_processor.get_size()
        thumb_image, _, _ = image_processor.generate_thumb()
        huge_image, huge_width, huge_height = image_processor.generate_huge()
        low_resolution_image, _, _ = image_processor.generate_low_resolution()

        image_key = (
                self._upload_path + str(uuid.uuid4()) + Path(self._image_path).suffix
        )

        file_entity = S3FileEntity(uuid=image_key, data=self._image)

        thumb_image_name = image_key + "___thumb.jpg"
        thumb_image_entity = S3FileEntity(uuid=thumb_image_name, data=thumb_image)
        self._s3_repo.insert(thumb_image_entity)

        low_resolution_image_name = image_key + "___lores.jpg"
        low_resolution_file_entity = S3FileEntity(
            uuid=low_resolution_image_name, data=low_resolution_image
        )
        self._s3_repo.insert(low_resolution_file_entity)

        huge_image_name = image_key + "___huge.jpg"
        huge_file_entity = S3FileEntity(
            uuid=huge_image_name,
            data=huge_image,
            metadata={"height": huge_width, "weight": huge_height},
        )
        self._s3_repo.insert(huge_file_entity)
        file_entity.data.seek(0)
        self._s3_repo.insert(file_entity)
        self._response.data = ImageEntity(
            name=image_name,
            path=image_key,
            meta=ImageInfoEntity(width=origin_width, height=origin_height),
        )


class CreateFolderUseCase(BaseUseCase):
    def __init__(
            self,
            response: Response,
            folder: FolderEntity,
            folders: BaseManageableRepository,
    ):
        super().__init__(response)
        self._folder = folder
        self._folders = folders

    def execute(self):
        self._response.data = self._folders.insert(self._folder)

    def validate_folder_name(self):
        if (
                len(
                    set(self._folder.name).intersection(
                        constances.SPECIAL_CHARACTERS_IN_PROJECT_FOLDER_NAMES
                    )
                )
                > 0
        ):
            raise AppValidationException("New folder name has special characters.")


class AttachFileUrls(BaseUseCase):
    def __init__(
            self,
            response: Response,
            project: ProjectEntity,
            attachments: List[ImageEntity],
            limit: int,
            backend_service_provider: SuerannotateServiceProvider,
            annotation_status: int = constances.AnnotationStatus.NOT_STARTED.value,
    ):
        super().__init__(response)
        self._attachments = attachments
        self._project = project
        self._limit = limit
        self._backend_service = backend_service_provider
        self._annotation_status_code = annotation_status

    @property
    def annotation_status(self):
        if self._annotation_status_code:
            return self._annotation_status_code
        return constances.AnnotationStatus.NOT_STARTED.value

    def execute(self):
        files = [
            {"name": entity.name, "path": entity.name} for entity in self._attachments
        ]
        meta = {
            entity.name: {"height": entity.meta.height, "width": entity.meta.width}
            for entity in self._attachments
        }
        self._backend_service.attach_files(
            project_id=self._project.uuid,
            team_id=self._project.team_id,
            files=files[: self._limit],
            annotation_status_code=self.annotation_status,
            upload_state_code=constances.UploadState.EXTERNAL.value,
            meta=meta,
        )


class PrepareExportUseCase(BaseUseCase):
    def __init__(
            self,
            response: Response,
            project: ProjectEntity,
            folder_names: List[str],
            backend_service_provider: SuerannotateServiceProvider,
            include_fuse: bool,
            only_pinned: bool,
            annotation_statuses: List[str] = None,
    ):
        super().__init__(response),
        self._project = project
        self._folder_names = folder_names
        self._backend_service = backend_service_provider
        self._annotation_statuses = annotation_statuses
        self._include_fuse = include_fuse
        self._only_pinned = only_pinned

    def execute(self):
        if self._project.upload_state == constances.UploadState.EXTERNAL.value:
            self._include_fuse = False

        if not self._annotation_statuses:
            self._annotation_statuses = (
                constances.AnnotationStatus.IN_PROGRESS.name,
                constances.AnnotationStatus.COMPLETED.name,
                constances.AnnotationStatus.QUALITY_CHECK.name,
                constances.AnnotationStatus.RETURNED.name,
            )

        res = self._backend_service.prepare_export(
            project_id=self._project.uuid,
            team_id=self._project.team_id,
            folders=self._folder_names,
            annotation_statuses=self._annotation_statuses,
            include_fuse=self._include_fuse,
            only_pinned=self._only_pinned,
        )
        self._response.data = res


class GetTeamUseCase(BaseUseCase):
    def __init__(self, response: Response, teams: BaseReadOnlyRepository, team_id: int):
        super().__init__(response)
        self._teams = teams
        self._team_id = team_id

    def execute(self):
        self._response.data = self._teams.get_one(self._team_id)


class InviteContributorUseCase(BaseUseCase):
    def __init__(
            self,
            response: Response,
            backend_service_provider: SuerannotateServiceProvider,
            email: str,
            team_id: int,
            is_admin: bool = False,
    ):
        super().__init__(response)
        self._backend_service = backend_service_provider
        self._email = email
        self._team_id = team_id
        self._is_admin = is_admin

    def execute(self):
        role = (
            constances.UserRole.ADMIN.value
            if self._is_admin
            else constances.UserRole.ANNOTATOR.value
        )
        self._backend_service.invite_contributor(
            team_id=self._team_id, email=self._email, user_role=role
        )


class DeleteContributorInvitationUseCase(BaseUseCase):
    def __init__(
            self,
            response: Response,
            backend_service_provider: SuerannotateServiceProvider,
            team: TeamEntity,
            email: str,
    ):
        super().__init__(response)
        self._backend_service = backend_service_provider
        self._email = email
        self._team = team

    def execute(self):
        for invite in self._team.pending_invitations:
            if invite["email"] == self._email:
                self._backend_service.delete_team_invitation(
                    self._team.uuid, invite["token"], self._email
                )


class SearchContributorsUseCase(BaseUseCase):
    def __init__(
            self,
            response: Response,
            backend_service_provider: SuerannotateServiceProvider,
            team_id: int,
            condition: Condition = None,
    ):
        super().__init__(response)
        self._backend_service = backend_service_provider
        self._team_id = team_id
        self._condition = condition

    def execute(self):
        res = self._backend_service.search_team_contributors(
            self._team_id, self._condition.build_query()
        )
        self._response.data = res


class GetFolderUseCase(BaseUseCase):
    def __init__(
            self,
            response: Response,
            project: ProjectEntity,
            folders: BaseReadOnlyRepository,
            folder_name: str,
    ):
        super().__init__(response)
        self._project = project
        self._folders = folders
        self._folder_name = folder_name

    def execute(self):
        condition = (
                Condition("name", self._folder_name, EQ)
                & Condition("team_id", self._project.team_id, EQ)
                & Condition("project_id", self._project.uuid, EQ)
        )
        self._response.data = self._folders.get_one(condition)


class SearchFolderUseCase(BaseUseCase):
    def __init__(
            self,
            response: Response,
            project: ProjectEntity,
            folders: BaseReadOnlyRepository,
            condition: Condition,
    ):
        super().__init__(response)
        self._project = project
        self._folders = folders
        self._condition = condition

    def execute(self):
        self._response.data = self._folders.get_all(self._condition)


class GetProjectFoldersUseCase(BaseUseCase):
    def __init__(
            self,
            response: Response,
            project: ProjectEntity,
            folders: BaseReadOnlyRepository,
    ):
        super().__init__(response)
        self._project = project
        self._folders = folders

    def execute(self):
        condition = Condition("team_id", self._project.team_id, EQ) & Condition(
            "project_id", self._project.uuid, EQ
        )
        self._response.data = self._folders.get_all(condition)


class DeleteFolderUseCase(BaseUseCase):
    def __init__(
            self,
            response: Response,
            project: ProjectEntity,
            folders: BaseManageableRepository,
            folders_to_delete: List[FolderEntity],
    ):
        super().__init__(response)
        self._project = project
        self._folders = folders
        self._folders_to_delete = folders_to_delete

    def execute(self):
        for folder in self._folders_to_delete:
            self._folders.delete(folder.uuid)


class UpdateFolderUseCase(BaseUseCase):
    def __init__(
            self,
            response: Response,
            folders: BaseManageableRepository,
            folder: FolderEntity,
    ):
        super().__init__(response)
        self._folders = folders
        self._folder = folder

    def execute(self):
        self._folders.update(self._folder)
        self._response.data = self._folder


class DownloadImageUseCase(BaseUseCase):
    def __init__(
            self,
            response: Response,
            image: ImageEntity,
            backend_service_provider: SuerannotateServiceProvider,
            image_variant: str = "original",
    ):
        super().__init__(response)
        self._image = image
        self._backend_service = backend_service_provider
        self._image_variant = image_variant

    def execute(self):
        auth_data = self._backend_service.get_download_token(
            project_id=self._image.project_id,
            team_id=self._image.team_id,
            folder_id=self._image.folder_id,
            image_id=self._image.uuid,
            include_original=1,
        )
        download_url = auth_data[self._image_variant]["url"]
        headers = auth_data[self._image_variant]["headers"]
        response = requests.get(url=download_url, headers=headers)
        self._response.data = io.BytesIO(response.content)


class CopyImageAnnotationClasses(BaseUseCase):
    def __init__(
            self,
            response: Response,
            from_project: ProjectEntity,
            to_project: ProjectEntity,
            from_image: ImageEntity,
            to_image: ImageEntity,
            from_project_s3_repo: BaseManageableRepository,
            to_project_s3_repo: BaseManageableRepository,
            to_project_annotation_classes: BaseReadOnlyRepository,
            from_project_annotation_classes: BaseReadOnlyRepository,
            backend_service_provider: SuerannotateServiceProvider,
            from_folder: FolderEntity = None,
            to_folder: FolderEntity = None,
            annotation_type: str = "MAIN",
    ):
        super().__init__(response)
        self._from_project = from_project
        self._to_project = to_project
        self._from_folder = from_folder
        self._to_folder = to_folder
        self._from_project_annotation_classes = from_project_annotation_classes
        self._to_project_annotation_classes = to_project_annotation_classes
        self._from_project_s3_repo = from_project_s3_repo
        self.to_project_s3_repo = to_project_s3_repo
        self._from_image = from_image
        self._to_image = to_image
        self._backend_service = backend_service_provider
        self._annotation_type = annotation_type

    @property
    def default_annotation(self):
        return {
            "annotation_json": None,
            "annotation_json_filename": None,
            "annotation_mask": None,
            "annotation_mask_filename": None,
        }

    @property
    def annotation_json_name(self):
        if self._project.project_type == constances.ProjectType.VECTOR.value:
            return f"{self._image.name}___objects.json"
        elif self._project.project_type == constances.ProjectType.PIXEL.value:
            return f"{self._image.name}___pixel.json"

    @property
    def download_auth_data(self):
        return self._backend_service.get_download_token(
            project_id=self._from_image.project_id,
            team_id=self._from_image.team_id,
            folder_id=self._from_image.folder_id,
            image_id=self._from_image.uuid,
            include_original=1,
        )

    @property
    def upload_auth_data(self):
        return self._backend_service.get_upload_token(
            project_id=self._to_image.project_id,
            team_id=self._to_image.team_id,
            folder_id=self._to_image.folder_id,
            image_id=self._to_image.uuid,
        )

    def validate_project_type(self):
        if self._from_project.project_type != self._to_project.project_type:
            raise AppValidationException("Projects are different.")

    def execute(self):
        if self._annotation_type not in self.download_auth_data["annotations"]:
            self._response.data = self.default_annotation
            return
        annotations = self.download_auth_data["annotations"][self._annotation_type][0]
        response = requests.get(
            url=annotations["annotation_json_path"]["url"],
            headers=annotations["annotation_json_path"]["headers"],
        )
        if not response.ok:
            raise AppException(f"Couldn't load annotations {response.text}")

        image_annotation_classes = response.json()
        from_project_annotation_classes = (
            self._from_project_annotation_classes.get_all()
        )
        to_project_annotation_classes = self._to_project_annotation_classes.get_all()

        annotations_classes_from_copy = {
            from_annotation.uuid: from_annotation
            for from_annotation in from_project_annotation_classes
            for to_annotation in to_project_annotation_classes
            if from_annotation.name == to_annotation.name
        }

        annotations_classes_to_copy = {
            to_annotation.name: to_annotation
            for to_annotation in to_project_annotation_classes
            for from_annotation in from_project_annotation_classes
            if from_annotation.name == to_annotation.name
        }

        for annotation_class in image_annotation_classes["instances"]:
            project_annotation = annotations_classes_from_copy[
                annotation_class["classId"]
            ]
            annotation_class["className"] = project_annotation.name
            if annotation_class.get("attributes"):
                for attribute in annotation_class["attributes"]:
                    attribute_group = None
                    if attribute.get("groupId"):
                        for group in project_annotation.attribute_groups:
                            if group["id"] == attribute["groupId"]:
                                attribute["groupName"] = group["name"]
                                attribute_group = group
                        if attribute.get("id") and attribute_group:
                            for attr in attribute_group["attributes"]:
                                if attr["id"] == attribute["id"]:
                                    attribute["name"] = attr["name"]

        for instance in image_annotation_classes["instances"]:
            if (
                    "className" not in instance
                    and instance["className"] not in annotations_classes_to_copy
            ):
                continue
            annotation_class = annotations_classes_to_copy[instance["className"]]
            attribute_groups_map = {
                group["name"]: group for group in annotation_class.attribute_groups
            }
            instance["classId"] = annotation_class.uuid
            for attribute in instance["attributes"]:
                if attribute.get("groupName"):
                    attribute["groupId"] = attribute_groups_map[attribute["groupName"]][
                        "id"
                    ]
                    attr_map = {
                        attr["name"]: attr
                        for attr in attribute_groups_map[attribute["groupName"]][
                            "attributes"
                        ]
                    }
                    if attribute["name"] not in attr_map:
                        del attribute["groupId"]
                        continue
                    attribute["id"] = attr_map[attribute["name"]]["id"]

        auth_data = self.upload_auth_data
        file = S3FileEntity(
            uuid=auth_data["annotation_json_path"]["filePath"],
            data=json.dumps(image_annotation_classes),
        )
        self.to_project_s3_repo.insert(file)

        if (
                self._to_project.project_type == constances.ProjectType.PIXEL.value
                and annotations.get("annotation_bluemap_path")
                and annotations["annotation_bluemap_path"]["exist"]
        ):
            response = requests.get(
                url=annotations["annotation_bluemap_path"]["url"],
                headers=annotations["annotation_bluemap_path"]["headers"],
            )
            if not response.ok:
                raise AppException(f"Couldn't load annotations {response.text}")
            self.to_project_s3_repo.insert(
                S3FileEntity(
                    auth_data["annotation_bluemap_path"]["filePath"], response.content
                )
            )


class UpdateImageUseCase(BaseUseCase):
    def __init__(
            self, response: Response, image: ImageEntity, images: BaseManageableRepository
    ):
        super().__init__(response)
        self._image = image
        self._images = images

    def execute(self):
        self._images.update(self._image)


class DownloadImageFromPublicUrlUseCase(BaseUseCase):
    def __init__(
            self,
            response: Response,
            project: ProjectEntity,
            image_url: str,
            image_name: str = None,
    ):
        super().__init__(response)
        self._project = project
        self._image_url = image_url
        self._image_name = image_name

    def validate_project_type(self):
        if self._project.upload_state == constances.UploadState.EXTERNAL.value:
            raise AppValidationException(
                "The function does not support projects containing images attached with URLs"
            )

    def execute(self):
        try:
            response = requests.get(url=self._image_url)
            self._response.data = io.BytesIO(response.content)
        except requests.exceptions.RequestException as e:
            self._response.errors = AppException(
                f"Couldn't download image {self._image_url}, {e}"
            )


class ImagesBulkCopyUseCase(BaseUseCase):
    """
    Copy images in bulk between folders in a project.
    Return skipped image names.
    """

    CHUNK_SIZE = 1000

    def __init__(
            self,
            response: Response,
            project: ProjectEntity,
            from_folder: FolderEntity,
            to_folder: FolderEntity,
            image_names: List[str],
            backend_service_provider: SuerannotateServiceProvider,
            include_annotations: bool,
            include_pin: bool,
    ):
        super().__init__(response)
        self._project = project
        self._from_folder = from_folder
        self._to_folder = to_folder
        self._image_names = image_names
        self._backend_service = backend_service_provider
        self._include_annotations = include_annotations
        self._include_pin = include_pin

    def execute(self):
        duplications = self._backend_service.get_duplicated_images(
            project_id=self._project.uuid,
            team_id=self._project.team_id,
            folder_id=self._to_folder.uuid,
            images=self._image_names,
        )
        images_to_copy = set(self._image_names) - set(duplications)
        skipped_images = duplications
        for i in range(0, len(images_to_copy), self.CHUNK_SIZE):
            poll_id = self._backend_service.copy_images_between_folders_transaction(
                team_id=self._project.team_id,
                project_id=self._project.uuid,
                from_folder_id=self._from_folder.uuid,
                to_folder_id=self._to_folder.uuid,
                images=self._image_names[i: i + self.CHUNK_SIZE],  # noqa: E203
                include_annotations=self._include_annotations,
                include_pin=self._include_pin,
            )
            if not poll_id:
                skipped_images.append(
                    self._image_names[i: i + self.CHUNK_SIZE]  # noqa: E203
                )
                continue

            await_time = len(images_to_copy) * 0.3
            timeout_start = time.time()
            while time.time() < timeout_start + await_time:
                done_count, skipped_count = self._backend_service.get_progress(
                    self._project.uuid, self._project.team_id, poll_id
                )
                if done_count + skipped_count == len(images_to_copy):
                    break
                time.sleep(4)

        self._response.data = skipped_images


class GetAnnotationClassesUseCase(BaseUseCase):
    def __init__(
            self,
            response: Response,
            classes: BaseManageableRepository,
            condition: Condition = None,
    ):
        super().__init__(response)
        self._classes = classes
        self._condition = condition

    def execute(self):
        self._response.data = self._classes.get_all(condition=self._condition)


class GetSettingsUseCase(BaseUseCase):
    def __init__(self, response: Response, settings: BaseManageableRepository):
        super().__init__(response)
        self._settings = settings

    def execute(self):
        self._response.data = self._settings.get_all()


class GetWorkflowsUseCase(BaseUseCase):
    def __init__(self, response: Response, workflows: BaseManageableRepository):
        super().__init__(response)
        self._workflows = workflows

    def execute(self):
        self._response.data = self._workflows.get_all()


class GetProjectMetaDataUseCase(BaseUseCase):
    def __init__(
            self,
            response: Response,
            project: ProjectEntity,
            include_annotation_classes: bool,
            include_settings: bool,
            include_workflow: bool,
            include_contributors: bool,
            include_complete_image_count: bool,
            annotation_classes_repo: BaseManageableRepository,
            project_settings_repo: BaseManageableRepository,
            workflow_repo: BaseManageableRepository,
            projects_repo: BaseManageableRepository,
    ):
        super().__init__(response)
        self._project = project
        self._include_annotation_classes = include_annotation_classes
        self._include_settings = include_settings
        self._include_workflow = include_workflow
        self._annotation_classes_repo = annotation_classes_repo
        self._project_settings_repo = project_settings_repo
        self._workflow_repo = workflow_repo
        self._projects_repo = projects_repo
        self._include_contributors = include_contributors
        self._include_complete_image_count = include_complete_image_count

    def execute(self):
        res = {"project": self._project}
        if self._include_annotation_classes:
            res["annotation_classes"] = self._annotation_classes_repo.get_all()
        if self._include_settings:
            res["settings"] = self._project_settings_repo.get_all()
        if self._include_workflow:
            res["workflow"] = self._workflow_repo.get_all()
        if self._include_contributors:
            res["contributors"] = self._project.users
        if self._include_complete_image_count:
            res["project"] = self._projects_repo.get_all(
                condition=(
                        Condition("completeImagesCount", "true", EQ)
                        & Condition("name", self._project.name, EQ)
                        & Condition("team_id", self._project.team_id, EQ)
                )
            )

        self._response.data = res


class UpdateSettingsUseCase(BaseUseCase):
    def __init__(
            self,
            response: Response,
            settings: BaseManageableRepository,
            to_update: List,
            backend_service_provider: SuerannotateServiceProvider,
            project_id: int,
            team_id: int,
    ):
        super().__init__(response)
        self._settings = settings
        self._to_update = to_update
        self._backend_service_provider = backend_service_provider
        self._project_id = project_id
        self._team_id = team_id

    def execute(self):

        old_settings = self._settings.get_all()
        attr_id_mapping = {}
        for setting in old_settings:
            attr_id_mapping[setting.attribute] = setting.uuid

        new_settings_to_update = []
        for new_setting in self._to_update:
            new_settings_to_update.append(
                {
                    "id": attr_id_mapping[new_setting["attribute"]],
                    "attribute": new_setting["attribute"],
<<<<<<< HEAD
                    "value": new_setting["value"]
                })
=======
                    "value": new_setting["value"],
                }
            )
>>>>>>> 8beadc63

        self._response.data = self._backend_service_provider.set_project_settings(
            project_id=self._project_id,
            team_id=self._team_id,
            data=new_settings_to_update,
        )


class DeleteImageUseCase(BaseUseCase):
    def __init__(
            self,
            response: Response,
            images: BaseManageableRepository,
            image: ImageEntity,
            team_id: int,
            project_id: int,
    ):
        super().__init__(response)
        self._images = images
        self._image = image
        self._team_id = team_id
        self._project_id = project_id

    def execute(self):
        self._images.delete(self._image.uuid, self._team_id, self._project_id)


class GetImageMetadataUseCase(BaseUseCase):
    def __init__(
            self,
            response: Response,
            image_names: list,
            team_id: int,
            project_id: int,
            service: SuerannotateServiceProvider,
    ):
        super().__init__(response)
        self._image_names = image_names
        self._project_id = project_id
        self._service = service
        self._team_id = team_id

    def execute(self):
        self._response.data = self._service.get_images_bulk(
            image_names=self._image_names,
            team_id=self._team_id,
            project_id=self._project_id,
        )


class ImagesBulkMoveUseCase(BaseUseCase):
    """
    Copy images in bulk between folders in a project.
    Return skipped image names.
    """

    CHUNK_SIZE = 1000

    def __init__(
            self,
            response: Response,
            project: ProjectEntity,
            from_folder: FolderEntity,
            to_folder: FolderEntity,
            image_names: List[str],
            backend_service_provider: SuerannotateServiceProvider,
    ):
        super().__init__(response)
        self._project = project
        self._from_folder = from_folder
        self._to_folder = to_folder
        self._image_names = image_names
        self._backend_service = backend_service_provider

    def execute(self):
        moved_images = []
        for i in range(0, len(self._image_names), self.CHUNK_SIZE):
            moved_images.append(
                self._backend_service.move_images_between_folders(
                    team_id=self._project.team_id,
                    project_id=self._project.uuid,
                    from_folder_id=self._from_folder.uuid,
                    to_folder_id=self._to_folder.uuid,
                    images=self._image_names[i: i + self.CHUNK_SIZE],  # noqa: E203
                )
            )
        self._response.data = moved_images


class SetImageAnnotationStatuses(BaseUseCase):
    CHUNK_SIZE = 500

    def __init__(
            self,
            response: Response,
            service: SuerannotateServiceProvider,
            image_names: list,
            team_id: int,
            project_id: int,
            folder_id: int,
            annotation_status: int
    ):
        super().__init__(response)
        self._service = service
        self._image_names = image_names
        self._team_id = team_id
        self._project_id = project_id
        self._folder_id = folder_id
        self._annotation_status = annotation_status

    def execute(self):
        for i in range(0, len(self._image_names), self.CHUNK_SIZE):
            self._response.data = self._service.set_images_statuse_bulk(
                image_names=self._image_names,
                team_id=self._team_id,
                project_id=self._project_id,
                folder_id=self._folder_id,
                annotation_status=self._annotation_status
            )<|MERGE_RESOLUTION|>--- conflicted
+++ resolved
@@ -1140,14 +1140,9 @@
                 {
                     "id": attr_id_mapping[new_setting["attribute"]],
                     "attribute": new_setting["attribute"],
-<<<<<<< HEAD
                     "value": new_setting["value"]
                 })
-=======
-                    "value": new_setting["value"],
-                }
-            )
->>>>>>> 8beadc63
+
 
         self._response.data = self._backend_service_provider.set_project_settings(
             project_id=self._project_id,
