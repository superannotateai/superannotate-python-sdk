import copy
import io
import json
import logging
import os.path
import time
import uuid
import zipfile
from abc import ABC
from abc import abstractmethod
from collections import defaultdict
from collections import namedtuple
from pathlib import Path
from typing import Iterable
from typing import List

import boto3
import cv2
import numpy as np
import pandas as pd
import requests
import src.lib.core as constances
from azure.core.exceptions import AzureError
from azure.storage.blob import BlobServiceClient
from boto3.exceptions import Boto3Error
from google.api_core.exceptions import GoogleAPIError
from google.cloud import storage as google_storage
from src.lib.app.analytics.common import aggregate_annotations_as_df
from src.lib.app.analytics.common import consensus_plot
from src.lib.app.analytics.common import image_consensus
from src.lib.core.conditions import Condition
from src.lib.core.conditions import CONDITION_EQ as EQ
from src.lib.core.entities import AnnotationClassEntity
from src.lib.core.entities import FolderEntity
from src.lib.core.entities import ImageEntity
from src.lib.core.entities import ImageInfoEntity
from src.lib.core.entities import MLModelEntity
from src.lib.core.entities import ProjectEntity
from src.lib.core.entities import ProjectSettingEntity
from src.lib.core.entities import S3FileEntity
from src.lib.core.entities import TeamEntity
from src.lib.core.entities import WorkflowEntity
from src.lib.core.enums import ExportStatus
from src.lib.core.enums import ImageQuality
from src.lib.core.enums import ProjectType
from src.lib.core.exceptions import AppException
from src.lib.core.exceptions import AppValidationException
from src.lib.core.plugin import ImagePlugin
from src.lib.core.plugin import VideoPlugin
from src.lib.core.repositories import BaseManageableRepository
from src.lib.core.repositories import BaseReadOnlyRepository
from src.lib.core.response import Response
from src.lib.core.serviceproviders import SuerannotateServiceProvider

logger = logging.getLogger()


class BaseUseCase(ABC):
    def __init__(self):
        self._response = Response()

    @abstractmethod
    def execute(self):
        raise NotImplementedError

    def _validate(self):
        for name in dir(self):
            try:
                if name.startswith("validate_"):
                    method = getattr(self, name)
                    method()
            except AppValidationException as e:
                self._response.errors = e

    def is_valid(self):
        self._validate()
        return not self._response.errors


class GetProjectsUseCase(BaseUseCase):
    def __init__(
        self, condition: Condition, team_id: int, projects: BaseManageableRepository,
    ):
        super().__init__()
        self._condition = condition
        self._projects = projects
        self._team_id = team_id

    def execute(self):
        if self.is_valid():
            condition = self._condition & Condition("team_id", self._team_id, EQ)
            self._response.data = self._projects.get_all(condition)
        return self._response


class GetProjectByNameUseCase(BaseUseCase):
    def __init__(
        self, name: str, team_id: int, projects: BaseManageableRepository,
    ):
        super().__init__()
        self._name = name
        self._projects = projects
        self._team_id = team_id

    def execute(self):
        if self.is_valid():
            condition = Condition("name", self._name, EQ) & Condition(
                "team_id", self._team_id, EQ
            )
            projects = self._projects.get_all(condition)
            for project in projects:
                if project.name == self._name:
                    self._response.data = project
                    break
        return self._response


class CreateProjectUseCase(BaseUseCase):
    def __init__(
        self,
        project: ProjectEntity,
        projects: BaseManageableRepository,
        backend_service_provider: SuerannotateServiceProvider,
        settings_repo: BaseManageableRepository,
        annotation_classes_repo: BaseManageableRepository,
        workflows_repo: BaseManageableRepository,
        settings: List[ProjectSettingEntity] = None,
        workflows: List[WorkflowEntity] = None,
        annotation_classes: List[AnnotationClassEntity] = None,
        contributors: Iterable[dict] = None,
    ):

        super().__init__()
        self._project = project
        self._projects = projects
        self._settings = settings
        self._settings_repo = settings_repo
        self._annotation_classes_repo = annotation_classes_repo
        self._workflows_repo = workflows_repo
        self._workflows = workflows
        self._annotation_classes = annotation_classes
        self._contributors = contributors
        self._backend_service = backend_service_provider

    def execute(self):
        if self.is_valid():
            # TODO add status in the constants
            self._project.status = 0
            entity = self._projects.insert(self._project)
            self._response.data = entity
            data = {}
            if self._settings:
                settings_repo = self._settings_repo(self._backend_service, entity)
                for setting in self._settings:
                    for new_setting in settings_repo.get_all():
                        if new_setting.attribute == setting.attribute:
                            setting_copy = copy.copy(setting)
                            setting_copy.uuid = new_setting.uuid
                            setting_copy.project_id = entity.uuid
                            settings_repo.update(setting_copy)
                data["settings"] = self._settings
            annotation_classes_mapping = {}
            if self._annotation_classes:
                annotation_repo = self._annotation_classes_repo(
                    self._backend_service, entity
                )
                for annotation_class in self._annotation_classes:
                    annotation_classes_mapping[
                        annotation_class.uuid
                    ] = annotation_repo.insert(annotation_class)
                self._response.data.annotation_classes = self._annotation_classes
            if self._workflows:
                workflow_repo = self._workflows_repo(self._backend_service, entity)
                for workflow in self._workflows:
                    workflow.project_id = entity.uuid
                    workflow.class_id = annotation_classes_mapping.get(
                        workflow.class_id
                    )
                    workflow_repo.insert(workflow)
                data["workflows"] = self._workflows

            if self._contributors:
                for contributor in self._contributors:
                    self._backend_service.share_project(
                        entity.uuid,
                        entity.team_id,
                        contributor["user_id"],
                        constances.UserRole.get_value(contributor["user_role"]),
                    )
                data["contributors"] = self._contributors
        return self._response

    def validate_project_name_uniqueness(self):
        condition = Condition("name", self._project.name, EQ) & Condition(
            "team_id", self._project.team_id, EQ
        )
        if self._projects.get_all(condition):
            raise AppValidationException(
                f"Project name {self._project.name} is not unique. "
                f"To use SDK please make project names unique."
            )


class DeleteProjectUseCase(BaseUseCase):
    def __init__(
        self, project_name: str, team_id: int, projects: BaseManageableRepository,
    ):

        super().__init__()
        self._project_name = project_name
        self._team_id = team_id
        self._projects = projects

    def execute(self):
        use_case = GetProjectByNameUseCase(
            name=self._project_name, team_id=self._team_id, projects=self._projects,
        )
        project_response = use_case.execute()
        if project_response.data:
            self._projects.delete(project_response.data)


class UpdateProjectUseCase(BaseUseCase):
    def __init__(
        self, project: ProjectEntity, projects: BaseManageableRepository,
    ):

        super().__init__()
        self._project = project
        self._projects = projects

    def execute(self):
        if self.is_valid():
            self._projects.update(self._project)


class CloneProjectUseCase(BaseUseCase):
    def __init__(
        self,
        project: ProjectEntity,
        project_to_create: ProjectEntity,
        projects: BaseManageableRepository,
        settings_repo,
        workflows_repo,
        annotation_classes_repo,
        backend_service_provider: SuerannotateServiceProvider,
        include_annotation_classes: bool = True,
        include_settings: bool = True,
        include_workflow: bool = True,
        include_contributors: bool = False,
    ):
        super().__init__()
        self._project = project
        self._project_to_create = project_to_create
        self._projects = projects
        self._settings_repo = settings_repo
        self._workflows_repo = workflows_repo
        self._annotation_classes_repo = annotation_classes_repo
        self._backend_service = backend_service_provider
        self._include_annotation_classes = include_annotation_classes
        self._include_settings = include_settings
        self._include_workflow = include_workflow
        self._include_contributors = include_contributors

    @property
    def annotation_classes(self):
        return self._annotation_classes_repo(self._backend_service, self._project)

    @property
    def settings(self):
        return self._settings_repo(self._backend_service, self._project)

    @property
    def workflows(self):
        return self._workflows_repo(self._backend_service, self._project)

    def execute(self):
        self._project_to_create.description = self._project.description
        project = self._projects.insert(self._project_to_create)

        annotation_classes_mapping = {}
        new_project_annotation_classes = self._annotation_classes_repo(
            self._backend_service, project
        )
        if self._include_annotation_classes:
            annotation_classes = self.annotation_classes.get_all()
            for annotation_class in annotation_classes:
                annotation_class_copy = copy.copy(annotation_class)
                annotation_classes_mapping[
                    annotation_class.uuid
                ] = new_project_annotation_classes.insert(annotation_class_copy)

        if self._include_contributors:
            for user in self._project.users:
                self._backend_service.share_project(
                    project.uuid,
                    project.team_id,
                    user.get("user_id"),
                    user.get("user_role"),
                )

        if self._include_settings:
            new_settings = self._settings_repo(self._backend_service, project)
            for setting in self.settings.get_all():
                for new_setting in new_settings.get_all():
                    if new_setting.attribute == setting.attribute:
                        setting_copy = copy.copy(setting)
                        setting_copy.uuid = new_setting.uuid
                        setting_copy.project_id = project.uuid
                        new_settings.update(setting_copy)

        if self._include_workflow:
            new_workflows = self._workflows_repo(self._backend_service, project)
            workflow_attributes = []
            for workflow in self.workflows.get_all():
                workflow_data = copy.copy(workflow)
                workflow_data.project_id = project.uuid
                workflow_data.class_id = annotation_classes_mapping[
                    workflow.class_id
                ].uuid
                new_workflow = new_workflows.insert(workflow_data)
                for attribute in workflow_data.attribute:
                    for annotation_attribute in annotation_classes_mapping[
                        workflow.class_id
                    ].attribute_groups:
                        if (
                            attribute["attribute"]["attribute_group"]["name"]
                            == annotation_attribute["name"]
                        ):
                            for annotation_attribute_value in annotation_attribute[
                                "attributes"
                            ]:
                                if (
                                    annotation_attribute_value["name"]
                                    == attribute["attribute"]["name"]
                                ):
                                    workflow_attributes.append(
                                        {
                                            "workflow_id": new_workflow.uuid,
                                            "attribute_id": annotation_attribute_value[
                                                "id"
                                            ],
                                        }
                                    )
                                    break

                if workflow_attributes:
                    self._backend_service.set_project_workflow_attributes_bulk(
                        project_id=project.uuid,
                        team_id=project.team_id,
                        attributes=workflow_attributes,
                    )

        self._response.data = self._projects.get_one(
            uuid=project.uuid, team_id=project.team_id
        )
        return self._response


<<<<<<< HEAD
class AttachImagesUseCase(BaseUseCase):
    """
    Attach urls
    """

    def __init__(
        self,
        project: ProjectEntity,
        folder: FolderEntity,
        project_settings: BaseReadOnlyRepository,
        backend_service_provider: SuerannotateServiceProvider,
        images: List[ImageEntity],
        annotation_status: Optional[str] = None,
        image_quality: Optional[str] = None,
    ):
        super().__init__()
        self._project = project
        self._folder = folder
        self._project_settings = project_settings
        self._backend = backend_service_provider
        self._images = images
        self._annotation_status = annotation_status
        self._image_quality = image_quality

    @property
    def image_quality(self):
        if not self._image_quality:
            for setting in self._project_settings.get_all():
                if setting.attribute == "ImageQuality":
                    if setting.value == 60:
                        return "compressed"
                    elif setting.value == 100:
                        return "original"
                    raise AppException("NA ImageQuality value")
        return self._image_quality

    @property
    def upload_state_code(self) -> int:
        return constances.UploadState.BASIC.value

    @property
    def annotation_status_code(self):
        if not self._annotation_status:
            return constances.AnnotationStatus.NOT_STARTED.value
        return constances.AnnotationStatus.get_value(self._annotation_status)

    def execute(self):
        images = []
        meta = {}
        for image in self._images:
            images.append({"name": image.name, "path": image.path})
            meta[image.name] = {"width": image.meta.width, "height": image.meta.height}

        self._backend.attach_files(
            project_id=self._project.uuid,
            folder_id=self._folder.uuid,
            team_id=self._project.team_id,
            files=images,
            annotation_status_code=self.annotation_status_code,
            upload_state_code=self.upload_state_code,
            meta=meta,
        )

    def validate_upload_state(self):
        if self._project.upload_state == constances.UploadState.EXTERNAL.value:
            raise AppValidationException("Invalid upload state.")


=======
>>>>>>> 9b3ae3a8
class GetImagesUseCase(BaseUseCase):
    def __init__(
        self,
        project: ProjectEntity,
        folder: FolderEntity,
        images: BaseReadOnlyRepository,
        annotation_status: str = None,
        image_name_prefix: str = None,
    ):
        super().__init__()
        self._project = project
        self._folder = folder
        self._images = images
        self._annotation_status = annotation_status
        self._image_name_prefix = image_name_prefix

    def execute(self):
        condition = (
            Condition("team_id", self._project.team_id, EQ)
            & Condition("project_id", self._project.uuid, EQ)
            & Condition("folder_id", self._folder.uuid, EQ)
        )
        if self._image_name_prefix:
            condition = condition & Condition("name", self._image_name_prefix, EQ)
        if self._annotation_status:
            condition = condition & Condition(
                "annotation_status",
                constances.AnnotationStatus.get_value(self._annotation_status),
                EQ,
            )

        self._response.data = self._images.get_all(condition)
        return self._response


class GetImageUseCase(BaseUseCase):
    def __init__(
        self,
        project: ProjectEntity,
        folder: FolderEntity,
        image_name: str,
        images: BaseReadOnlyRepository,
    ):
        super().__init__()
        self._project = project
        self._folder = folder
        self._images = images
        self._image_name = image_name

    def execute(self):
        condition = (
            Condition("team_id", self._project.team_id, EQ)
            & Condition("project_id", self._project.uuid, EQ)
            & Condition("folder_id", self._folder.uuid, EQ)
            & Condition("name", self._image_name, EQ)
        )
        self._response.data = self._images.get_all(condition)[0]
        return self._response


class UploadImageS3UseCas(BaseUseCase):
    def __init__(
        self,
        project: ProjectEntity,
        project_settings: BaseReadOnlyRepository,
        image_path: str,
        image: io.BytesIO,
        s3_repo: BaseManageableRepository,
        upload_path: str,
        image_quality_in_editor: str,
    ):
        super().__init__()
        self._project = project
        self._project_settings = project_settings
        self._image_path = image_path
        self._image = image
        self._s3_repo = s3_repo
        self._upload_path = upload_path
        self._image_quality_in_editor = image_quality_in_editor

    @property
    def max_resolution(self) -> int:
        if self._project.project_type == ProjectType.PIXEL.value:
            return constances.MAX_PIXEL_RESOLUTION
        return constances.MAX_VECTOR_RESOLUTION

    def execute(self):
        image_name = Path(self._image_path).name
        image_processor = ImagePlugin(self._image, self.max_resolution)
        origin_width, origin_height = image_processor.get_size()
        thumb_image, _, _ = image_processor.generate_thumb()
        huge_image, huge_width, huge_height = image_processor.generate_huge()
        subsampling = -1
        quality = 60
        if not self._image_quality_in_editor:
            for setting in self._project_settings.get_all():
                if setting.attribute == "ImageQuality":
                    quality = setting.value
        else:
            quality = ImageQuality.get_value(self._image_quality_in_editor)

        if quality == 100:
            subsampling = 0
        low_resolution_image, _, _ = image_processor.generate_low_resolution(
            quality=quality, subsampling=subsampling
        )

        image_key = (
            self._upload_path + str(uuid.uuid4()) + Path(self._image_path).suffix
        )

        file_entity = S3FileEntity(uuid=image_key, data=self._image)

        thumb_image_name = image_key + "___thumb.jpg"
        thumb_image_entity = S3FileEntity(uuid=thumb_image_name, data=thumb_image)
        self._s3_repo.insert(thumb_image_entity)

        low_resolution_image_name = image_key + "___lores.jpg"
        low_resolution_file_entity = S3FileEntity(
            uuid=low_resolution_image_name, data=low_resolution_image
        )
        self._s3_repo.insert(low_resolution_file_entity)

        huge_image_name = image_key + "___huge.jpg"
        huge_file_entity = S3FileEntity(
            uuid=huge_image_name,
            data=huge_image,
            metadata={"height": huge_width, "weight": huge_height},
        )
        self._s3_repo.insert(huge_file_entity)
        file_entity.data.seek(0)
        self._s3_repo.insert(file_entity)
        self._response.data = ImageEntity(
            name=image_name,
            path=image_key,
            meta=ImageInfoEntity(width=origin_width, height=origin_height),
        )
        return self._response


class CreateFolderUseCase(BaseUseCase):
    def __init__(
        self,
        project: ProjectEntity,
        folder: FolderEntity,
        folders: BaseManageableRepository,
    ):
        super().__init__()
        self._project = project
        self._folder = folder
        self._folders = folders

    def execute(self):
        if not self.is_valid():
            self._folder.name = "".join(
                "_"
                if char in constances.SPECIAL_CHARACTERS_IN_PROJECT_FOLDER_NAMES
                else char
                for char in self._folder.name
            )
        self._folder.project_id = self._project.uuid
        self._response.data = self._folders.insert(self._folder)
        return self._response

    def validate_folder_name(self):
        if (
            len(
                set(self._folder.name).intersection(
                    constances.SPECIAL_CHARACTERS_IN_PROJECT_FOLDER_NAMES
                )
            )
            > 0
        ):
            raise AppValidationException("New folder name has special characters.")


class AttachFileUrlsUseCase(BaseUseCase):
    def __init__(
        self,
        project: ProjectEntity,
        folder: FolderEntity,
        attachments: List[ImageEntity],
        backend_service_provider: SuerannotateServiceProvider,
        annotation_status: str = None,
    ):
        super().__init__()
        self._attachments = attachments
        self._project = project
        self._folder = folder
        self._backend_service = backend_service_provider
        self._annotation_status = annotation_status

    @property
    def annotation_status_code(self):
        if self._annotation_status:
            return constances.AnnotationStatus.get_value(self._annotation_status)
        return constances.AnnotationStatus.NOT_STARTED.value

    @property
    def upload_state_code(self) -> int:
        return constances.UploadState.BASIC.value

    def execute(self):
        duplications = self._backend_service.get_bulk_images(
            project_id=self._project.uuid,
            team_id=self._project.team_id,
            folder_id=self._folder.uuid,
            images=[image.name for image in self._attachments],
        )

        duplications = [image["name"] for image in duplications]

        attachments = []

        meta = {}
        for image in self._attachments:
            if image.name not in duplications:
                attachments.append({"name": image.name, "path": image.path})
                meta[image.name] = {
                    "width": image.meta.width,
                    "height": image.meta.height,
                }

        self._backend_service.attach_files(
            project_id=self._project.uuid,
            folder_id=self._folder.uuid,
            team_id=self._project.team_id,
            files=attachments,
            annotation_status_code=self.annotation_status_code,
            upload_state_code=self.upload_state_code,
            meta=meta,
        )

<<<<<<< HEAD
        self._response.data = attachments[: self._limit], duplications
        return self._response
=======
        self._response.data = attachments, duplications
>>>>>>> 9b3ae3a8


class PrepareExportUseCase(BaseUseCase):
    def __init__(
        self,
        project: ProjectEntity,
        folder_names: List[str],
        backend_service_provider: SuerannotateServiceProvider,
        include_fuse: bool,
        only_pinned: bool,
        annotation_statuses: List[str] = None,
    ):
        super().__init__(),
        self._project = project
        self._folder_names = folder_names
        self._backend_service = backend_service_provider
        self._annotation_statuses = annotation_statuses
        self._include_fuse = include_fuse
        self._only_pinned = only_pinned

    def execute(self):
        if self._project.upload_state == constances.UploadState.EXTERNAL.value:
            self._include_fuse = False

        if not self._annotation_statuses:
            self._annotation_statuses = (
                constances.AnnotationStatus.IN_PROGRESS.name,
                constances.AnnotationStatus.COMPLETED.name,
                constances.AnnotationStatus.QUALITY_CHECK.name,
                constances.AnnotationStatus.RETURNED.name,
            )

        res = self._backend_service.prepare_export(
            project_id=self._project.uuid,
            team_id=self._project.team_id,
            folders=self._folder_names,
            annotation_statuses=self._annotation_statuses,
            include_fuse=self._include_fuse,
            only_pinned=self._only_pinned,
        )
        self._response.data = res
        return self._response


class GetTeamUseCase(BaseUseCase):
    def __init__(self, teams: BaseReadOnlyRepository, team_id: int):
        super().__init__()
        self._teams = teams
        self._team_id = team_id

    def execute(self):
        self._response.data = self._teams.get_one(self._team_id)
        return self._response


class InviteContributorUseCase(BaseUseCase):
    def __init__(
        self,
        backend_service_provider: SuerannotateServiceProvider,
        email: str,
        team_id: int,
        is_admin: bool = False,
    ):
        super().__init__()
        self._backend_service = backend_service_provider
        self._email = email
        self._team_id = team_id
        self._is_admin = is_admin

    def execute(self):
        role = (
            constances.UserRole.ADMIN.value
            if self._is_admin
            else constances.UserRole.ANNOTATOR.value
        )
        self._backend_service.invite_contributor(
            team_id=self._team_id, email=self._email, user_role=role
        )


class DeleteContributorInvitationUseCase(BaseUseCase):
    def __init__(
        self,
        backend_service_provider: SuerannotateServiceProvider,
        team: TeamEntity,
        email: str,
    ):
        super().__init__()
        self._backend_service = backend_service_provider
        self._email = email
        self._team = team

    def execute(self):
        for invite in self._team.pending_invitations:
            if invite["email"] == self._email:
                self._backend_service.delete_team_invitation(
                    self._team.uuid, invite["token"], self._email
                )
        return self._response


class SearchContributorsUseCase(BaseUseCase):
    def __init__(
        self,
        backend_service_provider: SuerannotateServiceProvider,
        team_id: int,
        condition: Condition = None,
    ):
        super().__init__()
        self._backend_service = backend_service_provider
        self._team_id = team_id
        self._condition = condition

    @property
    def condition(self):
        if self._condition:
            return self._condition.build_query()

    def execute(self):
        res = self._backend_service.search_team_contributors(
            self._team_id, self.condition
        )
        self._response.data = res
        return self._response


class GetFolderUseCase(BaseUseCase):
    def __init__(
        self,
        project: ProjectEntity,
        folders: BaseReadOnlyRepository,
        folder_name: str,
        team_id: int,
    ):
        super().__init__()
        self._project = project
        self._folders = folders
        self._folder_name = folder_name
        self._team_id = team_id

    def execute(self):
        condition = (
            Condition("name", self._folder_name, EQ)
            & Condition("team_id", self._team_id, EQ)
            & Condition("project_id", self._project.uuid, EQ)
        )
        self._response.data = self._folders.get_one(condition)
        return self._response


class SearchFolderUseCase(BaseUseCase):
    def __init__(
        self,
        project: ProjectEntity,
        folders: BaseReadOnlyRepository,
        condition: Condition,
        include_users=False,
    ):
        super().__init__()
        self._project = project
        self._folders = folders
        self._condition = condition
        self._include_users = include_users

    def execute(self):
        condition = (
            self._condition
            & Condition("project_id", self._project.uuid, EQ)
            & Condition("team_id", self._project.team_id, EQ)
            & Condition("includeUsers", self._include_users, EQ)
        )
        self._response.data = self._folders.get_all(condition)
        return self._response


class GetProjectFoldersUseCase(BaseUseCase):
    def __init__(
        self, project: ProjectEntity, folders: BaseReadOnlyRepository,
    ):
        super().__init__()
        self._project = project
        self._folders = folders

    def execute(self):
        condition = Condition("team_id", self._project.team_id, EQ) & Condition(
            "project_id", self._project.uuid, EQ
        )
        self._response.data = self._folders.get_all(condition)
        return self._response


class DeleteFolderUseCase(BaseUseCase):
    def __init__(
        self,
        project: ProjectEntity,
        folders: BaseManageableRepository,
        folders_to_delete: List[FolderEntity],
    ):
        super().__init__()
        self._project = project
        self._folders = folders
        self._folders_to_delete = folders_to_delete

    def execute(self):
        for folder in self._folders_to_delete:
            self._folders.delete(folder)


class UpdateFolderUseCase(BaseUseCase):
    def __init__(
        self, folders: BaseManageableRepository, folder: FolderEntity,
    ):
        super().__init__()
        self._folders = folders
        self._folder = folder

    def execute(self):
        self._folders.update(self._folder)
        self._response.data = self._folder
        return self._response


class GetImageBytesUseCase(BaseUseCase):
    def __init__(
        self,
        image: ImageEntity,
        backend_service_provider: SuerannotateServiceProvider,
        image_variant: str = "original",
    ):
        super().__init__()
        self._image = image
        self._backend_service = backend_service_provider
        self._image_variant = image_variant

    def execute(self):
        auth_data = self._backend_service.get_download_token(
            project_id=self._image.project_id,
            team_id=self._image.team_id,
            folder_id=self._image.folder_id,
            image_id=self._image.uuid,
            include_original=1,
        )
        download_url = auth_data[self._image_variant]["url"]
        headers = auth_data[self._image_variant]["headers"]
        response = requests.get(url=download_url, headers=headers)
        self._response.data = io.BytesIO(response.content)
        return self._response


class CopyImageAnnotationClasses(BaseUseCase):
    def __init__(
        self,
        from_project: ProjectEntity,
        to_project: ProjectEntity,
        from_image: ImageEntity,
        to_image: ImageEntity,
        from_project_s3_repo: BaseManageableRepository,
        to_project_s3_repo: BaseManageableRepository,
        to_project_annotation_classes: BaseReadOnlyRepository,
        from_project_annotation_classes: BaseReadOnlyRepository,
        backend_service_provider: SuerannotateServiceProvider,
        from_folder: FolderEntity = None,
        to_folder: FolderEntity = None,
        annotation_type: str = "MAIN",
    ):
        super().__init__()
        self._from_project = from_project
        self._to_project = to_project
        self._from_folder = from_folder
        self._to_folder = to_folder
        self._from_project_annotation_classes = from_project_annotation_classes
        self._to_project_annotation_classes = to_project_annotation_classes
        self._from_project_s3_repo = from_project_s3_repo
        self.to_project_s3_repo = to_project_s3_repo
        self._from_image = from_image
        self._to_image = to_image
        self._backend_service = backend_service_provider
        self._annotation_type = annotation_type

    @property
    def default_annotation(self):
        return {
            "annotation_json": None,
            "annotation_json_filename": None,
            "annotation_mask": None,
            "annotation_mask_filename": None,
        }

    @property
    def annotation_json_name(self):
        if self._project.project_type == constances.ProjectType.VECTOR.value:
            return f"{self._image.name}___objects.json"
        elif self._project.project_type == constances.ProjectType.PIXEL.value:
            return f"{self._image.name}___pixel.json"

    @property
    def download_auth_data(self):
        return self._backend_service.get_download_token(
            project_id=self._from_image.project_id,
            team_id=self._from_image.team_id,
            folder_id=self._from_image.folder_id,
            image_id=self._from_image.uuid,
            include_original=1,
        )

    @property
    def upload_auth_data(self):
        return self._backend_service.get_upload_token(
            project_id=self._to_image.project_id,
            team_id=self._to_image.team_id,
            folder_id=self._to_image.folder_id,
            image_id=self._to_image.uuid,
        )

    def validate_project_type(self):
        if self._from_project.project_type != self._to_project.project_type:
            raise AppValidationException("Projects are different.")

    def execute(self):
        if self._annotation_type not in self.download_auth_data["annotations"]:
            self._response.data = self.default_annotation
            return
        annotations = self.download_auth_data["annotations"][self._annotation_type][0]
        response = requests.get(
            url=annotations["annotation_json_path"]["url"],
            headers=annotations["annotation_json_path"]["headers"],
        )
        if not response.ok:
            raise AppException(f"Couldn't load annotations {response.text}")

        image_annotations = response.json()
        from_project_annotation_classes = (
            self._from_project_annotation_classes.get_all()
        )
        to_project_annotation_classes = self._to_project_annotation_classes.get_all()

        annotations_classes_from_copy = {
            from_annotation.uuid: from_annotation
            for from_annotation in from_project_annotation_classes
            for to_annotation in to_project_annotation_classes
            if from_annotation.name == to_annotation.name
        }

        annotations_classes_to_copy = {
            to_annotation.name: to_annotation
            for to_annotation in to_project_annotation_classes
            for from_annotation in from_project_annotation_classes
            if from_annotation.name == to_annotation.name
        }

        for instance in image_annotations["instances"]:
            if instance["classId"] < 0 or not annotations_classes_from_copy.get(
                instance["classId"]
            ):
                continue
            project_annotation_class = annotations_classes_from_copy[
                instance["classId"]
            ]
            instance["className"] = project_annotation_class.name
            if instance.get("attributes"):
                for attribute in instance["attributes"]:
                    attribute_group = None
                    if attribute.get("groupId"):
                        for group in project_annotation_class.attribute_groups:
                            if group["id"] == attribute["groupId"]:
                                attribute["groupName"] = group["name"]
                                attribute_group = group
                        if attribute.get("id") and attribute_group:
                            for attr in attribute_group["attributes"]:
                                if attr["id"] == attribute["id"]:
                                    attribute["name"] = attr["name"]

        for instance in image_annotations["instances"]:
            if (
                "className" not in instance
                and instance["className"] not in annotations_classes_to_copy
            ):
                continue
            annotation_class = annotations_classes_to_copy.get(instance["className"])
            if not annotation_class:
                instance["classId"] = -1
                continue
            attribute_groups_map = {
                group["name"]: group for group in annotation_class.attribute_groups
            }
            instance["classId"] = annotation_class.uuid
            for attribute in instance["attributes"]:
                if attribute_groups_map.get(attribute["groupName"]):
                    attribute["groupId"] = attribute_groups_map[attribute["groupName"]][
                        "id"
                    ]
                    attr_map = {
                        attr["name"]: attr
                        for attr in attribute_groups_map[attribute["groupName"]][
                            "attributes"
                        ]
                    }
                    if attribute["name"] not in attr_map:
                        del attribute["groupId"]
                        continue
                    attribute["id"] = attr_map[attribute["name"]]["id"]

        auth_data = self.upload_auth_data
        file = S3FileEntity(
            uuid=auth_data["annotation_json_path"]["filePath"],
            data=json.dumps(image_annotations),
        )
        self.to_project_s3_repo.insert(file)

        if (
            self._to_project.project_type == constances.ProjectType.PIXEL.value
            and annotations.get("annotation_bluemap_path")
            and annotations["annotation_bluemap_path"]["exist"]
        ):
            response = requests.get(
                url=annotations["annotation_bluemap_path"]["url"],
                headers=annotations["annotation_bluemap_path"]["headers"],
            )
            if not response.ok:
                raise AppException(f"Couldn't load annotations {response.text}")
            self.to_project_s3_repo.insert(
                S3FileEntity(
                    auth_data["annotation_bluemap_path"]["filePath"], response.content
                )
            )
        return self._response


class UpdateImageUseCase(BaseUseCase):
    def __init__(self, image: ImageEntity, images: BaseManageableRepository):
        super().__init__()
        self._image = image
        self._images = images

    def execute(self):
        self._images.update(self._image)


class DownloadImageFromPublicUrlUseCase(BaseUseCase):
    def __init__(
        self, project: ProjectEntity, image_url: str, image_name: str = None,
    ):
        super().__init__()
        self._project = project
        self._image_url = image_url
        self._image_name = image_name

    def validate_project_type(self):
        if self._project.upload_state == constances.UploadState.EXTERNAL.value:
            raise AppValidationException(
                "The function does not support projects containing images attached with URLs"
            )

    def execute(self):
        try:
            response = requests.get(url=self._image_url)
            if response.ok:
                self._response.data = io.BytesIO(response.content)
            else:
                raise requests.exceptions.RequestException()
        except requests.exceptions.RequestException as e:
            self._response.errors = AppException(
                f"Couldn't download image {self._image_url}, {e}"
            )
        return self._response


class ImagesBulkCopyUseCase(BaseUseCase):
    """
    Copy images in bulk between folders in a project.
    Return skipped image names.
    """

    CHUNK_SIZE = 1000

    def __init__(
        self,
        project: ProjectEntity,
        from_folder: FolderEntity,
        to_folder: FolderEntity,
        image_names: List[str],
        backend_service_provider: SuerannotateServiceProvider,
        include_annotations: bool,
        include_pin: bool,
    ):
        super().__init__()
        self._project = project
        self._from_folder = from_folder
        self._to_folder = to_folder
        self._image_names = image_names
        self._backend_service = backend_service_provider
        self._include_annotations = include_annotations
        self._include_pin = include_pin

    def execute(self):
        images = self._backend_service.get_bulk_images(
            project_id=self._project.uuid,
            team_id=self._project.team_id,
            folder_id=self._to_folder.uuid,
            images=self._image_names,
        )
        duplications = [image["name"] for image in images]
        images_to_copy = set(self._image_names) - set(duplications)
        skipped_images = duplications
        for i in range(0, len(images_to_copy), self.CHUNK_SIZE):
            poll_id = self._backend_service.copy_images_between_folders_transaction(
                team_id=self._project.team_id,
                project_id=self._project.uuid,
                from_folder_id=self._from_folder.uuid,
                to_folder_id=self._to_folder.uuid,
                images=self._image_names[i : i + self.CHUNK_SIZE],
                include_annotations=self._include_annotations,
                include_pin=self._include_pin,
            )
            if not poll_id:
                skipped_images.append(self._image_names[i : i + self.CHUNK_SIZE])
                continue

            await_time = len(images_to_copy) * 0.3
            timeout_start = time.time()
            while time.time() < timeout_start + await_time:
                done_count, skipped_count = self._backend_service.get_progress(
                    self._project.uuid, self._project.team_id, poll_id
                )
                if done_count + skipped_count == len(images_to_copy):
                    break
                time.sleep(4)

        self._response.data = skipped_images
        return self._response


class GetAnnotationClassesUseCase(BaseUseCase):
    def __init__(
        self, classes: BaseManageableRepository, condition: Condition = None,
    ):
        super().__init__()
        self._classes = classes
        self._condition = condition

    def execute(self):
        self._response.data = self._classes.get_all(condition=self._condition)
        return self._response


class GetSettingsUseCase(BaseUseCase):
    def __init__(self, settings: BaseManageableRepository):
        super().__init__()
        self._settings = settings

    def execute(self):
        self._response.data = self._settings.get_all()
        return self._response


class GetWorkflowsUseCase(BaseUseCase):
    def __init__(
        self,
        annotation_classes: BaseReadOnlyRepository,
        workflows: BaseManageableRepository,
        fill_classes=True,
    ):
        super().__init__()
        self._workflows = workflows
        self._annotation_classes = annotation_classes
        self._fill_classes = fill_classes

    def execute(self):
        data = []
        workflows = self._workflows.get_all()
        for workflow in workflows:
            workflow_data = workflow.to_dict()
            if self._fill_classes:
                annotation_classes = self._annotation_classes.get_all()
                for annotation_class in annotation_classes:
                    annotation_class.uuid = workflow.class_id
                    workflow_data["className"] = annotation_class.name
            data.append(workflow_data)
        self._response.data = data
        return self._response


class GetProjectMetaDataUseCase(BaseUseCase):
    def __init__(
        self,
        project: ProjectEntity,
        include_annotation_classes: bool,
        include_settings: bool,
        include_workflow: bool,
        include_contributors: bool,
        include_complete_image_count: bool,
        annotation_classes_repo: BaseManageableRepository,
        project_settings_repo: BaseManageableRepository,
        workflow_repo: BaseManageableRepository,
        projects_repo: BaseManageableRepository,
    ):
        super().__init__()
        self._project = project
        self._include_annotation_classes = include_annotation_classes
        self._include_settings = include_settings
        self._include_workflow = include_workflow
        self._annotation_classes_repo = annotation_classes_repo
        self._project_settings_repo = project_settings_repo
        self._workflow_repo = workflow_repo
        self._projects_repo = projects_repo
        self._include_contributors = include_contributors
        self._include_complete_image_count = include_complete_image_count

    def execute(self):
        res = {"project": self._project}
        if self._include_annotation_classes:
            res["annotation_classes"] = self._annotation_classes_repo.get_all()
        if self._include_settings:
            res["settings"] = self._project_settings_repo.get_all()
        if self._include_workflow:
            res["workflow"] = self._workflow_repo.get_all()
        if self._include_contributors:
            res["contributors"] = self._project.users
        if self._include_complete_image_count:
            res["project"] = self._projects_repo.get_all(
                condition=(
                    Condition("completeImagesCount", "true", EQ)
                    & Condition("name", self._project.name, EQ)
                    & Condition("team_id", self._project.team_id, EQ)
                )
            )

        self._response.data = res
        return self._response


class UpdateSettingsUseCase(BaseUseCase):
    def __init__(
        self,
        settings: BaseManageableRepository,
        to_update: List,
        backend_service_provider: SuerannotateServiceProvider,
        project_id: int,
        team_id: int,
    ):
        super().__init__()
        self._settings = settings
        self._to_update = to_update
        self._backend_service_provider = backend_service_provider
        self._project_id = project_id
        self._team_id = team_id

    def execute(self):

        old_settings = self._settings.get_all()
        attr_id_mapping = {}
        for setting in old_settings:
            attr_id_mapping[setting.attribute] = setting.uuid

        new_settings_to_update = []
        for new_setting in self._to_update:
            new_settings_to_update.append(
                {
                    "id": attr_id_mapping[new_setting["attribute"]],
                    "attribute": new_setting["attribute"],
                    "value": new_setting["value"],
                }
            )

        self._response.data = self._backend_service_provider.set_project_settings(
            project_id=self._project_id,
            team_id=self._team_id,
            data=new_settings_to_update,
        )
        return self._response


class DeleteImageUseCase(BaseUseCase):
    def __init__(
        self,
        images: BaseManageableRepository,
        image: ImageEntity,
        team_id: int,
        project_id: int,
    ):
        super().__init__()
        self._images = images
        self._image = image
        self._team_id = team_id
        self._project_id = project_id

    def execute(self):
        self._images.delete(self._image.uuid, self._team_id, self._project_id)


class GetImageMetadataUseCase(BaseUseCase):
    def __init__(
        self,
        image_name: str,
        project: ProjectEntity,
        folder: FolderEntity,
        service: SuerannotateServiceProvider,
    ):
        super().__init__()
        self._image_name = image_name
        self._project = project
        self._service = service
        self._folder = folder

    def execute(self):
        data = self._service.get_bulk_images(
            images=[self._image_name],
            team_id=self._project.team_id,
            project_id=self._project.uuid,
            folder_id=self._folder.uuid,
        )
        if data:
            self._response.data = data[0]
        else:
            self._response.errors = AppException("Image not found.")
        return self._response


class ImagesBulkMoveUseCase(BaseUseCase):
    """
    Copy images in bulk between folders in a project.
    Return skipped image names.
    """

    CHUNK_SIZE = 1000

    def __init__(
        self,
        project: ProjectEntity,
        from_folder: FolderEntity,
        to_folder: FolderEntity,
        image_names: List[str],
        backend_service_provider: SuerannotateServiceProvider,
    ):
        super().__init__()
        self._project = project
        self._from_folder = from_folder
        self._to_folder = to_folder
        self._image_names = image_names
        self._backend_service = backend_service_provider

    def execute(self):
        moved_images = []
        for i in range(0, len(self._image_names), self.CHUNK_SIZE):
            moved_images.append(
                self._backend_service.move_images_between_folders(
                    team_id=self._project.team_id,
                    project_id=self._project.uuid,
                    from_folder_id=self._from_folder.uuid,
                    to_folder_id=self._to_folder.uuid,
                    images=self._image_names[i : i + self.CHUNK_SIZE],  # noqa: E203
                )
            )
        self._response.data = moved_images
        return self._response


class SetImageAnnotationStatuses(BaseUseCase):
    CHUNK_SIZE = 500

    def __init__(
        self,
        service: SuerannotateServiceProvider,
        image_names: list,
        team_id: int,
        project_id: int,
        folder_id: int,
        annotation_status: int,
    ):
        super().__init__()
        self._service = service
        self._image_names = image_names
        self._team_id = team_id
        self._project_id = project_id
        self._folder_id = folder_id
        self._annotation_status = annotation_status

    def execute(self):
        for i in range(0, len(self._image_names), self.CHUNK_SIZE):
            self._response.data = self._service.set_images_statuses_bulk(
                image_names=self._image_names,
                team_id=self._team_id,
                project_id=self._project_id,
                folder_id=self._folder_id,
                annotation_status=self._annotation_status,
            )
        return self._response


class DeleteImagesUseCase(BaseUseCase):
    CHUNK_SIZE = 1000

    def __init__(
        self,
        project: ProjectEntity,
        folder: FolderEntity,
        backend_service_provider: SuerannotateServiceProvider,
        images: BaseReadOnlyRepository,
        image_names: List[str] = None,
    ):
        super().__init__()
        self._project = project
        self._folder = folder
        self._images = images
        self._backend_service = backend_service_provider
        self._image_names = image_names

    def execute(self):
        if self._image_names:
            image_ids = [
                image["id"]
                for image in self._backend_service.get_bulk_images(
                    project_id=self._project.uuid,
                    team_id=self._project.team_id,
                    folder_id=self._folder.uuid,
                    images=self._image_names,
                )
            ]
        else:
            condition = (
                Condition("team_id", self._project.team_id, EQ)
                & Condition("project_id", self._project.uuid, EQ)
                & Condition("folder_id", self._folder.uuid, EQ)
            )
            image_ids = [image.uuid for image in self._images.get_all(condition)]

        for i in range(0, len(image_ids), self.CHUNK_SIZE):
            self._backend_service.delete_images(
                project_id=self._project.uuid,
                team_id=self._project.team_id,
                image_ids=image_ids[i : i + self.CHUNK_SIZE],
            )
        return self._response


class AssignImagesUseCase(BaseUseCase):

    CHUNK_SIZE = 500

    def __init__(
        self,
        service: SuerannotateServiceProvider,
        project_entity: ProjectEntity,
        folder_name: str,
        image_names: list,
        user: str,
    ):
        super().__init__()
        self._project_entity = project_entity
        self._folder_name = folder_name
        self._image_names = image_names
        self._user = user
        self._service = service

    def execute(self):
        for i in range(0, len(self._image_names), self.CHUNK_SIZE):
            self._response.data = self._service.assign_images(
                team_id=self._project_entity.team_id,
                project_id=self._project_entity.uuid,
                folder_name=self._folder_name,
                user=self._user,
                image_names=self._image_names[i : i + self.CHUNK_SIZE],
            )

        return self._response


class UnAssignImagesUseCase(BaseUseCase):

    CHUNK_SIZE = 500

    def __init__(
        self,
        service: SuerannotateServiceProvider,
        project_entity: ProjectEntity,
        folder_name: str,
        image_names: list,
    ):
        super().__init__()
        self._project_entity = project_entity
        self._folder_name = folder_name
        self._image_names = image_names
        self._service = service

    def execute(self):
        for i in range(0, len(self._image_names), self.CHUNK_SIZE):
            self._response.data = self._service.un_assign_images(
                team_id=self._project_entity.team_id,
                project_id=self._project_entity.uuid,
                folder_name=self._folder_name,
                image_names=self._image_names[i : i + self.CHUNK_SIZE],
            )
        return self._response


class UnAssignFolderUseCase(BaseUseCase):
    def __init__(
        self,
        service: SuerannotateServiceProvider,
        project_entity: ProjectEntity,
        folder_name: str,
    ):
        super().__init__()
        self._service = service
        self._project_entity = project_entity
        self._folder_name = folder_name

    def execute(self):
        self._response.data = self._service.un_assign_folder(
            team_id=self._project_entity.team_id,
            project_id=self._project_entity.uuid,
            folder_name=self._folder_name,
        )
        return self._response


class AssignFolderUseCase(BaseUseCase):
    def __init__(
        self,
        service: SuerannotateServiceProvider,
        project_entity: ProjectEntity,
        folder_name: str,
        users: List[str],
    ):
        super().__init__()
        self._service = service
        self._project_entity = project_entity
        self._folder_name = folder_name
        self._users = users

    def execute(self):
        self._response.data = self._service.assign_folder(
            team_id=self._project_entity.team_id,
            project_id=self._project_entity.uuid,
            folder_name=self._folder_name,
            users=self._users,
        )
        return self._response


class ShareProjectUseCase(BaseUseCase):
    def __init__(
        self,
        service: SuerannotateServiceProvider,
        project_entity: ProjectEntity,
        user_id: str,
        user_role: str,
    ):
        super().__init__()
        self._service = service
        self._project_entity = project_entity
        self._user_id = user_id
        self._user_role = user_role

    @property
    def user_role(self):
        return constances.UserRole.get_value(self._user_role)

    def execute(self):
        self._response.data = self._service.share_project(
            team_id=self._project_entity.team_id,
            project_id=self._project_entity.uuid,
            user_id=self._user_id,
            user_role=self.user_role,
        )
        return self._response


class UnShareProjectUseCase(BaseUseCase):
    def __init__(
        self,
        service: SuerannotateServiceProvider,
        project_entity: ProjectEntity,
        user_id: str,
    ):
        super().__init__()
        self._service = service
        self._project_entity = project_entity
        self._user_id = user_id

    def execute(self):
        self._response.data = self._service.un_share_project(
            team_id=self._project_entity.team_id,
            project_id=self._project_entity.uuid,
            user_id=self._user_id,
        )
        return self._response


class DownloadGoogleCloudImages(BaseUseCase):
    def __init__(
        self, project_name: str, bucket_name: str, folder_name: str, download_path: str,
    ):
        super().__init__()
        self._project_name = project_name
        self._bucket_name = bucket_name
        self._folder_name = folder_name
        self._download_path = download_path

    @property
    def client(self):
        return google_storage.Client(project=self._project_name)

    def execute(self):
        bucket = self.client.get_bucket(self._bucket_name)
        image_blobs = bucket.list_blobs(prefix=self._folder_name)
        downloaded_images = []
        duplicated_images = []
        failed_images = []
        path = Path(self._download_path)
        for image_blob in image_blobs:
            if image_blobs.content_type.startswith("image"):
                image_name = os.path.basename(image_blob.name)
                image_path = path / image_name
                if image_name not in downloaded_images:
                    try:
                        image_blob.download_to_filename(image_path)
                    except GoogleAPIError as e:
                        self._response.errors = (
                            f"Couldn't download image {image_name} {e}"
                        )
                        failed_images.append(image_name)
                    else:
                        downloaded_images.append(image_name)
                else:
                    duplicated_images.append(image_name)

        self._response.data = {
            "downloaded_images": downloaded_images,
            "duplicated_images": duplicated_images,
            "failed_images": failed_images,
        }
        return self._response


class DownloadAzureCloudImages(BaseUseCase):
    STORAGE_KEY_NAME = "AZURE_STORAGE_CONNECTION_STRING"

    def __init__(
        self, container: str, folder_name: str, download_path: str,
    ):
        super().__init__()
        self._container = container
        self._folder_name = folder_name
        self._download_path = download_path

    @property
    def get_blobs(self):
        bucket = self.client.get_container_client(self._container)
        return bucket.list_blobs(name_starts_with=self._folder_name)

    @property
    def connect_key(self):
        return os.getenv(self.STORAGE_KEY_NAME)

    @property
    def client(self):
        return BlobServiceClient.from_connection_string(self.connect_key)

    def execute(self):
        blob_client = self.client
        image_blobs = self.get_blobs()
        downloaded_images = []
        duplicated_images = []
        failed_images = []
        path = Path(self._download_path)
        for image_blob in image_blobs:
            if image_blobs.content_type.startswith("image"):
                image_name = os.path.basename(image_blob.name)
                image_path = path / image_name
                if image_name not in downloaded_images:
                    try:
                        image_blob_client = blob_client.get_blob_client(
                            container=self._container, blob=image_blob
                        )
                        image_stream = image_blob_client.download_blob()
                    except AzureError as e:
                        self._response.errors = (
                            f"Couldn't download image {image_name} {e}"
                        )
                        failed_images.append(image_name)
                    else:
                        with open(image_path, "wb") as image_file:
                            image_file.write(image_stream.readall())
                        downloaded_images.append(image_name)
                else:
                    duplicated_images.append(image_name)

        self._response.data = {
            "downloaded_images": downloaded_images,
            "duplicated_images": duplicated_images,
            "failed_images": failed_images,
        }
        return self._response


class GetProjectMetadataUseCase(BaseUseCase):
    def __init__(
        self,
        project: ProjectEntity,
        service: SuerannotateServiceProvider,
        annotation_classes: BaseManageableRepository,
        settings: BaseManageableRepository,
        workflows: BaseManageableRepository,
        projects: BaseManageableRepository,
        include_annotation_classes: bool,
        include_settings: bool,
        include_workflow: bool,
        include_contributors: bool,
        include_complete_image_count: bool,
    ):
        super().__init__()
        self._project = project
        self._service = service

        self._annotation_classes = annotation_classes
        self._settings = settings
        self._workflows = workflows
        self._projects = projects

        self._include_annotation_classes = include_annotation_classes
        self._include_settings = include_settings
        self._include_workflow = include_workflow
        self._include_contributors = include_contributors
        self._include_complete_image_count = include_complete_image_count

    @property
    def annotation_classes_use_case(self):
        return GetAnnotationClassesUseCase(classes=self._annotation_classes)

    @property
    def settings_use_case(self):
        return GetSettingsUseCase(settings=self._settings)

    @property
    def work_flow_use_case(self):
        return GetWorkflowsUseCase(
            workflows=self._workflows, annotation_classes=self._annotation_classes,
        )

    def execute(self):
        data = {"project": self._project}

        if self._include_annotation_classes:
            self.annotation_classes_use_case.execute()
            data["classes"] = self.annotation_classes_use_case.execute().data

        if self._include_settings:
            self.settings_use_case.execute()
            data["settings"] = self.settings_use_case.execute().data

        if self._include_workflow:
            self.work_flow_use_case.execute()
            data["workflows"] = self.work_flow_use_case.execute().data

        if self._include_contributors:
            data["contributors"] = self._project.users

        if self._include_complete_image_count:
            projects = self._projects.get_all(
                condition=(
                    Condition("completeImagesCount", "true", EQ)
                    & Condition("name", self._project.name, EQ)
                    & Condition("team_id", self._project.team_id, EQ)
                )
            )
            if projects:
                data["project"] = projects[0]

        self._response.data = data
        return self._response


class GetImageAnnotationsUseCase(BaseUseCase):
    def __init__(
        self,
        service: SuerannotateServiceProvider,
        project: ProjectEntity,
        folder: FolderEntity,
        image_name: str,
        images: BaseManageableRepository,
    ):
        super().__init__()
        self._service = service
        self._project = project
        self._folder = folder
        self._image_name = image_name
        self._images = images

    @property
    def image_use_case(self):
        use_case = GetImageUseCase(
            project=self._project,
            folder=self._folder,
            image_name=self._image_name,
            images=self._images,
        )
        return use_case

    def execute(self):
        data = {
            "annotation_json": None,
            "annotation_json_filename": None,
            "annotation_mask": None,
            "annotation_mask_filename": None,
        }
        image_response = self.image_use_case.execute()
        token = self._service.get_download_token(
            project_id=self._project.uuid,
            team_id=self._project.team_id,
            folder_id=self._folder.uuid,
            image_id=image_response.data.uuid,
        )
        credentials = token["annotations"]["MAIN"][0]
        if self._project.project_type == constances.ProjectType.VECTOR.value:
            file_postfix = "___objects.json"
        else:
            file_postfix = "___pixel.json"
        # TODO fix
        response = requests.get(
            url=credentials["annotation_json_path"]["url"],
            headers=credentials["annotation_json_path"]["headers"],
        )
        if not response.ok:
            raise AppException(f"Couldn't load annotations {response.text}")
        data["annotation_json"] = response.json()
        data["annotation_json_filename"] = f"{self._image_name}{file_postfix}.json"
        if self._project.project_type == constances.ProjectType.PIXEL.value:
            annotation_blue_map_creds = credentials["annotation_bluemap_path"]
            response = requests.get(
                url=annotation_blue_map_creds["url"],
                headers=annotation_blue_map_creds["headers"],
            )
            data["annotation_mask"] = io.BytesIO(response.content)
            data["annotation_mask_filename"] = f"{self._image_name}___save.png"

        self._response.data = data

        return self._response


class GetS3ImageUseCase(BaseUseCase):
    def __init__(
        self, s3_bucket, image_path: str,
    ):
        super().__init__()
        self._s3_bucket = s3_bucket
        self._image_path = image_path

    def execute(self):
        image = io.BytesIO()
        session = boto3.Session()
        resource = session.resource("s3")
        image_object = resource.Object(self._s3_bucket, self._image_path)
        if image_object.content_length > constances.MAX_IMAGE_SIZE:
            raise AppValidationException(f"File size is {image_object.content_length}")
        image_object.download_fileobj(image)
        self._response.data = image
        return self._response


class GetImagePreAnnotationsUseCase(BaseUseCase):
    def __init__(
        self,
        service: SuerannotateServiceProvider,
        project: ProjectEntity,
        folder: FolderEntity,
        image_name: str,
        images: BaseManageableRepository,
    ):
        super().__init__()
        self._service = service
        self._project = project
        self._folder = folder
        self._image_name = image_name
        self._images = images

    @property
    def image_use_case(self):
        return GetImageUseCase(
            project=self._project,
            folder=self._folder,
            image_name=self._image_name,
            images=self._images,
        )

    def execute(self):
        data = {
            "preannotation_json": None,
            "preannotation_json_filename": None,
            "preannotation_mask": None,
            "preannotation_mask_filename": None,
        }
        image_response = self.image_use_case.execute()
        token = self._service.get_download_token(
            project_id=self._project.uuid,
            team_id=self._project.team_id,
            folder_id=self._folder.uuid,
            image_id=image_response.data.uuid,
        )
        credentials = token["annotations"]["PREANNOTATION"][0]
        annotation_json_creds = credentials["annotation_json_path"]
        if self._project.project_type == constances.ProjectType.VECTOR.value:
            file_postfix = "___objects.json"
        else:
            file_postfix = "___pixel.json"

        response = requests.get(
            url=annotation_json_creds["url"], headers=annotation_json_creds["headers"],
        )
        if not response.ok:
            raise AppException(f"Couldn't load annotations {response.text}")
        data["preannotation_json"] = response.json()
        data["preannotation_json_filename"] = f"{self._image_name}{file_postfix}.json"
        if self._project.project_type == constances.ProjectType.PIXEL.value:
            annotation_blue_map_creds = credentials["annotation_bluemap_path"]
            response = requests.get(
                url=annotation_blue_map_creds["url"],
                headers=annotation_blue_map_creds["headers"],
            )
            data["preannotation_mask"] = io.BytesIO(response.content)
            data["preannotation_mask_filename"] = f"{self._image_name}___save.png"

        self._response.data = data
        return self._response


class DownloadImageAnnotationsUseCase(BaseUseCase):
    def __init__(
        self,
        service: SuerannotateServiceProvider,
        project: ProjectEntity,
        folder: FolderEntity,
        image_name: str,
        images: BaseManageableRepository,
        destination: str,
    ):
        super().__init__()
        self._service = service
        self._project = project
        self._folder = folder
        self._image_name = image_name
        self._images = images
        self._destination = destination

    @property
    def image_use_case(self):
        return GetImageUseCase(
            project=self._project,
            folder=self._folder,
            image_name=self._image_name,
            images=self._images,
        )

    def execute(self):
        data = {
            "annotation_json": None,
            "annotation_json_filename": None,
            "annotation_mask": None,
            "annotation_mask_filename": None,
        }
        image_response = self.image_use_case.execute()
        token = self._service.get_download_token(
            project_id=self._project.uuid,
            team_id=self._project.team_id,
            folder_id=self._folder.uuid,
            image_id=image_response.data.uuid,
        )
        credentials = token["annotations"]["MAIN"][0]

        annotation_json_creds = credentials["annotation_json_path"]
        if self._project.project_type == constances.ProjectType.VECTOR.value:
            file_postfix = "___objects.json"
        else:
            file_postfix = "___pixel.json"

        response = requests.get(
            url=annotation_json_creds["url"], headers=annotation_json_creds["headers"],
        )
        if not response.ok:
            raise AppException(f"Couldn't load annotations {response.text}")
        data["annotation_json"] = response.json()
        data["annotation_json_filename"] = f"{self._image_name}{file_postfix}"
        mask_path = None
        if self._project.project_type == constances.ProjectType.PIXEL.value:
            annotation_blue_map_creds = credentials["annotation_bluemap_path"]
            response = requests.get(
                url=annotation_blue_map_creds["url"],
                headers=annotation_blue_map_creds["headers"],
            )
            data["annotation_mask"] = io.BytesIO(response.content)
            data["annotation_mask_filename"] = f"{self._image_name}___save.png"
            mask_path = Path(self._destination) / data["annotation_mask_filename"]
            with open(mask_path, "wb") as f:
                f.write(data["annotation_mask"].getbuffer())

        json_path = Path(self._destination) / data["annotation_json_filename"]
        with open(json_path, "w") as f:
            json.dump(data["annotation_json"], f, indent=4)

        self._response.data = (str(json_path), str(mask_path))
        return self._response


class DownloadImagePreAnnotationsUseCase(BaseUseCase):
    def __init__(
        self,
        service: SuerannotateServiceProvider,
        project: ProjectEntity,
        folder: FolderEntity,
        image_name: str,
        images: BaseManageableRepository,
        destination: str,
    ):
        super().__init__()
        self._service = service
        self._project = project
        self._folder = folder
        self._image_name = image_name
        self._image_response = Response()
        self._images = images
        self._destination = destination

    @property
    def image_use_case(self):
        return GetImageUseCase(
            project=self._project,
            folder=self._folder,
            image_name=self._image_name,
            images=self._images,
        )

    def execute(self):
        data = {
            "preannotation_json": None,
            "preannotation_json_filename": None,
            "preannotation_mask": None,
            "preannotation_mask_filename": None,
        }
        image_response = self.image_use_case.execute()
        token = self._service.get_download_token(
            project_id=self._project.uuid,
            team_id=self._project.team_id,
            folder_id=self._folder.uuid,
            image_id=image_response.data.uuid,
        )
        credentials = token["annotations"]["PREANNOTATION"][0]
        annotation_json_creds = credentials["annotation_json_path"]
        if self._project.project_type == constances.ProjectType.VECTOR.value:
            file_postfix = "___objects.json"
        else:
            file_postfix = "___pixel.json"

        response = requests.get(
            url=annotation_json_creds["url"], headers=annotation_json_creds["headers"],
        )
        if not response.ok:
            raise AppException(f"Couldn't load annotations {response.text}")
        data["preannotation_json"] = response.json()
        data["preannotation_json_filename"] = f"{self._image_name}{file_postfix}"
        mask_path = None
        if self._project.project_type == constances.ProjectType.PIXEL.value:
            annotation_blue_map_creds = credentials["annotation_bluemap_path"]
            response = requests.get(
                url=annotation_blue_map_creds["url"],
                headers=annotation_blue_map_creds["headers"],
            )
            data["preannotation_mask"] = io.BytesIO(response.content)
            data["preannotation_mask_filename"] = f"{self._image_name}___save.png"
            mask_path = Path(self._destination) / data["preannotation_mask_filename"]
            with open(mask_path, "wb") as f:
                f.write(data["preannotation_mask"].getbuffer())

        json_path = Path(self._destination) / data["preannotation_json_filename"]
        with open(json_path, "w") as f:
            json.dump(data["preannotation_json"], f, indent=4)

        self._response.data = (str(json_path), str(mask_path))
        return self._response


class GetExportsUseCase(BaseUseCase):
    def __init__(
        self,
        service: SuerannotateServiceProvider,
        project: ProjectEntity,
        return_metadata: bool = False,
    ):
        super().__init__()
        self._service = service
        self._project = project
        self._return_metadata = return_metadata

    def execute(self):
        data = self._service.get_exports(
            team_id=self._project.team_id, project_id=self._project.uuid
        )
        self._response.data = data
        if not self._return_metadata:
            self._response.data = [i["name"] for i in data]
        return self._response


class UploadS3ImagesBackendUseCase(BaseUseCase):
    def __init__(
        self,
        backend_service_provider: SuerannotateServiceProvider,
        settings: BaseReadOnlyRepository,
        project: ProjectEntity,
        folder: FolderEntity,
        access_key: str,
        secret_key: str,
        bucket_name: str,
        folder_path: str,
        image_quality: str,
    ):
        super().__init__()
        self._backend_service = backend_service_provider
        self._settings = settings
        self._project = project
        self._folder = folder
        self._access_key = access_key
        self._secret_key = secret_key
        self._bucket_name = bucket_name
        self._folder_path = folder_path
        self._image_quality = image_quality

    def validate_image_quality(self):
        if self._image_quality and self._image_quality not in (
            "compressed",
            "original",
        ):
            raise AppValidationException("Invalid value for image_quality")

    def execute(self):
        old_setting = None
        if self._image_quality:
            settings = self._settings.get_all()
            for setting in settings:
                if setting.attribute == "ImageQuality":
                    if setting.value == "compressed":
                        setting.value = 60
                    else:
                        setting.value = 100
                    self._backend_service.set_project_settings(
                        project_id=self._project.uuid,
                        team_id=self._project.team_id,
                        data=[setting.to_dict()],
                    )
                    break
            else:
                raise AppException("Cant find settings.")

        in_progress = self._backend_service.upload_form_s3(
            project_id=self._project.uuid,
            team_id=self._project.team_id,
            access_key=self._access_key,
            secret_key=self._secret_key,
            bucket_name=self._bucket_name,
            from_folder_name=self._folder_path,
            to_folder_id=self._folder.uuid,
        )
        if in_progress:
            while True:
                time.sleep(4)
                progress = self._backend_service.get_upload_status(
                    project_id=self._project.uuid,
                    team_id=self._project.team_id,
                    folder_id=self._folder.uuid,
                )
                if progress == "2":
                    break
                elif progress != "1":
                    raise AppException("Couldn't upload to project from S3.")

        if old_setting:
            self._backend_service.set_project_settings(
                project_id=self._project.uuid,
                team_id=self._project.team_id,
                data=[old_setting.to_dict()],
            )
        return self._response


class GetProjectImageCountUseCase(BaseUseCase):
    def __init__(
        self,
        service: SuerannotateServiceProvider,
        project: ProjectEntity,
        folder: FolderEntity,
        with_all_sub_folders: bool = False,
    ):
        super().__init__()
        self._service = service
        self._project = project
        self._folder = folder
        self._with_all_sub_folders = with_all_sub_folders

    def execute(self):
        data = self._service.get_project_images_count(
            project_id=self._project.uuid, team_id=self._project.team_id
        )
        count = 0
        if self._with_all_sub_folders:
            for i in data["data"]:
                count += i["imagesCount"]
        else:
            for i in data["data"]:
                if i["name"] == self._folder.name:
                    count = i["imagesCount"]
        self._response.data = count
        return self._response


class UploadVideoUseCase(BaseUseCase):
    def __init__(
        self,
        project: ProjectEntity,
        folder: FolderEntity,
        settings: BaseManageableRepository,
        s3_repo: BaseManageableRepository,
        video_path: str,
        start_time: float,
        end_time: float = None,
        annotation_status_code: int = constances.AnnotationStatus.NOT_STARTED.value,
        image_quality_in_editor: str = None,
    ):
        super().__init__()
        self._project = project
        self._folder = folder
        self._settings = settings
        self._s3_repo = s3_repo
        self._video_path = video_path
        self._start_time = start_time
        self._end_time = end_time
        self._annotation_status_code = annotation_status_code
        self._image_quality_in_editor = image_quality_in_editor

    def upload_s3_use_case(self, image, image_path, upload_path):
        return UploadImageS3UseCas(
            project=self._project,
            project_settings=self._settings,
            image_path=image_path,
            image=image,
            s3_repo=self._s3_repo,
            upload_path=upload_path,
        )

    def execute(self):
        # TODO
        pass


class ExtractFramesUseCase(BaseUseCase):
    def __init__(
        self,
        backend_service_provider: SuerannotateServiceProvider,
        project: ProjectEntity,
        folder: FolderEntity,
        video_path: str,
        extract_path: str,
        start_time: float,
        end_time: float = None,
        target_fps: float = None,
        annotation_status_code: int = constances.AnnotationStatus.NOT_STARTED.value,
        image_quality_in_editor: str = None,
        limit: int = None,
    ):
        super().__init__()
        self._backend_service = backend_service_provider
        self._project = project
        self._folder = folder
        self._video_path = video_path
        self._extract_path = extract_path
        self._start_time = start_time
        self._end_time = end_time
        self._target_fps = target_fps
        self._annotation_status_code = annotation_status_code
        self._image_quality_in_editor = image_quality_in_editor
        self._limit = limit

    @property
    def upload_auth_data(self):
        return self._backend_service.get_s3_upload_auth_token(
            project_id=self._project.uuid,
            team_id=self._project.team_id,
            folder_id=self._folder.uuid,
        )

    @property
    def limit(self):
        if not self._limit:
            return self.upload_auth_data.get("availableImageCount")
        return self._limit

    def execute(self):
        extracted_paths = VideoPlugin.extract_frames(
            video_path=self._video_path,
            start_time=self._start_time,
            end_time=self._end_time,
            extract_path=self._extract_path,
            limit=self.limit,
            target_fps=self._target_fps,
        )
        self._response.data = extracted_paths
        return self._response


class CreateAnnotationClassUseCase(BaseUseCase):
    def __init__(
        self,
        annotation_classes: BaseManageableRepository,
        annotation_class: AnnotationClassEntity,
    ):
        super().__init__()
        self._annotation_classes = annotation_classes
        self._annotation_class = annotation_class

    def validate_uniqueness(self):
        annotation_classes = self._annotation_classes.get_all(
            Condition("name", self._annotation_class.name, EQ)
        )
        if any(
            [
                True
                for annotation_class in annotation_classes
                if annotation_class.name == self._annotation_class.name
            ]
        ):
            raise AppValidationException("Annotation class already exits.")

    def execute(self):
        if self.is_valid():
            created = self._annotation_classes.insert(entity=self._annotation_class)
            self._response.data = created
        else:
            self._response.data = self._annotation_class
        return self._response


class DeleteAnnotationClassUseCase(BaseUseCase):
    def __init__(
        self,
        annotation_classes_repo: BaseManageableRepository,
        annotation_class_name: str,
    ):
        super().__init__()
        self._annotation_classes_repo = annotation_classes_repo
        self._annotation_class_name = annotation_class_name
        self._annotation_class = None

    @property
    def uuid(self):
        if self._annotation_class:
            return self._annotation_class.uuid

    def execute(self):
        annotation_classes = self._annotation_classes_repo.get_all(
            condition=Condition("name", self._annotation_class_name, EQ)
            & Condition("pattern", True, EQ)
        )
        self._annotation_class = annotation_classes[0]
        self._annotation_classes_repo.delete(uuid=self.uuid)


class GetAnnotationClassUseCase(BaseUseCase):
    def __init__(
        self,
        annotation_classes_repo: BaseManageableRepository,
        annotation_class_name: str,
    ):
        super().__init__()
        self._annotation_classes_repo = annotation_classes_repo
        self._annotation_class_name = annotation_class_name

    def execute(self):
        classes = self._annotation_classes_repo.get_all(
            condition=Condition("name", self._annotation_class_name, EQ)
        )
        self._response.data = classes[0]
        return self._response


class DownloadAnnotationClassesUseCase(BaseUseCase):
    def __init__(
        self, annotation_classes_repo: BaseManageableRepository, download_path: str,
    ):
        super().__init__()
        self._annotation_classes_repo = annotation_classes_repo
        self._download_path = download_path

    def execute(self):
        classes = self._annotation_classes_repo.get_all()
        classes = [entity.to_dict() for entity in classes]
        json.dump(
            classes, open(Path(self._download_path) / "classes.json", "w"), indent=4
        )
        self._response.data = self._download_path
        return self._response


class CreateAnnotationClassesUseCase(BaseUseCase):

    CHUNK_SIZE = 500

    def __init__(
        self,
        service: SuerannotateServiceProvider,
        annotation_classes_repo: BaseManageableRepository,
        annotation_classes: list,
        project: ProjectEntity,
    ):
        super().__init__()
        self._service = service
        self._annotation_classes_repo = annotation_classes_repo
        self._annotation_classes = annotation_classes
        self._project = project

    def execute(self):
        existing_annotation_classes = self._annotation_classes_repo.get_all()
        existing_classes_name = [i.name for i in existing_annotation_classes]
        unique_annotation_classes = []
        for annotation_class in self._annotation_classes:
            if annotation_class["name"] in existing_classes_name:
                continue
            else:
                unique_annotation_classes.append(annotation_class)

        created = []
        for i in range(0, len(unique_annotation_classes), self.CHUNK_SIZE):
            created += self._service.set_annotation_classes(
                project_id=self._project.uuid,
                team_id=self._project.team_id,
                data=unique_annotation_classes[i : i + self.CHUNK_SIZE],
            )
        self._response.data = created
        return self._response


class SetWorkflowUseCase(BaseUseCase):
    def __init__(
        self,
        service: SuerannotateServiceProvider,
        annotation_classes_repo: BaseManageableRepository,
        workflow_repo: BaseManageableRepository,
        steps: list,
        project: ProjectEntity,
    ):
        super().__init__()
        self._service = service
        self._annotation_classes_repo = annotation_classes_repo
        self._workflow_repo = workflow_repo
        self._steps = steps
        self._project = project

    def execute(self):
        annotation_classes = self._annotation_classes_repo.get_all()
        annotation_classes_map = {}
        annotations_classes_attributes_map = {}
        for annnotation_class in annotation_classes:
            annotation_classes_map[annnotation_class.name] = annnotation_class.uuid
            for attribute_group in annnotation_class.attribute_groups:
                for attribute in attribute_group["attributes"]:
                    annotations_classes_attributes_map[
                        f"{annnotation_class.name}__{attribute_group['name']}__{attribute['name']}"
                    ] = attribute["id"]

        for step in self._steps:
            if "className" not in step:
                continue
            if "id" in step:
                del step["id"]
            step["class_id"] = annotation_classes_map[step["className"]]

        self._service.set_project_workflow_bulk(
            team_id=self._project.team_id,
            project_id=self._project.uuid,
            steps=self._steps,
        )
        existing_workflows = self._workflow_repo.get_all()
        existing_workflows_map = {}
        for workflow in existing_workflows:
            existing_workflows_map[workflow.step] = workflow.uuid

        req_data = []
        for step in self._steps:
            annotation_class_name = step["className"]
            for attribute in step["attribute"]:
                attribute_name = attribute["attribute"]["name"]
                attribute_group_name = attribute["attribute"]["attribute_group"]["name"]
                req_data.append(
                    {
                        "workflow_id": existing_workflows_map[step["step"]],
                        "attribute_id": annotations_classes_attributes_map[
                            f"{annotation_class_name}__{attribute_group_name}__{attribute_name}"
                        ],
                    }
                )

        self._service.set_project_workflow_attributes_bulk(
            project_id=self._project.uuid,
            team_id=self._project.team_id,
            attributes=req_data,
        )
        return self._response


class CreateFuseImageUseCase(BaseUseCase):
    TRANSPARENCY = 128

    def __init__(
        self,
        project_type: str,
        image_path: str,
        classes: list = None,
        in_memory: bool = False,
        generate_overlay: bool = False,
    ):
        super().__init__()
        self._project_type = project_type
        self._image_path = image_path
        self._annotations = None
        self._classes = classes
        self._annotation_mask_path = None
        self._in_memory = in_memory
        self._generate_overlay = generate_overlay

    @staticmethod
    def generate_color(value: str):
        return tuple(int(value.lstrip("#")[i : i + 2], 16) for i in (0, 2, 4))

    @property
    def annotations(self):
        if not self._annotations:
            image_path = Path(self._image_path)
            if self._project_type == constances.ProjectType.PIXEL.name:
                self._annotations = json.load(
                    open(image_path.parent / f"{image_path.name}___pixel.json")
                )
            else:
                self._annotations = json.load(
                    open(image_path.parent / f"{image_path.name}___objects.json")
                )
        return self._annotations

    @property
    def blue_mask_path(self):
        image_path = Path(self._image_path)
        if self._project_type == constances.ProjectType.PIXEL.name:
            self._annotation_mask_path = str(
                image_path.parent / f"{image_path.name}___save.png"
            )
        else:
            raise AppException("Vector project doesn't have blue mask.")

        return self._annotation_mask_path

    def execute(self):
        with open(self._image_path, "rb") as file:
            class_color_map = {}
            Image = namedtuple("Image", ["type", "path", "content"])
            for annotation_class in self._classes:
                class_color_map[annotation_class["name"]] = self.generate_color(
                    annotation_class["color"]
                )
            if self._project_type.upper() == constances.ProjectType.VECTOR.name:
                image = ImagePlugin(io.BytesIO(file.read()))

                images = [
                    Image(
                        "fuse",
                        f"{self._image_path}___fuse.png",
                        ImagePlugin.get_empty_image(),
                    )
                ]
                if self._generate_overlay:
                    images.append(
                        Image("overlay", f"{self._image_path}___overlay.png", image)
                    )

                outline_color = 4 * (255,)
                for instance in self.annotations["instances"]:
                    fill_color = (
                        *class_color_map[instance["className"]],
                        self.TRANSPARENCY,
                    )
                    for image in images:
                        if instance["type"] == "bbox":
                            image.content.draw_bbox(
                                **instance["points"],
                                fill_color=fill_color,
                                outline_color=outline_color,
                            )
                        elif instance["type"] == "polygon":
                            image.content.draw_polygon(
                                instance["points"],
                                fill_color=fill_color,
                                outline_color=outline_color,
                            )
                        elif instance["type"] == "ellipse":
                            image.content.draw_ellipse(
                                instance["cx"],
                                instance["cy"],
                                instance["rx"],
                                instance["ry"],
                                fill_color=fill_color,
                                outline_color=outline_color,
                            )
                        elif instance["type"] == "polyline":
                            image.content.draw_polyline(
                                points=instance["points"], fill_color=fill_color
                            )
                        elif instance["type"] == "point":
                            image.content.draw_point(
                                x=instance["x"],
                                y=instance["y"],
                                fill_color=fill_color,
                                outline_color=outline_color,
                            )
                        elif instance["type"] == "template":
                            point_set = instance["points"]
                            points_id_map = {}
                            for points in point_set:
                                points_id_map[points["id"]] = (points["x"], points["y"])
                                points = (
                                    points["x"] - 2,
                                    points["y"] - 2,
                                    points["x"] + 2,
                                    points["y"] + 2,
                                )
                                image.content.draw_ellipse(
                                    points, fill_color, fill_color
                                )
                            for connection in instance["connections"]:
                                image.content.draw_line(
                                    points_id_map[connection["from"]]
                                    + points_id_map[connection["to"]]
                                )
            else:
                image = ImagePlugin(io.BytesIO(file.read()))
                annotation_mask = np.array(
                    ImagePlugin(
                        io.BytesIO(open(self.blue_mask_path, "rb").read())
                    ).content
                )
                empty_image_arr = np.full(
                    (image.get_size(), 4), [0, 0, 0, 255], np.uint8
                )
                for annotation in self._annotations["instances"]:
                    fill_color = *class_color_map[annotation["className"]], 255
                    for part in annotation["parts"]:
                        part_color = *self.generate_color(part["color"]), 255
                        temp_mask = np.alltrue(annotation_mask == part_color, axis=2)
                        empty_image_arr[temp_mask] = fill_color

                images = [
                    Image(
                        "fuse",
                        f"{self._image_path}___fuse.png",
                        ImagePlugin.from_array(empty_image_arr),
                    )
                ]

                fuse_image = ImagePlugin.from_array(empty_image_arr)
                if self._generate_overlay:
                    alpha = 0.5  # transparency measure
                    overlay = copy.copy(empty_image_arr)
                    overlay[:, :, :3] = np.array(image.content)
                    overlay = ImagePlugin.from_array(
                        cv2.addWeighted(fuse_image, alpha, overlay, 1 - alpha, 0)
                    )
                    images.append(
                        Image("overlay", f"{self._image_path}___overlay.png", overlay)
                    )

            if not self._in_memory:
                paths = []
                for image in images:
                    image.content.save(image.path)
                    paths.append(image.path)
                self._response.data = paths
            else:
                self._response.data = (image.content for image in images)
        return self._response


class DownloadImageUseCase(BaseUseCase):
    def __init__(
        self,
        project: ProjectEntity,
        folder: FolderEntity,
        image: ImageEntity,
        images: BaseManageableRepository,
        classes: BaseManageableRepository,
        backend_service_provider: SuerannotateServiceProvider,
        download_path: str,
        image_variant: str = "original",
        include_annotations: bool = False,
        include_fuse: bool = False,
        include_overlay: bool = False,
    ):
        super().__init__()
        self._project = project
        self._image = image
        self._download_path = download_path
        self._image_variant = image_variant
        self._include_fuse = include_fuse
        self._include_overlay = include_overlay
        self._include_annotations = include_annotations
        self.get_image_use_case = GetImageBytesUseCase(
            image=image,
            backend_service_provider=backend_service_provider,
            image_variant=image_variant,
        )
        self.download_annotation_use_case = DownloadImageAnnotationsUseCase(
            service=backend_service_provider,
            project=project,
            folder=folder,
            image_name=self._image.name,
            images=images,
            destination=download_path,
        )
        self.get_annotation_classes_ues_case = GetAnnotationClassesUseCase(
            classes=classes,
        )

    def execute(self):
        self.get_image_use_case.execute()
        image_bytes = self.get_image_use_case.execute().data
        download_path = self._download_path + self._image.name
        if self._image_variant == "lores":
            download_path = download_path + "___lores.jpg"
        with open(download_path, "wb") as image_file:
            image_file.write(image_bytes.getbuffer())

        annotations = None
        if self._include_annotations:
            annotations = self.download_annotation_use_case.execute().data

        fuse_image = None
        if self._include_annotations and self._include_fuse:
            self.get_annotation_classes_ues_case.execute()
            classes = self.get_annotation_classes_ues_case.execute().data
            fuse_image_use_case = CreateFuseImageUseCase(
                project_type=constances.ProjectType(self._project.project_type).name,
                image_path=download_path,
                classes=[annotation_class.to_dict() for annotation_class in classes],
                generate_overlay=self._include_overlay,
            )
            fuse_image = fuse_image_use_case.execute().data

        self._response.data = (
            download_path,
            annotations,
            fuse_image,
        )


class UploadImageAnnotationsUseCase(BaseUseCase):
    def __init__(
        self,
        project: ProjectEntity,
        folder: FolderEntity,
        annotation_classes: BaseReadOnlyRepository,
        image_name: str,
        annotations: dict,
        backend_service_provider: SuerannotateServiceProvider,
        mask=None,
    ):
        super().__init__()
        self._project = project
        self._folder = folder
        self._backend_service = backend_service_provider
        self._annotation_classes = annotation_classes
        self._image_name = image_name
        self._annotations = annotations
        self._mask = mask

    @property
    def annotation_classes_name_map(self) -> dict:
        classes_data = defaultdict(dict)
        annotation_classes = self._annotation_classes.get_all()
        for annotation_class in annotation_classes:
            class_info = {"id": annotation_class.uuid}
            if annotation_class.attribute_groups:
                for attribute_group in annotation_class.attribute_groups:
                    attribute_group_data = defaultdict(dict)
                    for attribute in attribute_group["attributes"]:
                        attribute_group_data[attribute["name"]] = attribute["id"]
                    class_info["attribute_groups"] = {
                        attribute_group["name"]: {
                            "id": attribute_group["id"],
                            "attributes": attribute_group_data,
                        }
                    }
            classes_data[annotation_class.name] = class_info
        return classes_data

    def get_templates_mapping(self):
        templates = self._backend_service.get_templates(
            team_id=self._project.team_id
        ).get("data", [])
        templates_map = {}
        for template in templates:
            templates_map[template["name"]] = template["id"]
        return templates_map

    def fill_classes_data(self, annotations: dict):
        annotation_classes = self.annotation_classes_name_map
        if "instances" not in annotations:
            return
        unknown_classes = {}
        for annotation in [i for i in annotations["instances"] if "className" in i]:
            if "className" not in annotation:
                return
            annotation_class_name = annotation["className"]
            if annotation_class_name not in annotation_classes:
                if annotation_class_name not in unknown_classes:
                    unknown_classes[annotation_class_name] = {
                        "id": -(len(unknown_classes) + 1),
                        "attribute_groups": {},
                    }
        annotation_classes.update(unknown_classes)
        templates = self.get_templates_mapping()
        for annotation in (
            i for i in annotations["instances"] if i.get("type", None) == "template"
        ):
            annotation["templateId"] = templates.get(
                annotation.get("templateName", ""), -1
            )

        for annotation in [i for i in annotations["instances"] if "className" in i]:
            annotation_class_name = annotation["className"]
            if annotation_class_name not in annotation_classes:
                continue
            annotation["classId"] = annotation_classes[annotation_class_name]["id"]
            for attribute in annotation["attributes"]:
                if (
                    attribute["groupName"]
                    not in annotation_classes[annotation_class_name]["attribute_groups"]
                ):
                    continue
                attribute["groupId"] = annotation_classes[annotation_class_name][
                    "attribute_groups"
                ][attribute["groupName"]]["id"]
                if (
                    attribute["name"]
                    not in annotation_classes[annotation_class_name][
                        "attribute_groups"
                    ][attribute["groupName"]]["attributes"]
                ):
                    del attribute["groupId"]
                    continue
                attribute["id"] = annotation_classes[annotation_class_name][
                    "attribute_groups"
                ][attribute["groupName"]]["attributes"]

    def execute(self):
        image_data = self._backend_service.get_bulk_images(
            images=[self._image_name],
            folder_id=self._folder.uuid,
            team_id=self._project.team_id,
            project_id=self._project.uuid,
        )[0]
        auth_data = self._backend_service.get_annotation_upload_data(
            project_id=self._project.uuid,
            team_id=self._project.team_id,
            folder_id=self._folder.uuid,
            image_ids=[image_data["id"]],
        )
        session = boto3.Session(
            aws_access_key_id=auth_data["creds"]["accessKeyId"],
            aws_secret_access_key=auth_data["creds"]["secretAccessKey"],
            aws_session_token=auth_data["creds"]["sessionToken"],
            region_name=auth_data["creds"]["region"],
        )
        resource = session.resource("s3")
        bucket = resource.Bucket(auth_data["creds"]["bucket"])
        self.fill_classes_data(self._annotations)
        bucket.put_object(
            Key=auth_data["images"][str(image_data["id"])]["annotation_json_path"],
            Body=json.dumps(self._annotations),
        )
        if self._project.project_type == constances.ProjectType.PIXEL.value:
            bucket.put_object(
                Key=auth_data["images"][str(image_data["id"])][
                    "annotation_bluemap_path"
                ],
                Body=self._mask,
            )
        return self._response


class UploadAnnotationsUseCase(BaseUseCase):
    def __init__(
        self,
        project: ProjectEntity,
        folder: FolderEntity,
        annotation_classes: BaseReadOnlyRepository,
        folder_path: str,
        annotation_paths: List[str],
        backend_service_provider: SuerannotateServiceProvider,
        pre_annotation: bool = False,
        client_s3_bucket=None,
    ):
        super().__init__()
        self._project = project
        self._folder = folder
        self._backend_service = backend_service_provider
        self._annotation_classes = annotation_classes
        self._folder_path = folder_path
        self._annotation_paths = annotation_paths
        self._client_s3_bucket = client_s3_bucket
        self._pre_annotation = pre_annotation

    @property
    def s3_client(self):
        return boto3.client("s3")

    @property
    def annotation_classes_name_map(self) -> dict:
        classes_data = defaultdict(dict)
        annotation_classes = self._annotation_classes.get_all()
        for annotation_class in annotation_classes:
            class_info = {"id": annotation_class.uuid}
            if annotation_class.attribute_groups:
                for attribute_group in annotation_class.attribute_groups:
                    attribute_group_data = defaultdict(dict)
                    for attribute in attribute_group["attributes"]:
                        attribute_group_data[attribute["name"]] = attribute["id"]
                    class_info["attribute_groups"] = {
                        attribute_group["name"]: {
                            "id": attribute_group["id"],
                            "attributes": attribute_group_data,
                        }
                    }
            classes_data[annotation_class.name] = class_info
        return classes_data

    @property
    def annotation_postfix(self):
        return (
            constances.VECTOR_ANNOTATION_POSTFIX
            if self._project.project_type == constances.ProjectType.VECTOR.value
            else constances.PIXEL_ANNOTATION_POSTFIX
        )

    def get_templates_mapping(self):
        templates = self._backend_service.get_templates(
            team_id=self._project.team_id
        ).get("data", [])
        templates_map = {}
        for template in templates:
            templates_map[template["name"]] = template["id"]
        return templates_map

    def fill_classes_data(self, annotations: dict):
        annotation_classes = self.annotation_classes_name_map
        if "instances" not in annotations:
            return
        unknown_classes = {}
        for annotation in [i for i in annotations["instances"] if "className" in i]:
            if "className" not in annotation:
                return
            annotation_class_name = annotation["className"]
            if annotation_class_name not in annotation_classes:
                if annotation_class_name not in unknown_classes:
                    unknown_classes[annotation_class_name] = {
                        "id": -(len(unknown_classes) + 1),
                        "attribute_groups": {},
                    }
        annotation_classes.update(unknown_classes)
        templates = self.get_templates_mapping()
        for annotation in (
            i for i in annotations["instances"] if i.get("type", None) == "template"
        ):
            annotation["templateId"] = templates.get(
                annotation.get("templateName", ""), -1
            )

        for annotation in [i for i in annotations["instances"] if "className" in i]:
            annotation_class_name = annotation["className"]
            if annotation_class_name not in annotation_classes:
                continue
            annotation["classId"] = annotation_classes[annotation_class_name]["id"]
            for attribute in annotation["attributes"]:
                if (
                    attribute["groupName"]
                    not in annotation_classes[annotation_class_name]["attribute_groups"]
                ):
                    continue
                attribute["groupId"] = annotation_classes[annotation_class_name][
                    "attribute_groups"
                ][attribute["groupName"]]["id"]
                if (
                    attribute["name"]
                    not in annotation_classes[annotation_class_name][
                        "attribute_groups"
                    ][attribute["groupName"]]["attributes"]
                ):
                    del attribute["groupId"]
                    continue
                attribute["id"] = annotation_classes[annotation_class_name][
                    "attribute_groups"
                ][attribute["groupName"]]["attributes"]

    def execute(self):
        annotation_paths = self._annotation_paths
        ImageInfo = namedtuple("ImageInfo", ["path", "name", "id"])
        images_detail = []
        for annotation_path in annotation_paths:
            images_detail.append(
                ImageInfo(
                    id=None,
                    path=annotation_path,
                    name=os.path.basename(
                        annotation_path.replace(
                            constances.PIXEL_ANNOTATION_POSTFIX, ""
                        ).replace(constances.VECTOR_ANNOTATION_POSTFIX, ""),
                    ),
                )
            )
        image_names = [
            annotation_path.replace(constances.PIXEL_ANNOTATION_POSTFIX, "").replace(
                constances.VECTOR_ANNOTATION_POSTFIX, ""
            )
            for annotation_path in annotation_paths
        ]
        images_data = self._backend_service.get_bulk_images(
            images=[image.name for image in images_detail],
            folder_id=self._folder.uuid,
            team_id=self._project.team_id,
            project_id=self._project.uuid,
        )
        for image_data in images_data:
            for idx, detail in enumerate(images_detail):
                if detail.name == image_data.get("name"):
                    images_detail[idx] = detail._replace(id=image_data["id"])

        missing_annotations = list(
            filter(lambda detail: detail.id is None, images_detail)
        )
        annotations_to_upload = list(
            filter(lambda detail: detail.id is not None, images_detail)
        )
        if len(images_data) < (len(image_names)):
            self._response.errors = AppException(
                f"Couldn't find image {','.join(map(lambda x: x.path, missing_annotations))} for annotation upload."
            )

        if self._pre_annotation:
            auth_data = self._backend_service.get_pre_annotation_upload_data(
                project_id=self._project.uuid,
                team_id=self._project.team_id,
                folder_id=self._folder.uuid,
                image_ids=[int(image.id) for image in annotations_to_upload],
            )
        else:
            auth_data = self._backend_service.get_annotation_upload_data(
                project_id=self._project.uuid,
                team_id=self._project.team_id,
                folder_id=self._folder.uuid,
                image_ids=[int(image.id) for image in annotations_to_upload],
            )
        session = boto3.Session(
            aws_access_key_id=auth_data["creds"]["accessKeyId"],
            aws_secret_access_key=auth_data["creds"]["secretAccessKey"],
            aws_session_token=auth_data["creds"]["sessionToken"],
            region_name=auth_data["creds"]["region"],
        )
        resource = session.resource("s3")
        bucket = resource.Bucket(auth_data["creds"]["bucket"])
        image_id_name_map = {str(image.id): image for image in annotations_to_upload}
        if self._client_s3_bucket:
            from_session = boto3.Session()
            from_s3 = from_session.resource("s3")
        else:
            from_s3 = None

        for image_id, image_info in auth_data["images"].items():
            if from_s3:
                file = io.BytesIO()
                s3_object = from_s3.Object(
                    self._client_s3_bucket, image_id_name_map[image_id].path
                )
                s3_object.download_fileobj(file)
                file.seek(0)
                annotation_json = json.load(file)
            else:
                annotation_json = json.load(open(image_id_name_map[image_id].path))

            self.fill_classes_data(annotation_json)
            bucket.put_object(
                Key=image_info["annotation_json_path"],
                Body=json.dumps(annotation_json),
            )
            if self._project.project_type == constances.ProjectType.PIXEL.value:
                mask_filename = (
                    image_id_name_map[image_id].name
                    + constances.ANNOTATION_MASK_POSTFIX
                )
                if from_s3:
                    file = io.BytesIO()
                    s3_object = self._client_s3_bucket.Objcect(
                        self._client_s3_bucket, self._folder_path + mask_filename
                    )
                    s3_object.download_file(file)
                    file.seek(0)
                else:
                    with open(
                        f"{self._folder_path}/{mask_filename}", "rb"
                    ) as mask_file:
                        file = io.BytesIO(mask_file.read())

                bucket.put_object(Key=image_info["annotation_bluemap_path"], Body=file)

        uploaded_annotations = [annotation.path for annotation in annotations_to_upload]
        missing_annotations = [annotation.path for annotation in missing_annotations]
        failed_annotations = [
            annotation
            for annotation in annotation_paths
            if annotation not in uploaded_annotations + missing_annotations
        ]
        self._response.data = (
            uploaded_annotations,
            missing_annotations,
            failed_annotations,
        )
        return self._response


class CreateModelUseCase(BaseUseCase):
    def __init__(
        self,
        base_model_name: str,
        model_name: str,
        model_description: str,
        task: str,
        team_id: int,
        train_data_paths: List[str],
        test_data_paths: List[str],
        backend_service_provider: SuerannotateServiceProvider,
        projects: BaseReadOnlyRepository,
        folders: BaseReadOnlyRepository,
        ml_models: BaseManageableRepository,
        hyper_parameters: dict = None,
    ):
        super().__init__()
        self._base_model_name = base_model_name
        self._model_name = model_name
        self._model_description = model_description
        self._task = task
        self._team_id = team_id
        self._hyper_parameters = hyper_parameters
        self._train_data_paths = train_data_paths
        self._test_data_paths = test_data_paths
        self._backend_service = backend_service_provider
        self._ml_models = ml_models
        self._projects = projects
        self._folders = folders

    @property
    def hyper_parameters(self):
        if self._hyper_parameters:
            for parameter in constances.DEFAULT_HYPER_PARAMETERS:
                if parameter not in self._hyper_parameters:
                    self._hyper_parameters[
                        parameter
                    ] = constances.DEFAULT_HYPER_PARAMETERS[parameter]
        else:
            self._hyper_parameters = constances.DEFAULT_HYPER_PARAMETERS
        return self._hyper_parameters

    @staticmethod
    def split_path(path: str):
        if "/" in path:
            return path.split("/")
        return path, "root"

    def execute(self):
        train_folder_ids = []
        test_folder_ids = []
        projects = []

        for path in self._train_data_paths:
            project_name, folder_name = self.split_path(path)
            projects = self._projects.get_all(
                Condition("name", project_name, EQ)
                & Condition("team_id", self._team_id, EQ)
            )

            projects.extend(projects)
            folders = self._folders.get_all(
                Condition("name", folder_name, EQ)
                & Condition("team_id", self._team_id, EQ)
                & Condition("project_id", projects[0].uuid, EQ)
            )
            train_folder_ids.append(folders[0].uuid)

        for path in self._test_data_paths:
            project_name, folder_name = self.split_path(path)
            projects.extend(
                self._projects.get_all(
                    Condition("name", project_name, EQ)
                    & Condition("team_id", self._team_id, EQ)
                )
            )
            folders = self._folders.get_all(
                Condition("name", folder_name, EQ)
                & Condition("team_id", self._team_id, EQ)
                & Condition("project_id", projects[0].uuid, EQ)
            )
            test_folder_ids.append(folders[0].uuid)

        project_types = [project.project_type for project in projects]

        if set(train_folder_ids) & set(test_folder_ids):
            self._response.errors = AppException(
                "Avoid overlapping between training and test data."
            )
            return
        if len(set(project_types)) != 1:
            self._response.errors = AppException(
                "All projects have to be of the same type. Either vector or pixel"
            )
            return
        if any(
            {
                True
                for project in projects
                if project.upload_state == constances.UploadState.EXTERNAL.value
            }
        ):
            self._response.errors = AppException(
                "The function does not support projects containing images attached with URLs"
            )
            return

        base_model = self._ml_models.get_all(
            Condition("name", self._base_model_name, EQ)
            & Condition("team_id", self._team_id, EQ)
            & Condition("task", constances.MODEL_TRAINING_TASKS[self._task], EQ)
            & Condition("type", project_types[0], EQ)
            & Condition("include_global", True, EQ)
        )[0]

        if base_model.model_type != project_types[0]:
            self._response.errors = AppException(
                f"The type of provided projects is {project_types[0]}, "
                "and does not correspond to the type of provided model"
            )
            return self._response

        completed_images_data = self._backend_service.bulk_get_folders(
            self._team_id, [project.uuid for project in projects]
        )
        complete_image_count = sum(
            [
                folder["completedCount"]
                for folder in completed_images_data["data"]
                if folder["id"] in train_folder_ids
            ]
        )
        ml_model = MLModelEntity(
            name=self._model_name,
            description=self._model_description,
            task=constances.MODEL_TRAINING_TASKS[self._task],
            base_model_id=base_model.uuid,
            image_count=complete_image_count,
            model_type=project_types[0],
            train_folder_ids=train_folder_ids,
            test_folder_ids=test_folder_ids,
            hyper_parameters=self.hyper_parameters,
        )
        new_model_data = self._ml_models.insert(ml_model)

        self._response.data = new_model_data
        return self._response


class GetModelMetricsUseCase(BaseUseCase):
    def __init__(
        self,
        model_id: int,
        team_id: int,
        backend_service_provider: SuerannotateServiceProvider,
    ):
        super().__init__()
        self._model_id = model_id
        self._team_id = team_id
        self._backend_service = backend_service_provider

    def execute(self):
        metrics = self._backend_service.get_model_metrics(
            team_id=self._team_id, model_id=self._model_id
        )
        self._response.data = metrics
        return self._response


class UpdateModelUseCase(BaseUseCase):
    def __init__(
        self, model: MLModelEntity, models: BaseManageableRepository,
    ):
        super().__init__()
        self._models = models
        self._model = model

    def execute(self):
        model = self._models.update(self._model)
        self._response.data = model
        return self._response


class DeleteMLModel(BaseUseCase):
    def __init__(self, model_id: int, models: BaseManageableRepository):
        super().__init__()
        self._model_id = model_id
        self._models = models

    def execute(self):
        self._models.delete(self._model_id)


class StopModelTraining(BaseUseCase):
    def __init__(
        self,
        model_id: int,
        team_id: int,
        backend_service_provider: SuerannotateServiceProvider,
    ):
        super().__init__()

        self._model_id = model_id
        self._team_id = team_id
        self._backend_service = backend_service_provider

    def execute(self):
        is_stopped = self._backend_service.stop_model_training(
            self._team_id, self._model_id
        )
        if not is_stopped:
            self._response.errors = AppException("Something went wrong.")
        return self._response


class DownloadExportUseCase(BaseUseCase):
    def __init__(
        self,
        service: SuerannotateServiceProvider,
        project: ProjectEntity,
        export_name: str,
        folder_path: str,
        extract_zip_contents: bool,
        to_s3_bucket: bool,
    ):
        super().__init__()
        self._service = service
        self._project = project
        self._export_name = export_name
        self._folder_path = folder_path
        self._extract_zip_contents = extract_zip_contents
        self._to_s3_bucket = to_s3_bucket

    def execute(self):
        exports = self._service.get_exports(
            team_id=self._project.team_id, project_id=self._project.uuid
        )
        export_id = None
        for export in exports:
            if export["name"] == self._export_name:
                export_id = export["id"]
                break

        while True:
            export = self._service.get_export(
                team_id=self._project.team_id,
                project_id=self._project.uuid,
                export_id=export_id,
            )
            if export["status"] == ExportStatus.IN_PROGRESS.value:
                print("Waiting 5 seconds for export to finish on server.")
                time.sleep(5)
                continue
            if export["status"] == ExportStatus.ERROR.value:
                # raise SABaseException(0, "Couldn't download export.")
                pass
            break

        filename = Path(export["path"]).name
        filepath = Path(self._folder_path) / filename
        with requests.get(export["download"], stream=True) as r:
            r.raise_for_status()
            with open(filepath, "wb") as f:
                for chunk in r.iter_content(chunk_size=8192):
                    f.write(chunk)
<<<<<<< HEAD
        if self._to_s3_bucket is None:
            if self._extract_zip_contents:
                with zipfile.ZipFile(filepath, "r") as f:
                    f.extractall(self._folder_path)
                Path.unlink(filepath)
        else:
            pass
            # TODO: handle s3
        return self._response
=======
        if self._extract_zip_contents:
            with zipfile.ZipFile(filepath, "r") as f:
                f.extractall(self._folder_path)
            Path.unlink(filepath)

        self._response.data = self._folder_path
>>>>>>> 9b3ae3a8


class DownloadMLModelUseCase(BaseUseCase):
    def __init__(
        self,
        model: MLModelEntity,
        download_path: str,
        backend_service_provider: SuerannotateServiceProvider,
        team_id: int,
    ):
        super().__init__()
        self._model = model
        self._download_path = download_path
        self._backend_service = backend_service_provider
        self._team_id = team_id

    def execute(self):
        metrics_name = os.path.basename(self._model.path).replace(".pth", ".json")
        mapper_path = self._model.config_path.replace(
            os.path.basename(self._model.config_path), "classes_mapper.json"
        )
        metrics_path = self._model.config_path.replace(
            os.path.basename(self._model.config_path), metrics_name
        )

        download_token = self._backend_service.get_ml_model_download_tokens(
            self._team_id, self._model.uuid
        )
        s3_session = boto3.Session(
            aws_access_key_id=download_token["tokens"]["accessKeyId"],
            aws_secret_access_key=download_token["tokens"]["secretAccessKey"],
            aws_session_token=download_token["tokens"]["sessionToken"],
            region_name=download_token["tokens"]["region"],
        )
        bucket = s3_session.resource("s3").Bucket(download_token["tokens"]["bucket"])

        bucket.download_file(
            self._model.config_path, os.path.join(self._download_path, "config.yaml")
        )
        bucket.download_file(
            self._model.path,
            os.path.join(self._download_path, os.path.basename(self._model.path)),
        )
        try:
            bucket.download_file(
                metrics_path, os.path.join(self._download_path, metrics_name)
            )
            bucket.download_file(
                mapper_path, os.path.join(self._download_path, "classes_mapper.json")
            )
        except Boto3Error:
            self._response.errors = AppException(
                "The specified model does not contain a classes_mapper and/or a metrics file."
            )
        return self._response


class BenchmarkUseCase(BaseUseCase):
    def __init__(
        self,
        project: ProjectEntity,
        ground_truth_folder_name: str,
        folder_names: list,
        export_dir: str,
        image_list: list,
        annotation_type: str,
        show_plots: bool,
    ):
        super().__init__()
        self._project = project
        self._ground_truth_folder_name = ground_truth_folder_name
        self._folder_names = folder_names
        self._export_dir = export_dir
        self._image_list = image_list
        self._annotation_type = annotation_type
        self._show_plots = show_plots

    def execute(self):
        project_df = aggregate_annotations_as_df(self._export_dir)
        gt_project_df = project_df[
            project_df["folderName"] == self._ground_truth_folder_name
        ]
        benchmark_dfs = []
        for folder_name in self._folder_names:
            folder_df = project_df[project_df["folderName"] == folder_name]
            project_gt_df = pd.concat([folder_df, gt_project_df])
            project_gt_df = project_gt_df[project_gt_df["instanceId"].notna()]

            if self._image_list is not None:
                project_gt_df = project_gt_df.loc[
                    project_gt_df["imageName"].isin(self._image_list)
                ]

            project_gt_df.query("type == '" + self._annotation_type + "'", inplace=True)

            project_gt_df = project_gt_df.groupby(
                ["imageName", "instanceId", "folderName"]
            )

            def aggregate_attributes(instance_df):
                def attribute_to_list(attribute_df):
                    attribute_names = list(attribute_df["attributeName"])
                    attribute_df["attributeNames"] = len(attribute_df) * [
                        attribute_names
                    ]
                    return attribute_df

                attributes = None
                if not instance_df["attributeGroupName"].isna().all():
                    attrib_group_name = instance_df.groupby("attributeGroupName")[
                        ["attributeGroupName", "attributeName"]
                    ].apply(attribute_to_list)
                    attributes = dict(
                        zip(
                            attrib_group_name["attributeGroupName"],
                            attrib_group_name["attributeNames"],
                        )
                    )

                instance_df.drop(
                    ["attributeGroupName", "attributeName"], axis=1, inplace=True
                )
                instance_df.drop_duplicates(
                    subset=["imageName", "instanceId", "folderName"], inplace=True
                )
                instance_df["attributes"] = [attributes]
                return instance_df

            project_gt_df = project_gt_df.apply(aggregate_attributes).reset_index(
                drop=True
            )
            unique_images = set(project_gt_df["imageName"])
            all_benchmark_data = []
            for image_name in unique_images:
                image_data = image_consensus(
                    project_gt_df, image_name, self._annotation_type
                )
                all_benchmark_data.append(pd.DataFrame(image_data))
            benchmark_project_df = pd.concat(all_benchmark_data, ignore_index=True)
            benchmark_project_df = benchmark_project_df[
                benchmark_project_df["folderName"] == folder_name
            ]
            benchmark_dfs.append(benchmark_project_df)
        benchmark_df = pd.concat(benchmark_dfs, ignore_index=True)
        if self._show_plots:
            consensus_plot(benchmark_df, self._folder_names)
        self._response.data = benchmark_df
        return self._response


class ConsensusUseCase(BaseUseCase):
    def __init__(
        self,
        project: ProjectEntity,
        folder_names: list,
        export_dir: str,
        image_list: list,
        annotation_type: str,
        show_plots: bool,
    ):
        super().__init__()
        self._project = project
        self._folder_names = folder_names
        self._export_dir = export_dir
        self._image_list = image_list
        self._annota_type_type = annotation_type
        self._show_plots = show_plots

    def execute(self):
        project_df = aggregate_annotations_as_df(self._export_dir)
        all_projects_df = project_df[project_df["instanceId"].notna()]
        all_projects_df = all_projects_df.loc[
            all_projects_df["folderName"].isin(self._folder_names)
        ]

        if self._image_list is not None:
            all_projects_df = all_projects_df.loc[
                all_projects_df["imageName"].isin(self._image_list)
            ]

        all_projects_df.query("type == '" + self._annota_type_type + "'", inplace=True)

        def aggregate_attributes(instance_df):
            def attribute_to_list(attribute_df):
                attribute_names = list(attribute_df["attributeName"])
                attribute_df["attributeNames"] = len(attribute_df) * [attribute_names]
                return attribute_df

            attributes = None
            if not instance_df["attributeGroupName"].isna().all():
                attrib_group_name = instance_df.groupby("attributeGroupName")[
                    ["attributeGroupName", "attributeName"]
                ].apply(attribute_to_list)
                attributes = dict(
                    zip(
                        attrib_group_name["attributeGroupName"],
                        attrib_group_name["attributeNames"],
                    )
                )

            instance_df.drop(
                ["attributeGroupName", "attributeName"], axis=1, inplace=True
            )
            instance_df.drop_duplicates(
                subset=["imageName", "instanceId", "folderName"], inplace=True
            )
            instance_df["attributes"] = [attributes]
            return instance_df

        all_projects_df = all_projects_df.groupby(
            ["imageName", "instanceId", "folderName"]
        )
        all_projects_df = all_projects_df.apply(aggregate_attributes).reset_index(
            drop=True
        )
        unique_images = set(all_projects_df["imageName"])
        all_consensus_data = []
        for image_name in unique_images:
            image_data = image_consensus(
                all_projects_df, image_name, self._annota_type_type
            )
            all_consensus_data.append(pd.DataFrame(image_data))

        consensus_df = pd.concat(all_consensus_data, ignore_index=True)

        if self._show_plots:
            consensus_plot(consensus_df, self._folder_names)


class RunSegmentationUseCase(BaseUseCase):
    def __init__(
        self,
        project: ProjectEntity,
        ml_model_repo: BaseManageableRepository,
        ml_model_name: str,
        images_list: list,
        service: SuerannotateServiceProvider,
        folder: FolderEntity,
    ):
        super().__init__()
        self._project = project
        self._ml_model_repo = ml_model_repo
        self._ml_model_name = ml_model_name
        self._images_list = images_list
        self._service = service
        self._folder = folder

    def validate_project_type(self):
        if self._project.project_type is not ProjectType.PIXEL:
            raise AppValidationException(
                "Operation not supported for given project type"
            )

    def validate_model(self):
        if self._ml_model_name not in constances.AVAILABLE_SEGMENTATION_MODELS:
            raise AppValidationException("Model Does not exist")

    def validate_upload_state(self):
        if self._project.upload_state is constances.UploadState.EXTERNAL:
            raise AppValidationException(
                "The function does not support projects containing images attached with URLs"
            )

    def execute(self):
        images = self._service.get_duplicated_images(
            project_id=self._project.uuid,
            team_id=self._project.team_id,
            folder_id=self._folder.uuid,
            images=self._images_list,
        )

        image_ids = [image["id"] for image in images]
        image_names = [image["name"] for image in images]

        self._service.run_segmentation(
            self._project.team_id,
            self._project.uuid,
            model_name=self._ml_model_name,
            image_ids=image_ids,
        )
        succeded_imgs = []
        failed_imgs = []
        while len(succeded_imgs) + len(failed_imgs) != len(image_ids):
            images_metadata = self._service.get_bulk_images(
                project_id=self._project.uuid,
                team_id=self._project.team_id,
                folder_id=self._folder.uuid,
                images=image_names,
            )

            succeded_imgs = [
                img["name"]
                for img in images_metadata
                if img["segmentation_status"] == 2
            ]
            failed_imgs = [
                img["name"]
                for img in images_metadata
                if img["segmentation_status"] == 4
            ]

            complete_images = succeded_imgs + failed_imgs
            logger.info(
                f"prediction complete on {len(complete_images)} / {len(image_ids)} images"
            )
            time.sleep(5)

        self._response.data = (succeded_imgs, failed_imgs)
        return self._response


class RunPredictionUseCase(BaseUseCase):
    def __init__(
        self,
        project: ProjectEntity,
        ml_model_repo: BaseManageableRepository,
        ml_model_name: str,
        images_list: list,
        service: SuerannotateServiceProvider,
        folder: FolderEntity,
    ):
        super().__init__()
        self._project = project
        self._ml_model_repo = ml_model_repo
        self._ml_model_name = ml_model_name
        self._images_list = images_list
        self._service = service
        self._folder = folder

    def execute(self):
        images = self._service.get_duplicated_images(
            project_id=self._project.uuid,
            team_id=self._project.team_id,
            folder_id=self._folder.uuid,
            images=self._images_list,
        )

        image_ids = [image["id"] for image in images]
        image_names = [image["name"] for image in images]

        if not image_ids:
            self._response.errors = AppException("No valid image names were provided.")
            return

        ml_models = self._ml_model_repo.get_all(
            condition=Condition("name", self._ml_model_name, EQ)
            & Condition("include_global", True, EQ)
            & Condition("team_id", self._project.team_id, EQ)
        )
        ml_model = None
        for model in ml_models:
            if model.name == self._ml_model_name:
                ml_model = model

        self._service.run_prediction(
            team_id=self._project.team_id,
            project_id=self._project.uuid,
            ml_model_id=ml_model.uuid,
            image_ids=image_ids,
        )

        succeded_imgs = []
        failed_imgs = []
        while len(succeded_imgs) + len(failed_imgs) != len(image_ids):
            images_metadata = self._service.get_bulk_images(
                project_id=self._project.uuid,
                team_id=self._project.team_id,
                folder_id=self._folder.uuid,
                images=image_names,
            )

            succeded_imgs = [
                img["name"] for img in images_metadata if img["prediction_status"] == 2
            ]
            failed_imgs = [
                img["name"] for img in images_metadata if img["prediction_status"] == 4
            ]

            complete_images = succeded_imgs + failed_imgs
            logger.info(
                f"prediction complete on {len(complete_images)} / {len(image_ids)} images"
            )
            time.sleep(5)

        self._response.data = (succeded_imgs, failed_imgs)
        return self._response


class GetAllImagesUseCase(BaseUseCase):
    def __init__(
        self,
        project: ProjectEntity,
        service_provider: SuerannotateServiceProvider,
        annotation_status: str = None,
        name_prefix: str = None,
    ):
        super().__init__()
        self._project = project
        self._service_provider = service_provider
        self._annotation_status = annotation_status
        self._name_prefix = name_prefix

    @property
    def annotation_status(self):
        return constances.AnnotationStatus.get_value(self._annotation_status)

    def execute(self):
        condition = (
            Condition("team_id", self._project.team_id, EQ)
            & Condition("project_id", self._project.uuid, EQ)
            & Condition("folder_id", 0, EQ)
        )
        if self._annotation_status:
            condition &= Condition("annotation_status", self.annotation_status, EQ)
        if self._name_prefix:
            condition &= Condition("name", self._name_prefix, EQ)
        self._response.data = self._service_provider.list_images(
            query_string=condition.build_query()
        )
        return self._response


class SearchMLModels(BaseUseCase):
    def __init__(
        self, ml_models_repo: BaseManageableRepository, condition: Condition,
    ):
        super().__init__()
        self._ml_models = ml_models_repo
        self._condition = condition

    def execute(self):
        ml_models = self._ml_models.get_all(condition=self._condition)
        ml_models = [ml_model.to_dict() for ml_model in ml_models]
        self._response.data = ml_models
<<<<<<< HEAD
        return self._response
=======


class UploadFileToS3UseCase(BaseUseCase):
    def __init__(self, response: Response, to_s3_bucket, path, s3_key: str):
        super().__init__(response)
        self._to_s3_bucket = to_s3_bucket
        self._path = path
        self._s3_key = s3_key

    def execute(self):

        self._to_s3_bucket.upload_file(str(self._path), self._s3_key)
>>>>>>> 9b3ae3a8
<|MERGE_RESOLUTION|>--- conflicted
+++ resolved
@@ -13,6 +13,7 @@
 from pathlib import Path
 from typing import Iterable
 from typing import List
+from typing import Optional
 
 import boto3
 import cv2
@@ -357,77 +358,6 @@
         return self._response
 
 
-<<<<<<< HEAD
-class AttachImagesUseCase(BaseUseCase):
-    """
-    Attach urls
-    """
-
-    def __init__(
-        self,
-        project: ProjectEntity,
-        folder: FolderEntity,
-        project_settings: BaseReadOnlyRepository,
-        backend_service_provider: SuerannotateServiceProvider,
-        images: List[ImageEntity],
-        annotation_status: Optional[str] = None,
-        image_quality: Optional[str] = None,
-    ):
-        super().__init__()
-        self._project = project
-        self._folder = folder
-        self._project_settings = project_settings
-        self._backend = backend_service_provider
-        self._images = images
-        self._annotation_status = annotation_status
-        self._image_quality = image_quality
-
-    @property
-    def image_quality(self):
-        if not self._image_quality:
-            for setting in self._project_settings.get_all():
-                if setting.attribute == "ImageQuality":
-                    if setting.value == 60:
-                        return "compressed"
-                    elif setting.value == 100:
-                        return "original"
-                    raise AppException("NA ImageQuality value")
-        return self._image_quality
-
-    @property
-    def upload_state_code(self) -> int:
-        return constances.UploadState.BASIC.value
-
-    @property
-    def annotation_status_code(self):
-        if not self._annotation_status:
-            return constances.AnnotationStatus.NOT_STARTED.value
-        return constances.AnnotationStatus.get_value(self._annotation_status)
-
-    def execute(self):
-        images = []
-        meta = {}
-        for image in self._images:
-            images.append({"name": image.name, "path": image.path})
-            meta[image.name] = {"width": image.meta.width, "height": image.meta.height}
-
-        self._backend.attach_files(
-            project_id=self._project.uuid,
-            folder_id=self._folder.uuid,
-            team_id=self._project.team_id,
-            files=images,
-            annotation_status_code=self.annotation_status_code,
-            upload_state_code=self.upload_state_code,
-            meta=meta,
-        )
-
-    def validate_upload_state(self):
-        if self._project.upload_state == constances.UploadState.EXTERNAL.value:
-            raise AppValidationException("Invalid upload state.")
-
-
-=======
->>>>>>> 9b3ae3a8
 class GetImagesUseCase(BaseUseCase):
     def __init__(
         self,
@@ -661,12 +591,8 @@
             meta=meta,
         )
 
-<<<<<<< HEAD
-        self._response.data = attachments[: self._limit], duplications
-        return self._response
-=======
         self._response.data = attachments, duplications
->>>>>>> 9b3ae3a8
+        return self._response
 
 
 class PrepareExportUseCase(BaseUseCase):
@@ -3463,25 +3389,13 @@
             with open(filepath, "wb") as f:
                 for chunk in r.iter_content(chunk_size=8192):
                     f.write(chunk)
-<<<<<<< HEAD
-        if self._to_s3_bucket is None:
-            if self._extract_zip_contents:
-                with zipfile.ZipFile(filepath, "r") as f:
-                    f.extractall(self._folder_path)
-                Path.unlink(filepath)
-        else:
-            pass
-            # TODO: handle s3
-        return self._response
-=======
         if self._extract_zip_contents:
             with zipfile.ZipFile(filepath, "r") as f:
                 f.extractall(self._folder_path)
             Path.unlink(filepath)
 
         self._response.data = self._folder_path
->>>>>>> 9b3ae3a8
-
+        return self._response
 
 class DownloadMLModelUseCase(BaseUseCase):
     def __init__(
@@ -3915,19 +3829,15 @@
         ml_models = self._ml_models.get_all(condition=self._condition)
         ml_models = [ml_model.to_dict() for ml_model in ml_models]
         self._response.data = ml_models
-<<<<<<< HEAD
-        return self._response
-=======
+        return self._response
 
 
 class UploadFileToS3UseCase(BaseUseCase):
     def __init__(self, response: Response, to_s3_bucket, path, s3_key: str):
-        super().__init__(response)
+        super().__init__()
         self._to_s3_bucket = to_s3_bucket
         self._path = path
         self._s3_key = s3_key
 
     def execute(self):
-
-        self._to_s3_bucket.upload_file(str(self._path), self._s3_key)
->>>>>>> 9b3ae3a8
+        self._to_s3_bucket.upload_file(str(self._path), self._s3_key)