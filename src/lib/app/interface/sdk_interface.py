--- conflicted
+++ resolved
@@ -2432,7 +2432,6 @@
         show_plots=show_plots,
     )
     return response.data
-<<<<<<< HEAD
 
 
 def run_segmentation(project, images_list, model):
@@ -2496,7 +2495,6 @@
         folder_name=folder_name,
     )
     return response.data
-=======
   
   
 
@@ -2556,5 +2554,4 @@
 
     plot_df(full_c_metrics, plottable_c_cols, figure)
     plot_df(full_pe_metrics, plottable_pe_cols, figure, len(plottable_c_cols) + 1)
-    figure.show()
->>>>>>> 5d9b8172
+    figure.show()