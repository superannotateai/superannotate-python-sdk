import concurrent.futures
import logging
import os
from urllib.parse import urlparse

import lib.core as constances
from lib.app.exceptions import EmptyOutputError
from lib.app.helpers import split_project_path
from lib.app.serializers import BaseSerializers
from lib.app.serializers import ImageSerializer
from lib.app.serializers import ProjectSerializer
from lib.app.serializers import TeamSerializer
from lib.core.exceptions import AppException
from lib.core.response import Response
from lib.infrastructure.controller import Controller
from lib.infrastructure.repositories import ConfigRepository
from lib.infrastructure.services import SuperannotateBackendService


logger = logging.getLogger()


controller = Controller(
    backend_client=SuperannotateBackendService(
        api_url=constances.BACKEND_URL,
        auth_token=ConfigRepository().get_one("token"),
        logger=logger,
    ),
    response=Response(),
)


def get_team_metadata():

    """Returns team metadata

    :return: team metadata
    :rtype: dict
    """
    response = controller.get_team()
    return TeamSerializer(response.data).serialize()


def invite_contributor_to_team(email, admin=False):
    """Invites a contributor to team

    :param email: email of the contributor
    :type email: str
    :param admin: enables admin priviledges for the contributor
    :type admin: bool
    """
    controller.invite_contributor(email, is_admin=admin)


def delete_contributor_to_team_invitation(email):
    """Deletes team contributor invitation

    :param email: invitation email
    :type email: str
    """
    controller.delete_contributor_invitation(email)


def search_team_contributors(
    email=None, first_name=None, last_name=None, return_metadata=True
):
    """Search for contributors in the team

    :param email: filter by email
    :type email: str
    :param first_name: filter by first name
    :type first_name: str
    :param last_name: filter by last name
    :type last_name: str

    :return: metadata of found users
    :rtype: list of dicts
    """

    contributors = controller.search_team_contributors(
        email=email, first_name=first_name, last_name=last_name
    )
    if not return_metadata:
        return [contributor["email"] for contributor in contributors]
    return contributors


def search_projects(
    name=None, return_metadata=False, include_complete_image_count=False
):
    """Project name based case-insensitive search for projects.
    If **name** is None, all the projects will be returned.

    :param name: search string
    :type name: str
    :param return_metadata: return metadata of projects instead of names
    :type return_metadata: bool

    :return: project names or metadatas
    :rtype: list of strs or dicts
    """
    result = controller.search_project(
        name=name, include_complete_image_count=include_complete_image_count
    ).data
    if return_metadata:
        return [ProjectSerializer(project).serialize() for project in result]
    else:
        return [project.name for project in result]


def create_project(project_name, project_description, project_type):
    """Create a new project in the team.

    :param project_name: the new project's name
    :type project_name: str
    :param project_description: the new project's description
    :type project_description: str
    :param project_type: the new project type, Vector or Pixel.
    :type project_type: str

    :return: dict object metadata the new project
    :rtype: dict
    """
    projects = controller.search_project(name=project_name).data
    if projects:
        raise AppException(
            f"Project with name {project_name} already exists."
            f" Please use unique names for projects to use with SDK."
        )

    result = controller.create_project(
        name=project_name, description=project_description, project_type=project_type
    ).data
    return ProjectSerializer(result).serialize()


def create_project_from_metadata(project_metadata):
    """Create a new project in the team using project metadata object dict.
    Mandatory keys in project_metadata are "name", "description" and "type" (Vector or Pixel)
    Non-mandatory keys: "workflow", "contributors", "settings" and "annotation_classes".

    :return: dict object metadata the new project
    :rtype: dict
    """
    project = controller.create_project(
        name=project_metadata["name"],
        description=project_metadata["description"],
        project_type=project_metadata["type"],
        contributors=project_metadata["contributors"],
        settings=project_metadata["settings"],
        annotation_classes=project_metadata["annotation_classes"],
        workflows=project_metadata["workflow"],
    ).data

    return project


def clone_project(
    project_name,
    from_project,
    project_description=None,
    copy_annotation_classes=True,
    copy_settings=True,
    copy_workflow=True,
    copy_contributors=False,
):
    """Create a new project in the team using annotation classes and settings from from_project.

    :param project_name: new project's name
    :type project_name: str
    :param from_project: the name of the project being used for duplication
    :type from_project: str
    :param project_description: the new project's description. If None, from_project's
                                description will be used
    :type project_description: str
    :param copy_annotation_classes: enables copying annotation classes
    :type copy_annotation_classes: bool
    :param copy_settings: enables copying project settings
    :type copy_settings: bool
    :param copy_workflow: enables copying project workflow
    :type copy_workflow: bool
    :param copy_contributors: enables copying project contributors
    :type copy_contributors: bool

    :return: dict object metadata of the new project
    :rtype: dict
    """
    result = controller.clone_project(
        name=project_name,
        from_name=from_project,
        project_description=project_description,
        copy_annotation_classes=copy_annotation_classes,
        copy_settings=copy_settings,
        copy_workflow=copy_workflow,
        copy_contributors=copy_contributors,
    ).data
    return result


def search_images(
    project, image_name_prefix=None, annotation_status=None, return_metadata=False
):
    """Search images by name_prefix (case-insensitive) and annotation status

    :param project: project name or folder path (e.g., "project1/folder1")
    :type project: str
    :param image_name_prefix: image name prefix for search
    :type image_name_prefix: str
    :param annotation_status: if not None, annotation statuses of images to filter,
                              should be one of NotStarted InProgress QualityCheck Returned Completed Skipped
    :type annotation_status: str

    :param return_metadata: return metadata of images instead of names
    :type return_metadata: bool

    :return: metadata of found images or image names
    :rtype: list of dicts or strs
    """

    project_name, folder_name = split_project_path(project)

    result = controller.search_images(
        project_name=project_name,
        folder_path=folder_name,
        annotation_status=annotation_status,
        image_name_prefix=image_name_prefix,
    ).data
    if return_metadata:
        return [ImageSerializer(image).serialize() for image in result]
    return [image.name for image in result]


def create_folder(project, folder_name):
    """Create a new folder in the project.

    :param project: project name
    :type project: str
    :param folder_name: the new folder's name
    :type folder_name: str

    :return: dict object metadata the new folder
    :rtype: dict
    """

    result = controller.create_folder(
        project_name=project, folder_name=folder_name
    ).data
    if result.name != folder_name:
        logger.warning(
            f"Created folder has name {result.name}, since folder with name {folder_name} already existed.",
        )
    logger.info(f"Folder {result.name} created in project {project}")
    return result.to_dict()


def delete_project(project):
    """Deletes the project

        :param project: project name or folder path (e.g., "project1/folder1")
        :type project: str
    """
    name = project
    if isinstance(project, dict):
        name = project["name"]
    controller.delete_project(name=name)


def rename_project(project, new_name):
    """Renames the project

    :param project: project name or folder path (e.g., "project1/folder1")
    :type project: str
    :param new_name: project's new name
    :type new_name: str
    """
    controller.update_project(name=project, project_data={"name": new_name})


def get_folder_metadata(project, folder_name):
    """Returns folder metadata

    :param project: project name
    :type project: str
    :param folder_name: folder's name
    :type folder_name: str

    :return: metadata of folder
    :rtype: dict
    """
    result = controller.get_folder(project_name=project, folder_name=folder_name).data
    if not result:
        raise EmptyOutputError("Couldn't get folder metadata.")
    return result.to_dict()


def delete_folders(project, folder_names):
    """Delete folder in project.

    :param project: project name
    :type project: str
    :param folder_names: to be deleted folders' names
    :type folder_names: list of strs
    """

    controller.delete_folders(project_name=project, folder_names=folder_names)
    logger.info(f"Folders {folder_names} deleted in project {project}")


def get_project_and_folder_metadata(project):
    """Returns project and folder metadata tuple. If folder part is empty,
    than returned folder part is set to None.

    :param project: project name or folder path (e.g., "project1/folder1")
    :type project: str
    :param folder_name: folder's name
    :type folder_name: str

    :return: metadata of folder
    :rtype: dict
    """
    project_name, folder_name = split_project_path(project)
    project = ProjectSerializer(
        controller.search_project(project_name).data[0]
    ).serialize()
    folder = None
    if folder_name:
        folder = get_folder_metadata(project_name, folder_name)
    return project, folder


def rename_folder(project, new_folder_name):
    """Renames folder in project.

    :param project: project name or folder path (e.g., "project1/folder1")
    :type project: str
    :param new_folder_name: folder's new name
    :type new_folder_name: str
    """
    project_name, folder_name = split_project_path(project)
    controller.update_folder(project_name, folder_name, {"name": new_folder_name})
    logger.info(
        f"Folder {folder_name} renamed to {new_folder_name} in project {project_name}"
    )


def search_folders(project, folder_name=None, return_metadata=False):
    """Folder name based case-insensitive search for folders in project.

    :param project: project name
    :type project: str
    :param folder_name: the new folder's name
    :type folder_name: str. If  None, all the folders in the project will be returned.
    :param return_metadata: return metadata of folders instead of names
    :type return_metadata: bool

    :return: folder names or metadatas
    :rtype: list of strs or dicts
    """

    if not folder_name:
        data = controller.get_project_folders(project).data
    else:
        data = controller.search_folder(project_name=project, name=folder_name).data
    if return_metadata:
        return data.to_dict()
    return [folder.name for folder in data]


def get_image_bytes(project, image_name, variant="original"):
    """Returns an io.BytesIO() object of the image. Suitable for creating
    PIL.Image out of it.

    :param project: project name or folder path (e.g., "project1/folder1")
    :type project: str
    :param image_name: image name
    :type image: str
    :param variant: which resolution to get, can be 'original' or 'lores'
     (low resolution)
    :type variant: str

    :return: io.BytesIO() of the image
    :rtype: io.BytesIO()
    """
    project_name, folder_name = split_project_path(project)
    image = controller.download_image(
        project_name=project_name,
        image_name=image_name,
        folder_name=folder_name,
        image_variant=variant,
    ).data
    return image


def copy_image(
    source_project,
    image_name,
    destination_project,
    include_annotations=False,
    copy_annotation_status=False,
    copy_pin=False,
):
    """Copy image to a project. The image's project is the same as destination
    project then the name will be changed to <image_name>_(<num>).<image_ext>,
    where <num> is the next available number deducted from project image list.

    :param source_project: project name plus optional subfolder in the project (e.g., "project1/folder1") or
                           metadata of the project of source project
    :type source_project: str or dict
    :param image_name: image name
    :type image: str
    :param destination_project: project name or metadata of the project of destination project
    :type destination_project: str or dict
    :param include_annotations: enables annotations copy
    :type include_annotations: bool
    :param copy_annotation_status: enables annotations status copy
    :type copy_annotation_status: bool
    :param copy_pin: enables image pin status copy
    :type copy_pin: bool
    """
    source_project_name, source_folder_name = split_project_path(source_project)

    destination_project, destination_folder = split_project_path(destination_project)

    img_bytes = get_image_bytes(project=source_project, image_name=image_name)
    image_path = destination_folder + image_name

    image_entity = controller.upload_image_to_s3(
        project_name=destination_project, image_path=image_path, image_bytes=img_bytes
    ).data

    del img_bytes

    if copy_annotation_status:
        res = controller.get_image(
            project_name=source_project,
            image_name=image_name,
            folder_path=source_folder_name,
        )
        image_entity.annotation_status_code = res.annotation_status_code

    controller.attach_urls(
        project_name=destination_project,
        files=[image_entity],
        folder_name=destination_folder,
    )

    if include_annotations:
        controller.copy_image_annotation_classes(
            from_project_name=source_project_name,
            to_project_name=destination_project,
            image_name=image_name,
        )
    if copy_pin:
        controller.update_image(
            project_name=destination_project,
            folder_name=destination_folder,
            image_name=image_name,
            is_pinned=1,
        )
    logger.info(
        f"Copied image {source_project_name}/{source_folder_name}"
        f" to {destination_project}/{destination_folder}/{image_name}."
    )


def upload_images_from_public_urls_to_project(
    project,
    img_urls,
    img_names=None,
    annotation_status="NotStarted",
    image_quality_in_editor=None,
):
    """Uploads all images given in the list of URL strings in img_urls to the project.
    Sets status of all the uploaded images to annotation_status if it is not None.

    :param project: project name or folder path (e.g., "project1/folder1")
    :type project: str
    :param img_urls: list of str objects to upload
    :type img_urls: list
    :param img_names: list of str names for each urls in img_url list
    :type img_names: list
    :param annotation_status: value to set the annotation statuses of the uploaded images
     NotStarted InProgress QualityCheck Returned Completed Skipped
    :type annotation_status: str
    :param image_quality_in_editor: image quality be seen in SuperAnnotate web annotation editor.
           Can be either "compressed" or "original".  If None then the default value in project settings will be used.
    :type image_quality_in_editor: str

    :return: uploaded images' urls, uploaded images' filenames, duplicate images' filenames
     and not-uploaded images' urls
    :rtype: tuple of list of strs
    """

    if img_names is not None and len(img_names) != len(img_urls):
        raise AppException("Not all image URLs have corresponding names.")

    project_name, folder_name = split_project_path(project)
    existing_images = controller.search_images(
        project_name=project_name, folder_path=folder_name
    ).data
    if not img_names:
        img_names = [os.path.basename(urlparse(url).path) for url in img_urls]

    image_name_url_map = {img_urls[i]: img_names[i] for i in range(len(img_names))}
    duplicate_images = list(
        {image.name for image in existing_images} & set(image_name_url_map.keys())
    )
    images_to_upload = []

    def _upload_image(image_url, image_path) -> str:
        download_response = controller.download_image_from_public_url(
            project_name=project_name, image_url=image_url
        )
        if not download_response.errors:
            upload_response = controller.upload_image_to_s3(
                project_name=project_name,
                image_path=image_path,
                image_bytes=download_response.data,
                folder_name=folder_name,
            )
            if not upload_response.errors:
                images_to_upload.append(upload_response.data)
        else:
            logger.warning(download_response.errors)
        return image_url

    with concurrent.futures.ThreadPoolExecutor(max_workers=10) as executor:
        failed_images = []
        for i, img_url in enumerate(img_urls):
            if img_names[i] not in duplicate_images:
                failed_images.append(
                    executor.submit(_upload_image, img_url, img_names[i])
                )

    for i in range(0, len(images_to_upload), 500):
        controller.upload_images(
            project_name=project_name,
            images=images_to_upload[i : i + 500],  # noqa: E203
            annotation_status=annotation_status,
            image_quality=image_quality_in_editor,
        )

    uploaded_image_names = set(image_name_url_map.keys()) - set(failed_images)
    uploaded_image_urls = [image_name_url_map[name] for name in uploaded_image_names]

    return uploaded_image_urls, uploaded_image_names, duplicate_images, failed_images


def copy_images(
    source_project,
    image_names,
    destination_project,
    include_annotations=True,
    copy_annotation_status=True,
    copy_pin=True,
):
    """Copy images in bulk between folders in a project

    :param source_project: project name or folder path (e.g., "project1/folder1")
    :type source_project: str
    :param image_names: image names. If None, all images from source project will be copied
    :type image: list of str
    :param destination_project: project name or folder path (e.g., "project1/folder2")
    :type destination_project: str
    :param include_annotations: enables annotations copy
    :type include_annotations: bool
    :param copy_annotation_status: enables annotations status copy
    :type copy_annotation_status: bool
    :param copy_pin: enables image pin status copy
    :type copy_pin: bool
    :return: list of skipped image names
    :rtype: list of strs
    """

    project_name, source_folder_name = split_project_path(source_project)

    _, destination_folder_name = split_project_path(destination_project)

    if not image_names:
        images = controller.search_images(
            project_name=project_name, folder_path=source_folder_name
        )
        image_names = [image.name for image in images]

    res = controller.bulk_copy_images(
        project_name=project_name,
        from_folder_name=source_folder_name,
        to_folder_name=destination_folder_name,
        image_names=image_names,
        include_annotations=include_annotations,
        include_pin=copy_pin,
    )
    skipped_images = res.data
    done_count = len(image_names) - len(skipped_images)
    message_postfix = "{from_path} to {to_path}."
    message_prefix = "Copied images from "
    if done_count > 1 or done_count == 0:
        message_prefix = f"Copied {done_count}/{len(image_names)} images from"
    elif done_count == 1:
        message_prefix = "Copied an image from "
    logger.info(
        message_prefix
        + message_postfix.format(from_path=source_project, to_path=destination_project)
    )

    return skipped_images


def move_images(
    source_project,
    image_names,
    destination_project,
    include_annotations=True,
    copy_annotation_status=True,
    copy_pin=True,
):
    """Move images in bulk between folders in a project

    :param source_project: project name or folder path (e.g., "project1/folder1")
    :type source_project: str
    :param image_names: image names. If None, all images from source project will be moved
    :type image: list of str
    :param destination_project: project name or folder path (e.g., "project1/folder2")
    :type destination_project: str
    :param include_annotations: enables annotations copy
    :type include_annotations: bool
    :param copy_annotation_status: enables annotations status copy
    :type copy_annotation_status: bool
    :param copy_pin: enables image pin status copy
    :type copy_pin: bool
    :return: list of skipped image names
    :rtype: list of strs
    """
    project_name, source_folder_name = split_project_path(source_project)

    _, destination_folder_name = split_project_path(destination_project)

    if not image_names:
        images = controller.search_images(
            project_name=project_name, folder_path=source_folder_name
        )
        image_names = [image.name for image in images]

    moved_images = controller.bulk_move_images(
        project_name=project_name,
        from_folder_name=source_folder_name,
        to_folder_name=destination_folder_name,
        image_names=image_names,
    ).data
    moved_count = len(moved_images)
    message_postfix = "{from_path} to {to_path}."
    message_prefix = "Copied images from "
    if moved_count > 1 or moved_count == 0:
        message_prefix = f"Moved {moved_count}/{len(image_names)} images from "
    elif moved_count == 1:
        message_prefix = "Moved an image from"

    logger.info(
        message_prefix
        + message_postfix.format(from_path=source_project, to_path=destination_project)
    )

    return len(image_names) - moved_count


def get_project_metadata(
    project,
    include_annotation_classes=False,
    include_settings=False,
    include_workflow=False,
    include_contributors=False,
    include_complete_image_count=False,
):
    """Returns project metadata

    :param project: project name
    :type project: str
    :param include_annotation_classes: enables project annotation classes output under
                                       the key "annotation_classes"
    :type include_annotation_classes: bool
    :param include_settings: enables project settings output under
                             the key "settings"
    :type include_settings: bool
    :param include_workflow: enables project workflow output under
                             the key "workflow"
    :type include_workflow: bool
    :param include_contributors: enables project contributors output under
                             the key "contributors"
    :type include_contributors: bool

    :return: metadata of project
    :rtype: dict
    """
    project_name, folder_name = split_project_path(project)
    metadata = controller.get_project_metadata(
        project_name,
        include_annotation_classes,
        include_settings,
        include_workflow,
        include_contributors,
        include_complete_image_count,
    )
    metadata = metadata.data
    for elem in "settings", "classes", "workflow":
        if metadata.get(elem):
            metadata[elem] = [
                BaseSerializers(attribute).serialize() for attribute in metadata[elem]
            ]

    if metadata.get("project"):
        metadata["project"] = ProjectSerializer(metadata["project"]).serialize()
    return metadata


def get_project_settings(project):
    """Gets project's settings.

    Return value example: [{ "attribute" : "Brightness", "value" : 10, ...},...]

    :param project: project name or metadata
    :type project: str or dict

    :return: project settings
    :rtype: list of dicts
    """
    project_name, folder_name = split_project_path(project)
    settings = controller.get_project_settings(project_name=project_name)
    settings = [BaseSerializers(attribute).serialize() for attribute in settings.data]
    return settings


def get_project_workflow(project):
    """Gets project's workflow.

    Return value example: [{ "step" : <step_num>, "className" : <annotation_class>, "tool" : <tool_num>, ...},...]

    :param project: project name or metadata
    :type project: str or dict

    :return: project workflow
    :rtype: list of dicts
    """
    project_name, folder_name = split_project_path(project)
    workflow = controller.get_project_workflow(project_name=project_name)
    workflow = [BaseSerializers(attribute).serialize() for attribute in workflow.data]
    return workflow


def search_annotation_classes(project, name_prefix=None):
    """Searches annotation classes by name_prefix (case-insensitive)

    :param project: project name
    :type project: str
    :param name_prefix: name prefix for search. If None all annotation classes
     will be returned
    :type name_prefix: str

    :return: annotation classes of the project
    :rtype: list of dicts
    """
    project_name, folder_name = split_project_path(project)
    classes = controller.search_annotation_classes(project_name, name_prefix)
    classes = [BaseSerializers(attribute).serialize() for attribute in classes.data]
    return classes


def set_project_settings(project, new_settings):
    """Sets project's settings.

    New settings format example: [{ "attribute" : "Brightness", "value" : 10, ...},...]

    :param project: project name or metadata
    :type project: str or dict
    :param new_settings: new settings list of dicts
    :type new_settings: list of dicts

    :return: updated part of project's settings
    :rtype: list of dicts
    """
    project_name, folder_name = split_project_path(project)
    updated = controller.set_project_settings(project_name, new_settings)
    return updated.data


def get_project_default_image_quality_in_editor(project):
    """Gets project's default image quality in editor setting.

    :param project: project name or metadata
    :type project: str or dict

    :return: "original" or "compressed" setting value
    :rtype: str
    """
    project_name, folder_name = split_project_path(project)
    settings = controller.get_project_settings(project_name)
    for setting in settings:
        if setting.attribute == "ImageQuality":
            return setting.value


def set_project_default_image_quality_in_editor(project, image_quality_in_editor):
    """Sets project's default image quality in editor setting.

    :param project: project name or metadata
    :type project: str or dict
    :param image_quality_in_editor: new setting value, should be "original" or "compressed"
    :type image_quality_in_editor: str
    """
    project_name, folder_name = split_project_path(project)
    updated = controller.set_project_settings(
        project_name=project_name,
        new_settings=[{"attribute": "ImageQuality", "value": image_quality_in_editor}],
    )
    return updated.data


def pin_image(project, image_name, pin=True):
    """Pins (or unpins) image

    :param project: project name or folder path (e.g., "project1/folder1")
    :type project: str
    :param image_name: image name
    :type image: str
    :param pin: sets to pin if True, else unpins image
    :type pin: bool
    """
    project_name, folder_name = split_project_path(project)
    controller.update_image(
        project_name=project_name,
        image_name=image_name,
        folder_name=folder_name,
        is_pinned=int(pin),
    )


def delete_image(project, image_name):
    """Deletes image

    :param project: project name or folder path (e.g., "project1/folder1")
    :type project: str
    :param image_name: image name
    :type image: str
    """
    project_name, _ = split_project_path(project)
    controller.delete_image(image_name=image_name, project_name=project_name)


def get_image_metadata(project, image_names, return_dict_on_single_output=True):
    """Returns image metadata

    :param project: project name or folder path (e.g., "project1/folder1")
    :type project: str
    :param image_name: image name
    :type image: str

    :return: metadata of image
    :rtype: dict
    """
    project_name, folder_name = split_project_path(project)
    images = controller.get_image_metadata(project_name, image_names)
    return images.data.json()

<<<<<<< HEAD
=======

>>>>>>> dffc8e4f
def set_images_annotation_statuses(project, image_names, annotation_status):
    """Sets annotation statuses of images

    :param project: project name or folder path (e.g., "project1/folder1")
    :type project: str
    :param image_names: image names. If None, all the images in the project will be used
    :type image_names: list of str
    :param annotation_status: annotation status to set,
           should be one of NotStarted InProgress QualityCheck Returned Completed Skipped
    :type annotation_status: str
    """
    project_name, folder_name = split_project_path(project)
<<<<<<< HEAD
    controller.set_images_annotation_statuses(project_name,folder_name,image_names,annotation_status)

def assign_images(project, image_names, user):
    """Assigns images to a user. The assignment role, QA or Annotator, will
    be deduced from the user's role in the project. With SDK, the user can be
    assigned to a role in the project with the share_project function.

    :param project: project name or folder path (e.g., "project1/folder1")
    :type project: str
    :param image_names: list of image names to assign
    :type image_names: list of str
    :param user: user email
    :type user: str
    """
    controller.assign_images(project, image_names, user)


=======
    controller.set_images_annotation_statuses(
        project_name, folder_name, image_names, annotation_status
    )


def delete_images(project, image_names=None):
    """Delete images in project.

    :param project: project name or folder path (e.g., "project1/folder1")
    :type project: str
    :param image_names: to be deleted images' names. If None, all the images will be deleted
    :type image_names: list of strs
    """
    project_name, folder_name = split_project_path(project)

    controller.delete_images(
        project_name=project_name, folder_name=folder_name, image_names=image_names
    )

    logger.info(
        f"Images deleted in project {project_name}{'' if folder_name else '/' + folder_name}"
    )
>>>>>>> dffc8e4f
<|MERGE_RESOLUTION|>--- conflicted
+++ resolved
@@ -653,7 +653,7 @@
     if moved_count > 1 or moved_count == 0:
         message_prefix = f"Moved {moved_count}/{len(image_names)} images from "
     elif moved_count == 1:
-        message_prefix = "Moved an image from"
+        message_prefix = f"Moved an image from"
 
     logger.info(
         message_prefix
@@ -860,10 +860,7 @@
     images = controller.get_image_metadata(project_name, image_names)
     return images.data.json()
 
-<<<<<<< HEAD
-=======
-
->>>>>>> dffc8e4f
+
 def set_images_annotation_statuses(project, image_names, annotation_status):
     """Sets annotation statuses of images
 
@@ -876,8 +873,29 @@
     :type annotation_status: str
     """
     project_name, folder_name = split_project_path(project)
-<<<<<<< HEAD
-    controller.set_images_annotation_statuses(project_name,folder_name,image_names,annotation_status)
+    controller.set_images_annotation_statuses(
+        project_name, folder_name, image_names, annotation_status
+    )
+
+
+def delete_images(project, image_names=None):
+    """Delete images in project.
+
+    :param project: project name or folder path (e.g., "project1/folder1")
+    :type project: str
+    :param image_names: to be deleted images' names. If None, all the images will be deleted
+    :type image_names: list of strs
+    """
+    project_name, folder_name = split_project_path(project)
+
+    controller.delete_images(
+        project_name=project_name, folder_name=folder_name, image_names=image_names
+    )
+
+    logger.info(
+        f"Images deleted in project {project_name}{'' if folder_name else '/' + folder_name}"
+    )
+
 
 def assign_images(project, image_names, user):
     """Assigns images to a user. The assignment role, QA or Annotator, will
@@ -893,28 +911,3 @@
     """
     controller.assign_images(project, image_names, user)
 
-
-=======
-    controller.set_images_annotation_statuses(
-        project_name, folder_name, image_names, annotation_status
-    )
-
-
-def delete_images(project, image_names=None):
-    """Delete images in project.
-
-    :param project: project name or folder path (e.g., "project1/folder1")
-    :type project: str
-    :param image_names: to be deleted images' names. If None, all the images will be deleted
-    :type image_names: list of strs
-    """
-    project_name, folder_name = split_project_path(project)
-
-    controller.delete_images(
-        project_name=project_name, folder_name=folder_name, image_names=image_names
-    )
-
-    logger.info(
-        f"Images deleted in project {project_name}{'' if folder_name else '/' + folder_name}"
-    )
->>>>>>> dffc8e4f
