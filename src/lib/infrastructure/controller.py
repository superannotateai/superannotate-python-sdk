import copy
import io
from typing import Iterable
from typing import List

import lib.core as constances
from src.lib.core.conditions import Condition
from src.lib.core.conditions import CONDITION_EQ as EQ
from src.lib.core.entities import AnnotationClassEntity
from src.lib.core.entities import FolderEntity
from src.lib.core.entities import ImageEntity
from src.lib.core.entities import ProjectEntity
from src.lib.core.exceptions import AppException
from src.lib.core.response import Response
from src.lib.core.usecases import AssignFolderUseCase
from src.lib.core.usecases import AssignImagesUseCase
from src.lib.core.usecases import AttachFileUrlsUseCase
from src.lib.core.usecases import AttachImagesUseCase
from src.lib.core.usecases import CloneProjectUseCase
from src.lib.core.usecases import CopyImageAnnotationClasses
from src.lib.core.usecases import CreateAnnotationClassUseCase
from src.lib.core.usecases import CreateFolderUseCase
from src.lib.core.usecases import CreateProjectUseCase
from src.lib.core.usecases import DeleteAnnotationClassUseCase
from src.lib.core.usecases import DeleteContributorInvitationUseCase
from src.lib.core.usecases import DeleteFolderUseCase
from src.lib.core.usecases import DeleteImagesUseCase
from src.lib.core.usecases import DeleteImageUseCase
from src.lib.core.usecases import DeleteProjectUseCase
from src.lib.core.usecases import DownloadAzureCloudImages
from src.lib.core.usecases import DownloadGoogleCloudImages
from src.lib.core.usecases import DownloadImageAnnotationsUseCase
from src.lib.core.usecases import DownloadImageFromPublicUrlUseCase
from src.lib.core.usecases import DownloadImagePreAnnotationsUseCase
from src.lib.core.usecases import DownloadImageUseCase
from src.lib.core.usecases import ExtractFramesUseCase
from src.lib.core.usecases import GetAnnotationClassesUseCase
from src.lib.core.usecases import GetExportsUseCase
from src.lib.core.usecases import GetFolderUseCase
from src.lib.core.usecases import GetImageAnnotationsUseCase
from src.lib.core.usecases import GetImageMetadataUseCase
from src.lib.core.usecases import GetImagePreAnnotationsUseCase
from src.lib.core.usecases import GetImagesUseCase
from src.lib.core.usecases import GetImageUseCase
from src.lib.core.usecases import GetProjectFoldersUseCase
from src.lib.core.usecases import GetProjectImageCountUseCase
from src.lib.core.usecases import GetProjectMetadataUseCase
from src.lib.core.usecases import GetProjectsUseCase
from src.lib.core.usecases import GetS3ImageUseCase
from src.lib.core.usecases import GetSettingsUseCase
from src.lib.core.usecases import GetTeamUseCase
from src.lib.core.usecases import GetWorkflowsUseCase
from src.lib.core.usecases import ImagesBulkCopyUseCase
from src.lib.core.usecases import ImagesBulkMoveUseCase
from src.lib.core.usecases import InviteContributorUseCase
from src.lib.core.usecases import PrepareExportUseCase
from src.lib.core.usecases import SearchContributorsUseCase
from src.lib.core.usecases import SearchFolderUseCase
from src.lib.core.usecases import SetImageAnnotationStatuses
from src.lib.core.usecases import ShareProjectUseCase
from src.lib.core.usecases import UnAssignFolderUseCase
from src.lib.core.usecases import UnAssignImagesUseCase
from src.lib.core.usecases import UnShareProjectUseCase
from src.lib.core.usecases import UpdateFolderUseCase
from src.lib.core.usecases import UpdateImageUseCase
from src.lib.core.usecases import UpdateProjectUseCase
from src.lib.core.usecases import UpdateSettingsUseCase
from src.lib.core.usecases import UploadImageS3UseCas
from src.lib.core.usecases import UploadS3ImagesBackendUseCase
from src.lib.infrastructure.repositories import AnnotationClassRepository
from src.lib.infrastructure.repositories import ConfigRepository
from src.lib.infrastructure.repositories import FolderRepository
from src.lib.infrastructure.repositories import ImageRepository
from src.lib.infrastructure.repositories import ProjectRepository
from src.lib.infrastructure.repositories import ProjectSettingsRepository
from src.lib.infrastructure.repositories import S3Repository
from src.lib.infrastructure.repositories import TeamRepository
from src.lib.infrastructure.repositories import WorkflowRepository
from src.lib.infrastructure.services import SuperannotateBackendService


class BaseController:
    def __init__(self, backend_client: SuperannotateBackendService, response: Response):
        self._backend_client = backend_client
        self._s3_upload_auth_data = None
        self._response = response
        self._project = None

    @property
    def response(self):
        return self._response

    @property
    def projects(self):
        return ProjectRepository(self._backend_client)

    @property
    def teams(self):
        return TeamRepository(self._backend_client)

    @property
    def images(self):
        return ImageRepository(self._backend_client)

    @property
    def configs(self):
        return ConfigRepository()

    @property
    def team_id(self) -> int:
        return int(self.configs.get_one("token").value.split("=")[-1])

    def get_auth_data(self, project_id: int, team_id: int, folder_id: int):
        return self._backend_client.get_s3_upload_auth_token(
            team_id, folder_id, project_id
        )

    def get_s3_repository(
        self, team_id: int, project_id: int, folder_id: int, bucket: str = None
    ):
        if not self._s3_upload_auth_data:
            self._s3_upload_auth_data = self.get_auth_data(
                project_id, team_id, folder_id
            )

        return S3Repository(
            self._s3_upload_auth_data["accessKeyId"],
            self._s3_upload_auth_data["secretAccessKey"],
            self._s3_upload_auth_data["sessionToken"],
            self._s3_upload_auth_data["bucket"],
        )

    @property
    def s3_repo(self):
        return S3Repository


class Controller(BaseController):
    def _get_project(self, name: str):
        if not self._project:
            self._project = self.projects.get_all(
                Condition("name", name, EQ) & Condition("team_id", self.team_id, EQ)
            )[0]
        elif self._project.name != name:
            self._project = self.projects.get_all(
                Condition("name", name, EQ) & Condition("team_id", self.team_id, EQ)
            )[0]
        return self._project

    def _get_folder(self, project: ProjectEntity, name: str = None):
        name = self.get_folder_name(name)
        folders = FolderRepository(self._backend_client, project)
        return folders.get_one(
            Condition("name", name, EQ)
            & Condition("team_id", self.team_id, EQ)
            & Condition("project_id", project.uuid, EQ)
        )

    @staticmethod
    def get_folder_name(self, name: str = None):
        if not name:
            return "root"
        return name

    def search_project(self, name: str, **kwargs) -> Response:
        condition = Condition("name", name, EQ)
        for key, val in kwargs.items():
            condition = condition & Condition(key, val, EQ)
        use_case = GetProjectsUseCase(
            response=self.response,
            condition=condition,
            projects=self.projects,
            team_id=self.team_id,
        )
        use_case.execute()
        return self.response

    def create_project(
        self,
        name: str,
        description: str,
        project_type: str,
        contributors: Iterable = (),
        settings: Iterable = (),
        annotation_classes: Iterable = (),
        workflows: Iterable = (),
    ) -> Response:
        entity = ProjectEntity(
            name=name,
            description=description,
            project_type=project_type,
            team_id=self.team_id,
        )
        use_case = CreateProjectUseCase(
            response=self.response,
            project=entity,
            projects=self.projects,
            backend_service_provider=self._backend_client,
            settings=[
                ProjectSettingsRepository.dict2entity(setting) for setting in settings
            ],
            workflows=[
                WorkflowRepository.dict2entity(workflow) for workflow in workflows
            ],
            annotation_classes=[
                AnnotationClassRepository.dict2entity(annotation_class)
                for annotation_class in annotation_classes
            ],
            contributors=contributors,
        )
        use_case.execute()
        return self.response

    def delete_project(self, name: str):
        entities = self.projects.get_all(
            Condition("team_id", self.team_id, EQ) & Condition("name", name, EQ)
        )
        if entities and len(entities) == 1:
            use_case = DeleteProjectUseCase(self.response, entities[0], self.projects)
            use_case.execute()
            return self.response
        if entities and len(entities) > 1:
            raise AppException("There are duplicated names.")

    def update_project(self, name: str, project_data: dict) -> Response:
        entities = self.projects.get_all(
            Condition("team_id", self.team_id, EQ) & Condition("name", name, EQ)
        )
        project = entities[0]
        if entities and len(entities) == 1:
            project.name = project_data["name"]
            use_case = UpdateProjectUseCase(self.response, project, self.projects)
            use_case.execute()
            return self.response
        raise AppException("There are duplicated names.")

    def upload_images(
        self,
        project_name: str,
        images: List[ImageEntity],
        annotation_status: str = None,
        image_quality: str = None,
    ):
        project = self._get_project(project_name)
        use_case = AttachImagesUseCase(
            response=self.response,
            project=project,
            project_settings=ProjectSettingsRepository(self._backend_client, project),
            backend_service_provider=self._backend_client,
            images=images,
            annotation_status=annotation_status,
            image_quality=image_quality,
        )
        use_case.execute()
        return self.response

    def upload_image_to_s3(
        self,
        project_name: str,
        image_path: str,  # image path to upload
        image_bytes: io.BytesIO,
        folder_name: str = None,  # project folder path
    ):
        project = self._get_project(project_name)
        folder = self._get_folder(project, folder_name)
        s3_repo = self.get_s3_repository(self.team_id, project.uuid, folder.uuid,)
        use_case = UploadImageS3UseCas(
            response=self.response,
            project=project,
            project_settings=ProjectSettingsRepository(self._backend_client, project),
            image_path=image_path,
            image=image_bytes,
            s3_repo=s3_repo,
            upload_path=self._s3_upload_auth_data["filePath"],
        )
        use_case.execute()
        return self.response

    def clone_project(
        self,
        name: str,
        from_name: str,
        project_description: str,
        copy_annotation_classes=True,
        copy_settings=True,
        copy_workflow=True,
        copy_contributors=False,
    ):
        projects = self.projects.get_all(
            Condition("name", from_name, EQ) & Condition("team_id", self.team_id, EQ)
        )
        if projects:
            project_to_create = copy.copy(projects[0])
            project_to_create.name = name
            project_to_create.description = project_description
            use_case = CloneProjectUseCase(
                self.response,
                project=projects[0],
                project_to_create=project_to_create,
                projects=self.projects,
                settings=ProjectSettingsRepository(self._backend_client, projects[0]),
                workflows=WorkflowRepository(self._backend_client, projects[0]),
                annotation_classes=AnnotationClassRepository(
                    self._backend_client, projects[0]
                ),
                backend_service_provider=self._backend_client,
                include_contributors=copy_contributors,
                include_settings=copy_settings,
                include_workflow=copy_workflow,
                include_annotation_classes=copy_annotation_classes,
            )
            use_case.execute()
        return self.response

    def attach_urls(
        self,
        project_name: str,
        files: List[ImageEntity],
        folder_name: str,
        annotation_status: int = None,
    ):
        project = self._get_project(project_name)
        folder = self._get_folder(project, folder_name)
        auth_data = self.get_auth_data(project.uuid, project.team_id, folder.uuid)

        limit = auth_data["availableImageCount"]
        use_case = AttachFileUrlsUseCase(
            response=self.response,
            project=project,
            attachments=files,
            limit=limit,
            backend_service_provider=self._backend_client,
            annotation_status=annotation_status,
        )
        use_case.execute()

    def create_folder(self, project: str, folder_name: str):
        projects = ProjectRepository(service=self._backend_client).get_all(
            condition=Condition("name", project, EQ)
            & Condition("team_id", self.team_id, EQ)
        )
        project = projects[0]
        folder = FolderEntity(
            name=folder_name, project_id=project.uuid, team_id=project.team_id
        )
        use_case = CreateFolderUseCase(
            response=self.response, folder=folder, folders=self.folders
        )
        use_case.execute()
        return self.response

    def get_folder(self, project_name: str, folder_name: str):
        project = self._get_project(project_name)
        use_case = GetFolderUseCase(
            response=self.response,
            project=project,
            folders=FolderRepository(self._backend_client, project),
            folder_name=folder_name,
        )
        use_case.execute()
        return self.response

    def search_folder(self, project_name: str, **kwargs):
        condition = None
        if kwargs:
            conditions_iter = iter(kwargs)
            key = next(conditions_iter)
            condition = Condition(key, kwargs[key], EQ)
            for key, val in conditions_iter:
                condition = condition & Condition(key, val, EQ)

        project = self._get_project(project_name)
        use_case = SearchFolderUseCase(
            response=self.response,
            project=project,
            folders=FolderRepository(self._backend_client, project),
            condition=condition,
        )
        use_case.execute()
        return self.response

    def get_project_folders(
        self, project_name: str,
    ):
        project = self._get_project(project_name)
        use_case = GetProjectFoldersUseCase(
            response=self.response,
            project=project,
            folders=FolderRepository(self._backend_client, project),
        )
        use_case.execute()
        return self.response

    def delete_folders(self, project_name: str, folder_names: List[str]):
        project = self._get_project(project_name)
        folders = self.get_project_folders(project_name).data

        use_case = DeleteFolderUseCase(
            response=self.response,
            project=project,
            folders=FolderRepository(self._backend_client, project),
            folders_to_delete=[
                folder for folder in folders if folder.name in folder_names
            ],
        )
        use_case.execute()
        return self.response

    def prepare_export(
        self,
        project: ProjectEntity,
        folder_names: List[str],
        include_fuse: bool,
        only_pinned: bool,
        annotation_statuses: List[str] = None,
    ):

        use_case = PrepareExportUseCase(
            response=self.response,
            project=project,
            folder_names=folder_names,
            backend_service_provider=self._backend_client,
            include_fuse=include_fuse,
            only_pinned=only_pinned,
            annotation_statuses=annotation_statuses,
        )
        use_case.execute()

        return self.response

    def get_team(self):
        use_case = GetTeamUseCase(
            response=self.response, teams=self.teams, team_id=self.team_id
        )
        use_case.execute()
        return self.response

    def invite_contributor(self, email: str, is_admin: bool):
        use_case = InviteContributorUseCase(
            response=self.response,
            backend_service_provider=self._backend_client,
            email=email,
            team_id=self.team_id,
            is_admin=is_admin,
        )
        use_case.execute()
        return self.response

    def delete_contributor_invitation(self, email: str):
        team = self.teams.get_one(self.team_id)
        use_case = DeleteContributorInvitationUseCase(
            response=self.response,
            backend_service_provider=self._backend_client,
            email=email,
            team=team,
        )
        use_case.execute()
        return self.response

    def search_team_contributors(self, **kwargs):
        condition = None
        if kwargs:
            conditions_iter = iter(kwargs)
            key = next(conditions_iter)
            condition = Condition(key, kwargs[key], EQ)
            for key, val in conditions_iter:
                condition = condition & Condition(key, val, EQ)

        use_case = SearchContributorsUseCase(
            response=self.response,
            backend_service_provider=self._backend_client,
            team_id=self.team_id,
            condition=condition,
        )
        use_case.execute()
        return self.response

    def search_images(
        self,
        project_name: str,
        folder_path: str = None,
        annotation_status: str = None,
        image_name_prefix: str = None,
    ):
        project = self._get_project(project_name)
        if not folder_path:
            folder = self._get_folder(project, "root")
        else:
            folder = self._get_folder(project, folder_path)
        use_case = GetImagesUseCase(
            response=self.response,
            project=project,
            folder=folder,
            images=self.images,
            annotation_status=annotation_status,
            image_name_prefix=image_name_prefix,
        )
        use_case.execute()
        return self.response

    def _get_image(
        self, project: ProjectEntity, image_name: str, folder_path: str = None,
    ) -> ImageEntity:
        response = Response()
        folder = self._get_folder(project, folder_path)
        use_case = GetImageUseCase(
            response=response,
            project=project,
            folder=folder,
            image_name=image_name,
            images=self.images,
        )
        use_case.execute()
        return response.data

    def get_image(
        self, project_name: str, image_name: str, folder_path: str = None
    ) -> ImageEntity:
        return self._get_image(self._get_project(project_name), image_name, folder_path)

    def update_folder(self, project_name: str, folder_name: str, folder_data: dict):
        project = self._get_project(project_name)
        folder = self._get_folder(project, folder_name)
        for field, value in folder_data.items():
            setattr(folder, field, value)
        use_case = UpdateFolderUseCase(
            response=self.response,
            folders=FolderRepository(self._backend_client, project),
            folder=folder,
        )
        use_case.execute()
        return self.response

    def download_image(
        self,
        project_name: str,
        image_name: str,
        folder_name: str = None,
        image_variant: str = None,
    ):
        project = self._get_project(project_name)
        image = self._get_image(project, image_name, folder_name)
        use_case = DownloadImageUseCase(
            response=self.response,
            image=image,
            backend_service_provider=self._backend_client,
            image_variant=image_variant,
        )
        use_case.execute()
        return self.response

    def copy_image_annotation_classes(
        self, from_project_name: str, to_project_name: str, image_name: str
    ):
        from_project = self._get_project(from_project_name)
        image = self._get_image(from_project, image_name)
        to_project = self._get_project(to_project_name)
        uploaded_image = self._get_image(to_project, image_name)

        use_case = CopyImageAnnotationClasses(
            response=self.response,
            from_project=from_project,
            to_project=to_project,
            from_image=image,
            to_image=uploaded_image,
            from_project_annotation_classes=AnnotationClassRepository(
                self._backend_client, from_project
            ),
            to_project_annotation_classes=AnnotationClassRepository(
                self._backend_client, to_project
            ),
            from_project_s3_repo=self.get_s3_repository(
                image.team_id, image.project_id, image.folder_id
            ),
            to_project_s3_repo=self.get_s3_repository(
                uploaded_image.team_id,
                uploaded_image.project_id,
                uploaded_image.folder_id,
            ),
            backend_service_provider=self._backend_client,
        )
        use_case.execute()

    def update_image(
        self, project_name: str, image_name: str, folder_name: str = None, **kwargs
    ):
        image = self.get_image(
            project_name=project_name, image_name=image_name, folder_path=folder_name
        )
        for item, val in kwargs.items():
            setattr(image, item, val)
        use_case = UpdateImageUseCase(
            response=self.response, image=image, images=self.images
        )
        use_case.execute()

    def download_image_from_public_url(
        self, project_name: str, image_url: str, image_name: str = None
    ):
        response = Response()
        use_case = DownloadImageFromPublicUrlUseCase(
            response=response,
            project=self._get_project(project_name),
            image_url=image_url,
            image_name=image_name,
        )
        use_case.execute()
        return response

    def bulk_copy_images(
        self,
        project_name: str,
        from_folder_name: str,
        to_folder_name: str,
        image_names: List[str],
        include_annotations: bool,
        include_pin: bool,
    ):
        project = self._get_project(project_name)
        from_folder = self._get_folder(project, from_folder_name)
        to_folder = self._get_folder(project, to_folder_name)
        use_case = ImagesBulkCopyUseCase(
            response=self.response,
            project=project,
            from_folder=from_folder,
            to_folder=to_folder,
            image_names=image_names,
            backend_service_provider=self._backend_client,
            include_annotations=include_annotations,
            include_pin=include_pin,
        )
        use_case.execute()
        return self.response

    def bulk_move_images(
        self,
        project_name: str,
        from_folder_name: str,
        to_folder_name: str,
        image_names: List[str],
    ):
        project = self._get_project(project_name)
        from_folder = self._get_folder(project, from_folder_name)
        to_folder = self._get_folder(project, to_folder_name)
        use_case = ImagesBulkMoveUseCase(
            response=self.response,
            project=project,
            from_folder=from_folder,
            to_folder=to_folder,
            image_names=image_names,
            backend_service_provider=self._backend_client,
        )
        use_case.execute()
        return self.response

    def get_project_metadata(
        self,
        project_name: str,
        include_annotation_classes: bool = False,
        include_settings: bool = False,
        include_workflow: bool = False,
        include_contributors: bool = False,
        include_complete_image_count: bool = False,
    ):
        project = self._get_project(project_name)
        use_case = GetProjectMetadataUseCase(
            project=project,
            response=self.response,
            service=self._backend_client,
            annotation_classes=AnnotationClassRepository(
                service=self._backend_client, project=project
            ),
            settings=ProjectSettingsRepository(
                service=self._backend_client, project=project
            ),
            workflows=WorkflowRepository(service=self._backend_client, project=project),
            projects=ProjectRepository(service=self._backend_client),
            include_annotation_classes=include_annotation_classes,
            include_settings=include_settings,
            include_workflow=include_workflow,
            include_contributors=include_contributors,
            include_complete_image_count=include_complete_image_count,
        )
        use_case.execute()
        return self.response

    def get_project_settings(self, project_name: str):
        project_entity = self._get_project(project_name)
        settings_use_case = GetSettingsUseCase(
            response=self.response,
            settings=ProjectSettingsRepository(
                service=self._backend_client, project=project_entity
            ),
        )
        settings_use_case.execute()
        return self.response

    def get_project_workflow(self, project_name: str):
        project_entity = self._get_project(project_name)
        workflows_use_case = GetWorkflowsUseCase(
            workflows=WorkflowRepository(
                service=self._backend_client, project=project_entity
            ),
            response=self.response,
        )
        workflows_use_case.execute()
        return self.response

    def search_annotation_classes(self, project_name: str, name_prefix: str = None):
        project_entity = self._get_project(project_name)
        annotation_classes_use_case = GetAnnotationClassesUseCase(
            response=self.response,
            classes=AnnotationClassRepository(
                service=self._backend_client, project=project_entity
            ),
            condition=Condition("name", name_prefix, EQ),
        )
        annotation_classes_use_case.execute()
        return self.response

    def set_project_settings(self, project_name: str, new_settings: List[dict]):
        project_entity = self._get_project(project_name)
        new_settings_response = Response()
        update_settings_use_case = UpdateSettingsUseCase(
            response=new_settings_response,
            settings=ProjectSettingsRepository(
                service=self._backend_client, project=project_entity
            ),
            to_update=new_settings,
            backend_service_provider=self._backend_client,
            project_id=project_entity.uuid,
            team_id=project_entity.team_id,
        )
        update_settings_use_case.execute()

        return new_settings_response

    def delete_image(self, image_name, project_name):
        image = self.get_image(project_name=project_name, image_name=image_name)
        project_entity = self._get_project(project_name)
        delete_image_user_case = DeleteImageUseCase(
            response=self.response,
            images=ImageRepository(service=self._backend_client),
            image=image,
            team_id=project_entity.team_id,
            project_id=project_entity.uuid,
        )
        delete_image_user_case.execute()
        return self._response

    def get_image_metadata(self, project_name, image_names):
        project_entity = self._get_project(project_name)

        get_image_metadata_use_case = GetImageMetadataUseCase(
            response=self.response,
            image_names=image_names,
            team_id=project_entity.team_id,
            project_id=project_entity.uuid,
            service=self._backend_client,
        )
        get_image_metadata_use_case.execute()
        return self.response

    def set_images_annotation_statuses(
        self,
        project_name: str,
        folder_name: str,
        image_names: list,
        annotation_status: str,
    ):
        project_entity = self._get_project(project_name)
        folder_entity = self._get_folder(project_entity, folder_name)
        set_images_annotation_statuses_use_case = SetImageAnnotationStatuses(
            response=self._response,
            service=self._backend_client,
            image_names=image_names,
            team_id=project_entity.team_id,
            project_id=project_entity.uuid,
            folder_id=folder_entity.uuid,
            annotation_status=constances.AnnotationStatus.get_value(annotation_status),
        )
        set_images_annotation_statuses_use_case.execute()
        return self._response

    def delete_images(
        self, project_name: str, folder_name: str, image_names: List[str] = None,
    ):
        project = self._get_project(project_name)
        folder = self._get_folder(project, folder_name)

        use_case = DeleteImagesUseCase(
            response=self.response,
            project=project,
            folder=folder,
            images=self.images,
            image_names=image_names,
            backend_service_provider=self._backend_client,
        )
        use_case.execute()
        return self.response

    def assign_images(
        self, project_name: str, folder_name: str, image_names: list, user: str
    ):
        project_entity = self._get_project(project_name)
        assign_images_use_case = AssignImagesUseCase(
            response=self.response,
            project_entity=project_entity,
            service=self._backend_client,
            folder_name=folder_name,
            image_names=image_names,
            user=user,
        )
        assign_images_use_case.execute()

    def un_assign_images(self, project_name, folder_name, image_names):
        project = self._get_project(project_name)
        folder_name = self.get_folder_name(folder_name)
        use_case = UnAssignImagesUseCase(
            response=self.response,
            project_entity=project,
            service=self._backend_client,
            folder_name=folder_name,
            image_names=image_names,
        )
        use_case.execute()

    def un_assign_folder(self, project_name: str, folder_name: str):
        project_entity = self._get_project(project_name)
        use_case = UnAssignFolderUseCase(
            response=self.response,
            service=self._backend_client,
            project_entity=project_entity,
            folder_name=folder_name,
        )
        use_case.execute()

    def assign_folder(self, project_name: str, folder_name: str, users: List[str]):
        project_entity = self._get_project(project_name)
        use_case = AssignFolderUseCase(
            response=self.response,
            service=self._backend_client,
            project_entity=project_entity,
            folder_name=folder_name,
            users=users,
        )
        use_case.execute()

    def share_project(self, project_name: str, user: str, user_role: str):
        project_entity = self._get_project(project_name)
        share_project_use_case = ShareProjectUseCase(
            response=self.response,
            service=self._backend_client,
            project_entity=project_entity,
            user_id=user,
            user_role=user_role,
        )
        share_project_use_case.execute()

    def un_share_project(self, project_name: str, user: str):
        project_entity = self._get_project(project_name)
        use_case = UnShareProjectUseCase(
            response=self.response,
            service=self._backend_client,
            project_entity=project_entity,
            user_id=user,
        )
        use_case.execute()

    def download_images_from_google_clout(
        self, project_name: str, bucket_name: str, folder_name: str, download_path: str
    ):
        use_case = DownloadGoogleCloudImages(
            response=self.response,
            project_name=project_name,
            bucket_name=bucket_name,
            folder_name=folder_name,
            download_path=download_path,
        )
        use_case.execute()
        return self.response

    def download_images_from_azure_cloud(
        self, container_name: str, folder_name: str, download_path: str
    ):
        use_case = DownloadAzureCloudImages(
            response=self.response,
            container=container_name,
            folder_name=folder_name,
            download_path=download_path,
        )
        use_case.execute()
        return self.response

    def get_image_annotations(
        self, project_name: str, folder_name: str, image_name: str
    ):
        project = self._get_project(project_name)
        folder = self._get_folder(project=project, name=folder_name)

        user_case = GetImageAnnotationsUseCase(
            response=self.response,
            service=self._backend_client,
            project=project,
            folder=folder,
            image_name=image_name,
            images=ImageRepository(service=self._backend_client),
        )
        user_case.execute()
        return self.response

    def download_image_annotations(
        self, project_name: str, folder_name: str, image_name: str, destination: str
    ):
        project = self._get_project(project_name)
        folder = self._get_folder(project=project, name=folder_name)
        user_case = DownloadImageAnnotationsUseCase(
            response=self.response,
            service=self._backend_client,
            project=project,
            folder=folder,
            image_name=image_name,
            images=ImageRepository(service=self._backend_client),
            destination=destination,
        )
        user_case.execute()
        return self.response

    def download_image_pre_annotations(
        self, project_name: str, folder_name: str, image_name: str, destination: str
    ):
        project = self._get_project(project_name)
        folder = self._get_folder(project=project, name=folder_name)
        user_case = DownloadImagePreAnnotationsUseCase(
            response=self.response,
            service=self._backend_client,
            project=project,
            folder=folder,
            image_name=image_name,
            images=ImageRepository(service=self._backend_client),
            destination=destination,
        )
        user_case.execute()
        return self.response

    def get_image_from_s3(self, s3_bucket, image_path: str):
        use_case = GetS3ImageUseCase(
            response=self.response, s3_bucket=s3_bucket, image_path=image_path
        )
        use_case.execute()
        return use_case

    def get_image_pre_annotations(
        self, project_name: str, folder_name: str, image_name: str
    ):
        project = self._get_project(project_name)
        folder = self._get_folder(project=project, name=folder_name)

        user_case = GetImagePreAnnotationsUseCase(
            response=self.response,
            service=self._backend_client,
            project=project,
            folder=folder,
            image_name=image_name,
            images=ImageRepository(service=self._backend_client),
        )
        user_case.execute()
        return self.response

    def get_exports(self, project_name: str, return_metadata: bool):
        project = self._get_project(project_name)

        use_case = GetExportsUseCase(
            response=self.response,
            service=self._backend_client,
            project=project,
            return_metadata=return_metadata,
        )
        use_case.execute()

        return self.response

    def backend_upload_from_s3(
        self,
        project_name: str,
        folder_name: str,
        access_key: str,
        secret_key: str,
        bucket_name: str,
        folder_path: str,
        image_quality: str,
    ):
        project = self._get_project(project_name)
        folder = self._get_folder(project, folder_name)
        use_case = UploadS3ImagesBackendUseCase(
            response=self.response,
            backend_service_provider=self._backend_client,
            project=project,
            settings=ProjectSettingsRepository(self._backend_client, project),
            folder=folder,
            access_key=access_key,
            secret_key=secret_key,
            bucket_name=bucket_name,
            folder_path=folder_path,
            image_quality=image_quality,
        )
        use_case.execute()
        return self.response

    def get_project_image_count(
        self, project_name: str, folder_name: str, with_all_subfolders: bool
    ):

        project = self._get_project(project_name)
        folder = self._get_folder(project=project, name=folder_name)

        use_case = GetProjectImageCountUseCase(
            response=self.response,
            service=self._backend_client,
            project=project,
            folder=folder,
            with_all_subfolders=with_all_subfolders,
        )

        use_case.execute()
        return self.response

    def extract_video_frames(
        self,
        project_name: str,
        folder_name: str,
        video_path: str,
        extract_path: str,
        start_time: float,
        end_time: float = None,
        target_fps: float = None,
        annotation_status: str = None,
        image_quality_in_editor: str = None,
    ):
        annotation_status_code = (
            constances.AnnotationStatus.get_value(annotation_status)
            if annotation_status
            else None
        )
        project = self._get_project(project_name)
        folder = self._get_folder(project, folder_name)
        use_case = ExtractFramesUseCase(
            response=self.response,
            backend_service_provider=self._backend_client,
            project=project,
            folder=folder,
            video_path=video_path,
            extract_path=extract_path,
            start_time=start_time,
            end_time=end_time,
            target_fps=target_fps,
            annotation_status_code=annotation_status_code,
            image_quality_in_editor=image_quality_in_editor,
        )
        use_case.execute()
        return self.response

<<<<<<< HEAD
    def create_annotation_class(
        self, project_name: str, name: str, color: str, attribute_groups: List[dict]
    ):
        project = self._get_project(project_name)
        annotation_classes = AnnotationClassRepository(
            project=project, service=self._backend_client
        )
        annotation_class = AnnotationClassEntity(
            name=name, color=color, attribute_groups=attribute_groups
        )
        use_case = CreateAnnotationClassUseCase(
            response=self.response,
            annotation_classes=annotation_classes,
            annotation_class=annotation_class,
        )
        use_case.execute()
        return self.response

=======
>>>>>>> 47459a45
    def delete_annotation_class(self, project_name: str, annotation_class_name: str):
        project = self._get_project(project_name)
        use_case = DeleteAnnotationClassUseCase(
            response=self.response,
            annotation_class_name=annotation_class_name,
            annotation_classes_repo=AnnotationClassRepository(
                service=self._backend_client, project=project,
            ),
        )
        use_case.execute()<|MERGE_RESOLUTION|>--- conflicted
+++ resolved
@@ -1060,7 +1060,6 @@
         use_case.execute()
         return self.response
 
-<<<<<<< HEAD
     def create_annotation_class(
         self, project_name: str, name: str, color: str, attribute_groups: List[dict]
     ):
@@ -1079,8 +1078,6 @@
         use_case.execute()
         return self.response
 
-=======
->>>>>>> 47459a45
     def delete_annotation_class(self, project_name: str, annotation_class_name: str):
         project = self._get_project(project_name)
         use_case = DeleteAnnotationClassUseCase(
@@ -1090,4 +1087,15 @@
                 service=self._backend_client, project=project,
             ),
         )
+        use_case.execute()
+
+    def delete_annotation_class(self, project_name: str, annotation_class_name: str):
+        project = self._get_project(project_name)
+        use_case = DeleteAnnotationClassUseCase(
+            response=self.response,
+            annotation_class_name=annotation_class_name,
+            annotation_classes_repo=AnnotationClassRepository(
+                service=self._backend_client, project=project,
+            ),
+        )
         use_case.execute()