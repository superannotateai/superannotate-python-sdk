--- conflicted
+++ resolved
@@ -2,10 +2,6 @@
 import io
 from typing import Iterable
 from typing import List
-<<<<<<< HEAD
-=======
-
->>>>>>> dffc8e4f
 import lib.core as constances
 from src.lib.core.conditions import Condition
 from src.lib.core.conditions import CONDITION_EQ as EQ
@@ -774,7 +770,6 @@
         return self.response
 
     def set_images_annotation_statuses(
-<<<<<<< HEAD
             self,
             project_name: str,
             folder_name: str,
@@ -791,29 +786,27 @@
             project_id= project_entity.uuid,
             folder_id=folder_entity.uuid,
             annotation_status= constances.AnnotationStatus.get_value(annotation_status)
-=======
-        self,
-        project_name: str,
-        folder_name: str,
-        image_names: list,
-        annotation_status: str,
-    ):
-        project_entity = self._get_project(project_name)
-        folder_entity = self._get_folder(project_entity, folder_name)
-        set_images_annotation_statuses_use_case = SetImageAnnotationStatuses(
-            response=self._response,
-            service=self._backend_client,
-            image_names=image_names,
-            team_id=project_entity.team_id,
-            project_id=project_entity.uuid,
-            folder_id=folder_entity.uuid,
-            annotation_status=constances.AnnotationStatus.get_value(annotation_status),
->>>>>>> dffc8e4f
         )
         set_images_annotation_statuses_use_case.execute()
         return self._response
 
-<<<<<<< HEAD
+    def delete_images(
+        self, project_name: str, folder_name: str, image_names: List[str] = None,
+    ):
+        project = self._get_project(project_name)
+        folder = self._get_folder(project, folder_name)
+
+        use_case = DeleteImagesUseCase(
+            response=self.response,
+            project=project,
+            folder=folder,
+            images=self.images,
+            image_names=image_names,
+            backend_service_provider=self._backend_client,
+        )
+        use_case.execute()
+        return self.response
+
     def assign_images(
             self,
             project: str,
@@ -835,22 +828,4 @@
             image_names= image_names,
             user= user
         )
-        assign_images_use_case.execute()
-=======
-    def delete_images(
-        self, project_name: str, folder_name: str, image_names: List[str] = None,
-    ):
-        project = self._get_project(project_name)
-        folder = self._get_folder(project, folder_name)
-
-        use_case = DeleteImagesUseCase(
-            response=self.response,
-            project=project,
-            folder=folder,
-            images=self.images,
-            image_names=image_names,
-            backend_service_provider=self._backend_client,
-        )
-        use_case.execute()
-        return self.response
->>>>>>> dffc8e4f
+        assign_images_use_case.execute()