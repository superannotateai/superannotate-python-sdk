import copy
import io
<<<<<<< HEAD
from functools import cached_property
from functools import lru_cache
=======
import tempfile
>>>>>>> 85b64586
from typing import Iterable
from typing import List

import lib.core as constances
from src.lib.core import usecases
from src.lib.core.conditions import Condition
from src.lib.core.conditions import CONDITION_EQ as EQ
from src.lib.core.entities import AnnotationClassEntity
from src.lib.core.entities import FolderEntity
from src.lib.core.entities import ImageEntity
from src.lib.core.entities import MLModelEntity
from src.lib.core.entities import ProjectEntity
from src.lib.core.exceptions import AppException
from src.lib.core.response import Response
from src.lib.infrastructure.repositories import AnnotationClassRepository
from src.lib.infrastructure.repositories import ConfigRepository
from src.lib.infrastructure.repositories import FolderRepository
from src.lib.infrastructure.repositories import ImageRepository
from src.lib.infrastructure.repositories import MLModelRepository
from src.lib.infrastructure.repositories import ProjectRepository
from src.lib.infrastructure.repositories import ProjectSettingsRepository
from src.lib.infrastructure.repositories import S3Repository
from src.lib.infrastructure.repositories import TeamRepository
from src.lib.infrastructure.repositories import WorkflowRepository
from src.lib.infrastructure.services import SuperannotateBackendService


class BaseController:
    def __init__(self, backend_client: SuperannotateBackendService, response: Response):
        self._backend_client = backend_client
        self._s3_upload_auth_data = None
        self._response = response

    @property
    def response(self):
        self._response = Response()
        return self._response

    @cached_property
    def projects(self):
        return ProjectRepository(self._backend_client)

    @cached_property
    def folders(self):
        return FolderRepository(self._backend_client)

    @cached_property
    def ml_models(self):
        return MLModelRepository(self._backend_client, self.team_id)

    @cached_property
    def teams(self):
        return TeamRepository(self._backend_client)

    @cached_property
    def images(self):
        return ImageRepository(self._backend_client)

    @cached_property
    def configs(self):
        return ConfigRepository()

    @property
    def team_id(self) -> int:
        return int(self.configs.get_one("token").value.split("=")[-1])

    # todo set timed cache
    @lru_cache
    def get_auth_data(self, project_id: int, team_id: int, folder_id: int):
        return self._backend_client.get_s3_upload_auth_token(
            team_id, folder_id, project_id
        )

    def get_s3_repository(
        self, team_id: int, project_id: int, folder_id: int, bucket: str = None
    ):
        auth_data = self.get_auth_data(project_id, team_id, folder_id)
        return S3Repository(
            auth_data["accessKeyId"],
            auth_data["secretAccessKey"],
            auth_data["sessionToken"],
            auth_data["bucket"],
        )

    @property
    def s3_repo(self):
        return S3Repository


class Controller(BaseController):
    @lru_cache(maxsize=2)
    def _get_project(self, name: str):
        response = Response()
        use_case = usecases.GetProjectByNameUseCase(
            response=response,
            name=name,
            team_id=self.team_id,
            projects=ProjectRepository(service=self._backend_client),
        )
        use_case.execute()
        return response.data

    def _get_folder(self, project: ProjectEntity, name: str = None):
        name = self.get_folder_name(name)
        return self.folders.get_one(
            Condition("name", name, EQ)
            & Condition("team_id", self.team_id, EQ)
            & Condition("project_id", project.uuid, EQ)
        )

    @staticmethod
    def get_folder_name(name: str = None):
        if not name:
            return "root"
        return name

    def search_project(self, name: str, **kwargs) -> Response:
        condition = Condition("name", name, EQ)
        for key, val in kwargs.items():
            condition = condition & Condition(key, val, EQ)
        response = self.response
        use_case = usecases.GetProjectsUseCase(
            response=response,
            condition=condition,
            projects=self.projects,
            team_id=self.team_id,
        )
        use_case.execute()
        return response

    def create_project(
        self,
        name: str,
        description: str,
        project_type: str,
        contributors: Iterable = (),
        settings: Iterable = (),
        annotation_classes: Iterable = (),
        workflows: Iterable = (),
    ) -> Response:
        entity = ProjectEntity(
            name=name,
            description=description,
            project_type=constances.ProjectType[project_type.upper()].value,
            team_id=self.team_id,
        )
        use_case = usecases.CreateProjectUseCase(
            response=self.response,
            project=entity,
            projects=self.projects,
            backend_service_provider=self._backend_client,
            settings=[
                ProjectSettingsRepository.dict2entity(setting) for setting in settings
            ],
            workflows=[
                WorkflowRepository.dict2entity(workflow) for workflow in workflows
            ],
            annotation_classes=[
                AnnotationClassRepository.dict2entity(annotation_class)
                for annotation_class in annotation_classes
            ],
            contributors=contributors,
        )
        use_case.execute()
        return self._response

    def delete_project(self, name: str):
        use_case = usecases.DeleteProjectUseCase(
            response=self.response,
            project_name=name,
            team_id=self.team_id,
            projects=self.projects,
        )
        use_case.execute()
        return self._response

    def update_project(self, name: str, project_data: dict) -> Response:
        entities = self.projects.get_all(
            Condition("team_id", self.team_id, EQ) & Condition("name", name, EQ)
        )
        project = entities[0]
        if entities and len(entities) == 1:
            project.name = project_data["name"]
            use_case = usecases.UpdateProjectUseCase(
                self.response, project, self.projects
            )
            use_case.execute()
            return self._response
        raise AppException("There are duplicated names.")

    def upload_images(
        self,
        project_name: str,
        folder_name: str,
        images: List[ImageEntity],
        annotation_status: str = None,
        image_quality: str = None,
    ):
        project = self._get_project(project_name)
        folder = self._get_folder(project, folder_name)
        use_case = usecases.AttachImagesUseCase(
            response=self.response,
            project=project,
            folder=folder,
            project_settings=ProjectSettingsRepository(self._backend_client, project),
            backend_service_provider=self._backend_client,
            images=images,
            annotation_status=annotation_status,
            image_quality=image_quality,
        )
        use_case.execute()
        return self._response

    def upload_image_to_s3(
        self,
        project_name: str,
        image_path: str,  # image path to upload
        image_bytes: io.BytesIO,
        folder_name: str = None,  # project folder path
    ):
        project = self._get_project(project_name)
        folder = self._get_folder(project, folder_name)
        s3_repo = self.get_s3_repository(self.team_id, project.uuid, folder.uuid)
        auth_data = self.get_auth_data(project.uuid, self.team_id, folder.uuid)
        response = self.response
        use_case = usecases.UploadImageS3UseCas(
            response=response,
            project=project,
            project_settings=ProjectSettingsRepository(self._backend_client, project),
            image_path=image_path,
            image=image_bytes,
            s3_repo=s3_repo,
            upload_path=auth_data["filePath"],
        )
        use_case.execute()
        return response

    def clone_project(
        self,
        name: str,
        from_name: str,
        project_description: str,
        copy_annotation_classes=True,
        copy_settings=True,
        copy_workflow=True,
        copy_contributors=False,
    ):
        projects = self.projects.get_all(
            Condition("name", from_name, EQ) & Condition("team_id", self.team_id, EQ)
        )
        if projects:
            project_to_create = copy.copy(projects[0])
            project_to_create.name = name
            project_to_create.description = project_description
            use_case = usecases.CloneProjectUseCase(
                self.response,
                project=projects[0],
                project_to_create=project_to_create,
                projects=self.projects,
                settings=ProjectSettingsRepository(self._backend_client, projects[0]),
                workflows=WorkflowRepository(self._backend_client, projects[0]),
                annotation_classes=AnnotationClassRepository(
                    self._backend_client, projects[0]
                ),
                backend_service_provider=self._backend_client,
                include_contributors=copy_contributors,
                include_settings=copy_settings,
                include_workflow=copy_workflow,
                include_annotation_classes=copy_annotation_classes,
            )
            use_case.execute()
        return self._response

    def attach_urls(
        self,
        project_name: str,
        files: List[ImageEntity],
        folder_name: str = None,
        annotation_status: str = None,
    ):
        project = self._get_project(project_name)
        folder = self._get_folder(project, folder_name)
        auth_data = self.get_auth_data(project.uuid, project.team_id, folder.uuid)

        limit = auth_data["availableImageCount"]

        use_case = usecases.AttachFileUrlsUseCase(
            response=self.response,
            project=project,
            folder=folder,
            attachments=files,
            limit=limit,
            backend_service_provider=self._backend_client,
            annotation_status=annotation_status,
        )
        use_case.execute()
        return self._response

    def create_folder(self, project: str, folder_name: str):
        projects = ProjectRepository(service=self._backend_client).get_all(
            condition=Condition("name", project, EQ)
            & Condition("team_id", self.team_id, EQ)
        )
        project = projects[0]
        folder = FolderEntity(
            name=folder_name, project_id=project.uuid, team_id=project.team_id
        )
        use_case = usecases.CreateFolderUseCase(
            response=self.response,
            project=project,
            folder=folder,
            folders=self.folders,
        )
        use_case.execute()
        return self._response

    def get_folder(self, project_name: str, folder_name: str):
        project = self._get_project(project_name)
        use_case = usecases.GetFolderUseCase(
            response=self.response,
            project=project,
            folders=self.folders,
            folder_name=folder_name,
        )
        use_case.execute()
        return self._response

    def search_folder(self, project_name: str, include_users=False, **kwargs):
        condition = None
        if kwargs:
            conditions_iter = iter(kwargs)
            key = next(conditions_iter)
            condition = Condition(key, kwargs[key], EQ)
            for key, val in conditions_iter:
                condition = condition & Condition(key, val, EQ)

        project = self._get_project(project_name)
        use_case = usecases.SearchFolderUseCase(
            response=self.response,
            project=project,
            folders=self.folders,
            condition=condition,
            include_users=include_users,
        )
        use_case.execute()
        return self._response

    def get_project_folders(
        self, project_name: str,
    ):
        project = self._get_project(project_name)
        use_case = usecases.GetProjectFoldersUseCase(
            response=self.response, project=project, folders=self.folders,
        )
        use_case.execute()
        return self._response

    def delete_folders(self, project_name: str, folder_names: List[str]):
        project = self._get_project(project_name)
        folders = self.get_project_folders(project_name).data

        use_case = usecases.DeleteFolderUseCase(
            response=self.response,
            project=project,
            folders=self.folders,
            folders_to_delete=[
                folder for folder in folders if folder.name in folder_names
            ],
        )
        use_case.execute()
        return self._response

    def prepare_export(
        self,
        project_name: str,
        folder_names: List[str],
        include_fuse: bool,
        only_pinned: bool,
        annotation_statuses: List[str] = None,
    ):

        project = self._get_project(project_name)
        use_case = usecases.PrepareExportUseCase(
            response=self.response,
            project=project,
            folder_names=folder_names,
            backend_service_provider=self._backend_client,
            include_fuse=include_fuse,
            only_pinned=only_pinned,
            annotation_statuses=annotation_statuses,
        )
        use_case.execute()

        return self._response

    def get_team(self):
        use_case = usecases.GetTeamUseCase(
            response=self.response, teams=self.teams, team_id=self.team_id
        )
        use_case.execute()
        return self._response

    def invite_contributor(self, email: str, is_admin: bool):
        use_case = usecases.InviteContributorUseCase(
            response=self.response,
            backend_service_provider=self._backend_client,
            email=email,
            team_id=self.team_id,
            is_admin=is_admin,
        )
        use_case.execute()
        return self._response

    def delete_contributor_invitation(self, email: str):
        team = self.teams.get_one(self.team_id)
        use_case = usecases.DeleteContributorInvitationUseCase(
            response=self.response,
            backend_service_provider=self._backend_client,
            email=email,
            team=team,
        )
        use_case.execute()
        return self._response

    def search_team_contributors(self, **kwargs):
        condition = None
        if kwargs:
            conditions_iter = iter(kwargs)
            key = next(conditions_iter)
            condition = Condition(key, kwargs[key], EQ)
            for key, val in conditions_iter:
                condition = condition & Condition(key, val, EQ)

        use_case = usecases.SearchContributorsUseCase(
            response=self.response,
            backend_service_provider=self._backend_client,
            team_id=self.team_id,
            condition=condition,
        )
        use_case.execute()
        return self._response

    def search_images(
        self,
        project_name: str,
        folder_path: str = None,
        annotation_status: str = None,
        image_name_prefix: str = None,
    ):
        project = self._get_project(project_name)
        if not folder_path:
            folder = self._get_folder(project, "root")
        else:
            folder = self._get_folder(project, folder_path)
        use_case = usecases.GetImagesUseCase(
            response=self.response,
            project=project,
            folder=folder,
            images=self.images,
            annotation_status=annotation_status,
            image_name_prefix=image_name_prefix,
        )
        use_case.execute()
        return self._response

    def _get_image(
        self, project: ProjectEntity, image_name: str, folder_path: str = None,
    ) -> ImageEntity:
        response = Response()
        folder = self._get_folder(project, folder_path)
        use_case = usecases.GetImageUseCase(
            response=response,
            project=project,
            folder=folder,
            image_name=image_name,
            images=self.images,
        )
        use_case.execute()
        return response.data

    def get_image(
        self, project_name: str, image_name: str, folder_path: str = None
    ) -> ImageEntity:
        return self._get_image(self._get_project(project_name), image_name, folder_path)

    def update_folder(self, project_name: str, folder_name: str, folder_data: dict):
        project = self._get_project(project_name)
        folder = self._get_folder(project, folder_name)
        for field, value in folder_data.items():
            setattr(folder, field, value)
        use_case = usecases.UpdateFolderUseCase(
            response=self.response, folders=self.folders, folder=folder,
        )
        use_case.execute()
        return self._response

    def get_image_bytes(
        self,
        project_name: str,
        image_name: str,
        folder_name: str = None,
        image_variant: str = None,
    ):
        project = self._get_project(project_name)
        image = self._get_image(project, image_name, folder_name)
        use_case = usecases.GetImageBytesUseCase(
            response=self.response,
            image=image,
            backend_service_provider=self._backend_client,
            image_variant=image_variant,
        )
        use_case.execute()
        return self._response

    def copy_image_annotation_classes(
        self, from_project_name: str, to_project_name: str, image_name: str
    ):
        from_project = self._get_project(from_project_name)
        image = self._get_image(from_project, image_name)
        to_project = self._get_project(to_project_name)
        uploaded_image = self._get_image(to_project, image_name)

        use_case = usecases.CopyImageAnnotationClasses(
            response=self.response,
            from_project=from_project,
            to_project=to_project,
            from_image=image,
            to_image=uploaded_image,
            from_project_annotation_classes=AnnotationClassRepository(
                self._backend_client, from_project
            ),
            to_project_annotation_classes=AnnotationClassRepository(
                self._backend_client, to_project
            ),
            from_project_s3_repo=self.get_s3_repository(
                image.team_id, image.project_id, image.folder_id
            ),
            to_project_s3_repo=self.get_s3_repository(
                uploaded_image.team_id,
                uploaded_image.project_id,
                uploaded_image.folder_id,
            ),
            backend_service_provider=self._backend_client,
        )
        use_case.execute()

    def update_image(
        self, project_name: str, image_name: str, folder_name: str = None, **kwargs
    ):
        image = self.get_image(
            project_name=project_name, image_name=image_name, folder_path=folder_name
        )
        for item, val in kwargs.items():
            setattr(image, item, val)
        use_case = usecases.UpdateImageUseCase(
            response=self.response, image=image, images=self.images
        )
        use_case.execute()

    def download_image_from_public_url(
        self, project_name: str, image_url: str, image_name: str = None
    ):
        response = Response()
        use_case = usecases.DownloadImageFromPublicUrlUseCase(
            response=response,
            project=self._get_project(project_name),
            image_url=image_url,
            image_name=image_name,
        )
        use_case.execute()
        return response

    def bulk_copy_images(
        self,
        project_name: str,
        from_folder_name: str,
        to_folder_name: str,
        image_names: List[str],
        include_annotations: bool,
        include_pin: bool,
    ):
        project = self._get_project(project_name)
        from_folder = self._get_folder(project, from_folder_name)
        to_folder = self._get_folder(project, to_folder_name)
        use_case = usecases.ImagesBulkCopyUseCase(
            response=self.response,
            project=project,
            from_folder=from_folder,
            to_folder=to_folder,
            image_names=image_names,
            backend_service_provider=self._backend_client,
            include_annotations=include_annotations,
            include_pin=include_pin,
        )
        use_case.execute()
        return self._response

    def bulk_move_images(
        self,
        project_name: str,
        from_folder_name: str,
        to_folder_name: str,
        image_names: List[str],
    ):
        project = self._get_project(project_name)
        from_folder = self._get_folder(project, from_folder_name)
        to_folder = self._get_folder(project, to_folder_name)
        use_case = usecases.ImagesBulkMoveUseCase(
            response=self.response,
            project=project,
            from_folder=from_folder,
            to_folder=to_folder,
            image_names=image_names,
            backend_service_provider=self._backend_client,
        )
        use_case.execute()
        return self._response

    def get_project_metadata(
        self,
        project_name: str,
        include_annotation_classes: bool = False,
        include_settings: bool = False,
        include_workflow: bool = False,
        include_contributors: bool = False,
        include_complete_image_count: bool = False,
    ):
        project = self._get_project(project_name)
        use_case = usecases.GetProjectMetadataUseCase(
            project=project,
            response=self.response,
            service=self._backend_client,
            annotation_classes=AnnotationClassRepository(
                service=self._backend_client, project=project
            ),
            settings=ProjectSettingsRepository(
                service=self._backend_client, project=project
            ),
            workflows=WorkflowRepository(service=self._backend_client, project=project),
            projects=ProjectRepository(service=self._backend_client),
            include_annotation_classes=include_annotation_classes,
            include_settings=include_settings,
            include_workflow=include_workflow,
            include_contributors=include_contributors,
            include_complete_image_count=include_complete_image_count,
        )
        use_case.execute()
        return self._response

    def get_project_settings(self, project_name: str):
        project_entity = self._get_project(project_name)
        settings_use_case = usecases.GetSettingsUseCase(
            response=self.response,
            settings=ProjectSettingsRepository(
                service=self._backend_client, project=project_entity
            ),
        )
        settings_use_case.execute()
        return self._response

    def get_project_workflow(self, project_name: str):
        project_entity = self._get_project(project_name)
        workflows_use_case = usecases.GetWorkflowsUseCase(
            workflows=WorkflowRepository(
                service=self._backend_client, project=project_entity
            ),
            response=self.response,
        )
        workflows_use_case.execute()
        return self._response

    def search_annotation_classes(self, project_name: str, name_prefix: str = None):
        project_entity = self._get_project(project_name)
        annotation_classes_use_case = usecases.GetAnnotationClassesUseCase(
            response=self.response,
            classes=AnnotationClassRepository(
                service=self._backend_client, project=project_entity
            ),
            condition=Condition("name", name_prefix, EQ),
        )
        annotation_classes_use_case.execute()
        return self._response

    def set_project_settings(self, project_name: str, new_settings: List[dict]):
        project_entity = self._get_project(project_name)
        new_settings_response = Response()
        update_settings_use_case = usecases.UpdateSettingsUseCase(
            response=new_settings_response,
            settings=ProjectSettingsRepository(
                service=self._backend_client, project=project_entity
            ),
            to_update=new_settings,
            backend_service_provider=self._backend_client,
            project_id=project_entity.uuid,
            team_id=project_entity.team_id,
        )
        update_settings_use_case.execute()

        return new_settings_response

    def delete_image(self, image_name, project_name):
        image = self.get_image(project_name=project_name, image_name=image_name)
        project_entity = self._get_project(project_name)
        delete_image_user_case = usecases.DeleteImageUseCase(
            response=self.response,
            images=ImageRepository(service=self._backend_client),
            image=image,
            team_id=project_entity.team_id,
            project_id=project_entity.uuid,
        )
        delete_image_user_case.execute()
        return self._response

    def get_image_metadata(self, project_name: str, folder_name: str, image_name: str):
        project = self._get_project(project_name)
        folder = self._get_folder(project, folder_name)
        use_case = usecases.GetImageMetadataUseCase(
            response=self.response,
            image_name=image_name,
            project=project,
            folder=folder,
            service=self._backend_client,
        )
        use_case.execute()
        return self._response

    def set_images_annotation_statuses(
        self,
        project_name: str,
        folder_name: str,
        image_names: list,
        annotation_status: str,
    ):
        project_entity = self._get_project(project_name)
        folder_entity = self._get_folder(project_entity, folder_name)
        set_images_annotation_statuses_use_case = usecases.SetImageAnnotationStatuses(
            response=self._response,
            service=self._backend_client,
            image_names=image_names,
            team_id=project_entity.team_id,
            project_id=project_entity.uuid,
            folder_id=folder_entity.uuid,
            annotation_status=constances.AnnotationStatus.get_value(annotation_status),
        )
        set_images_annotation_statuses_use_case.execute()
        return self._response

    def delete_images(
        self, project_name: str, folder_name: str, image_names: List[str] = None,
    ):
        project = self._get_project(project_name)
        folder = self._get_folder(project, folder_name)

        use_case = usecases.DeleteImagesUseCase(
            response=self.response,
            project=project,
            folder=folder,
            images=self.images,
            image_names=image_names,
            backend_service_provider=self._backend_client,
        )
        use_case.execute()
        return self._response

    def assign_images(
        self, project_name: str, folder_name: str, image_names: list, user: str
    ):
        project_entity = self._get_project(project_name)
        assign_images_use_case = usecases.AssignImagesUseCase(
            response=self.response,
            project_entity=project_entity,
            service=self._backend_client,
            folder_name=folder_name,
            image_names=image_names,
            user=user,
        )
        assign_images_use_case.execute()

    def un_assign_images(self, project_name, folder_name, image_names):
        project = self._get_project(project_name)
        folder_name = self.get_folder_name(folder_name)
        use_case = usecases.UnAssignImagesUseCase(
            response=self.response,
            project_entity=project,
            service=self._backend_client,
            folder_name=folder_name,
            image_names=image_names,
        )
        use_case.execute()

    def un_assign_folder(self, project_name: str, folder_name: str):
        project_entity = self._get_project(project_name)
        use_case = usecases.UnAssignFolderUseCase(
            response=self.response,
            service=self._backend_client,
            project_entity=project_entity,
            folder_name=folder_name,
        )
        use_case.execute()

    def assign_folder(self, project_name: str, folder_name: str, users: List[str]):
        project_entity = self._get_project(project_name)
        use_case = usecases.AssignFolderUseCase(
            response=self.response,
            service=self._backend_client,
            project_entity=project_entity,
            folder_name=folder_name,
            users=users,
        )
        use_case.execute()

    def share_project(self, project_name: str, user_id: str, user_role: str):
        project_entity = self._get_project(project_name)
        share_project_use_case = usecases.ShareProjectUseCase(
            response=self.response,
            service=self._backend_client,
            project_entity=project_entity,
            user_id=user_id,
            user_role=user_role,
        )
        share_project_use_case.execute()

    def un_share_project(self, project_name: str, user_id: str):
        project_entity = self._get_project(project_name)
        use_case = usecases.UnShareProjectUseCase(
            response=self.response,
            service=self._backend_client,
            project_entity=project_entity,
            user_id=user_id,
        )
        use_case.execute()

    def download_images_from_google_clout(
        self, project_name: str, bucket_name: str, folder_name: str, download_path: str
    ):
        use_case = usecases.DownloadGoogleCloudImages(
            response=self.response,
            project_name=project_name,
            bucket_name=bucket_name,
            folder_name=folder_name,
            download_path=download_path,
        )
        use_case.execute()
        return self._response

    def download_images_from_azure_cloud(
        self, container_name: str, folder_name: str, download_path: str
    ):
        use_case = usecases.DownloadAzureCloudImages(
            response=self.response,
            container=container_name,
            folder_name=folder_name,
            download_path=download_path,
        )
        use_case.execute()
        return self._response

    def get_image_annotations(
        self, project_name: str, folder_name: str, image_name: str
    ):
        project = self._get_project(project_name)
        folder = self._get_folder(project=project, name=folder_name)

        user_case = usecases.GetImageAnnotationsUseCase(
            response=self.response,
            service=self._backend_client,
            project=project,
            folder=folder,
            image_name=image_name,
            images=ImageRepository(service=self._backend_client),
        )
        user_case.execute()
        return self._response

    def download_image_annotations(
        self, project_name: str, folder_name: str, image_name: str, destination: str
    ):
        project = self._get_project(project_name)
        folder = self._get_folder(project=project, name=folder_name)
        user_case = usecases.DownloadImageAnnotationsUseCase(
            response=self.response,
            service=self._backend_client,
            project=project,
            folder=folder,
            image_name=image_name,
            images=ImageRepository(service=self._backend_client),
            destination=destination,
        )
        user_case.execute()
        return self._response

    def download_image_pre_annotations(
        self, project_name: str, folder_name: str, image_name: str, destination: str
    ):
        project = self._get_project(project_name)
        folder = self._get_folder(project=project, name=folder_name)
        response = self.response
        user_case = usecases.DownloadImagePreAnnotationsUseCase(
            response=response,
            service=self._backend_client,
            project=project,
            folder=folder,
            image_name=image_name,
            images=ImageRepository(service=self._backend_client),
            destination=destination,
        )
        user_case.execute()
        return response

    def get_image_from_s3(self, s3_bucket, image_path: str):
        response = self.response
        use_case = usecases.GetS3ImageUseCase(
            response=response, s3_bucket=s3_bucket, image_path=image_path
        )
        use_case.execute()
        return response

    def get_image_pre_annotations(
        self, project_name: str, folder_name: str, image_name: str
    ):
        project = self._get_project(project_name)
        folder = self._get_folder(project=project, name=folder_name)

        user_case = usecases.GetImagePreAnnotationsUseCase(
            response=self.response,
            service=self._backend_client,
            project=project,
            folder=folder,
            image_name=image_name,
            images=ImageRepository(service=self._backend_client),
        )
        user_case.execute()
        return self._response

    def get_exports(self, project_name: str, return_metadata: bool):
        project = self._get_project(project_name)

        use_case = usecases.GetExportsUseCase(
            response=self.response,
            service=self._backend_client,
            project=project,
            return_metadata=return_metadata,
        )
        use_case.execute()

        return self._response

    def backend_upload_from_s3(
        self,
        project_name: str,
        folder_name: str,
        access_key: str,
        secret_key: str,
        bucket_name: str,
        folder_path: str,
        image_quality: str,
    ):
        project = self._get_project(project_name)
        folder = self._get_folder(project, folder_name)
        use_case = usecases.UploadS3ImagesBackendUseCase(
            response=self.response,
            backend_service_provider=self._backend_client,
            project=project,
            settings=ProjectSettingsRepository(self._backend_client, project),
            folder=folder,
            access_key=access_key,
            secret_key=secret_key,
            bucket_name=bucket_name,
            folder_path=folder_path,
            image_quality=image_quality,
        )
        use_case.execute()
        return self._response

    def get_project_image_count(
        self, project_name: str, folder_name: str, with_all_subfolders: bool
    ):

        project = self._get_project(project_name)
        folder = self._get_folder(project=project, name=folder_name)

        use_case = usecases.GetProjectImageCountUseCase(
            response=self.response,
            service=self._backend_client,
            project=project,
            folder=folder,
            with_all_subfolders=with_all_subfolders,
        )

        use_case.execute()
        return self._response

    def extract_video_frames(
        self,
        project_name: str,
        folder_name: str,
        video_path: str,
        extract_path: str,
        start_time: float,
        end_time: float = None,
        target_fps: float = None,
        annotation_status: str = None,
        image_quality_in_editor: str = None,
    ):
        annotation_status_code = (
            constances.AnnotationStatus.get_value(annotation_status)
            if annotation_status
            else None
        )
        project = self._get_project(project_name)
        folder = self._get_folder(project, folder_name)
        use_case = usecases.ExtractFramesUseCase(
            response=self.response,
            backend_service_provider=self._backend_client,
            project=project,
            folder=folder,
            video_path=video_path,
            extract_path=extract_path,
            start_time=start_time,
            end_time=end_time,
            target_fps=target_fps,
            annotation_status_code=annotation_status_code,
            image_quality_in_editor=image_quality_in_editor,
        )
        use_case.execute()
        return self._response

    def create_annotation_class(
        self, project_name: str, name: str, color: str, attribute_groups: List[dict]
    ):
        project = self._get_project(project_name)
        annotation_classes = AnnotationClassRepository(
            project=project, service=self._backend_client
        )
        annotation_class = AnnotationClassEntity(
            name=name, color=color, attribute_groups=attribute_groups
        )
        use_case = usecases.CreateAnnotationClassUseCase(
            response=self.response,
            annotation_classes=annotation_classes,
            annotation_class=annotation_class,
        )
        use_case.execute()
        return self._response

    def delete_annotation_class(self, project_name: str, annotation_class_name: str):
        project = self._get_project(project_name)
        use_case = usecases.DeleteAnnotationClassUseCase(
            response=self.response,
            annotation_class_name=annotation_class_name,
            annotation_classes_repo=AnnotationClassRepository(
                service=self._backend_client, project=project,
            ),
        )
        use_case.execute()

    def get_annotation_class(self, project_name: str, annotation_class_name: str):
        project = self._get_project(project_name)
        use_case = usecases.GetAnnotationClassUseCase(
            response=self.response,
            annotation_class_name=annotation_class_name,
            annotation_classes_repo=AnnotationClassRepository(
                service=self._backend_client, project=project,
            ),
        )
        use_case.execute()
        return self._response

    def download_annotation_classes(self, project_name: str, download_path: str):
        project = self._get_project(project_name)
        use_case = usecases.DownloadAnnotationClassesUseCase(
            response=self.response,
            annotation_classes_repo=AnnotationClassRepository(
                service=self._backend_client, project=project,
            ),
            download_path=download_path,
        )
        use_case.execute()
        return self._response

    def create_annotation_classes(self, project_name: str, annotation_classes: list):
        project = self._get_project(project_name)

        use_case = usecases.CreateAnnotationClassesUseCase(
            response=self.response,
            service=self._backend_client,
            annotation_classes_repo=AnnotationClassRepository(
                service=self._backend_client, project=project,
            ),
            annotation_classes=annotation_classes,
            project=project,
        )
        use_case.execute()
        return self._response

    def create_fuse_image(
        self,
        project_type: str,
        image_path: str,
        in_memory: bool,
        generate_overlay: bool,
    ):

        use_case = usecases.CreateFuseImageUseCase(
            response=self.response,
            project_type=project_type,
            image_path=image_path,
            in_memory=in_memory,
            generate_overlay=generate_overlay,
        )
        use_case.execute()
        return self._response

    def download_image(
        self,
        project_name: str,
        image_name: str,
        download_path: str,
        folder_name: str = None,
        image_variant: str = None,
        include_annotations: bool = None,
        include_fuse: bool = None,
        include_overlay: bool = None,
    ):
        project = self._get_project(project_name)
        folder = self._get_folder(project, folder_name)
        image = self._get_image(project, image_name, folder_name)

        use_case = usecases.DownloadImageUseCase(
            response=self.response,
            project=project,
            folder=folder,
            image=image,
            images=self.images,
            classes=AnnotationClassRepository(self._backend_client, project),
            backend_service_provider=self._backend_client,
            download_path=download_path,
            image_variant=image_variant,
            include_annotations=include_annotations,
            include_fuse=include_fuse,
            include_overlay=include_overlay,
        )
        use_case.execute()
        return self._response

    def set_project_workflow(self, project_name: str, steps: list):
        project = self._get_project(project_name)
        use_case = usecases.SetWorkflowUseCase(
            response=self.response,
            service=self._backend_client,
            annotation_classes_repo=AnnotationClassRepository(
                service=self._backend_client, project=project
            ),
            workflow_repo=WorkflowRepository(
                service=self._backend_client, project=project
            ),
            steps=steps,
            project=project,
        )
        use_case.execute()

    def upload_annotations_from_folder(
        self,
        project_name: str,
        folder_name: str,
        folder_path: str,
        annotation_paths: List[str],
        client_s3_bucket=None,
        is_pre_annotations: bool = False,
    ):
        project = self._get_project(project_name)
        folder = self._get_folder(project, folder_name)
        use_case = usecases.UploadAnnotationsUseCase(
            response=self.response,
            project=project,
            folder=folder,
            folder_path=folder_path,
            annotation_paths=annotation_paths,
            backend_service_provider=self._backend_client,
            annotation_classes=AnnotationClassRepository(
                service=self._backend_client, project=project
            ),
            pre_annotation=is_pre_annotations,
            client_s3_bucket=client_s3_bucket,
        )
        use_case.execute()
        return self._response

    def upload_image_annotations(
        self,
        project_name: str,
        folder_name: str,
        image_name: str,
        annotations: dict,
        mask: io.BytesIO = None,
    ):
        project = self._get_project(project_name)
        folder = self._get_folder(project, folder_name)
        use_case = usecases.UploadImageAnnotationsUseCase(
            response=self.response,
            project=project,
            folder=folder,
            annotation_classes=AnnotationClassRepository(
                service=self._backend_client, project=project
            ),
            image_name=image_name,
            annotations=annotations,
            backend_service_provider=self._backend_client,
            mask=mask,
        )
        use_case.execute()

    def create_model(
        self,
        model_name: str,
        model_description: str,
        task: str,
        base_model_name: str,
        train_data_paths: List[str],
        test_data_paths: List[str],
        hyper_parameters: dict,
    ):
        use_case = usecases.CreateModelUseCase(
            response=self.response,
            base_model_name=base_model_name,
            model_name=model_name,
            model_description=model_description,
            task=task,
            team_id=self.team_id,
            backend_service_provider=self._backend_client,
            projects=self.projects,
            folders=self.folders,
            ml_models=self.ml_models,
            train_data_paths=train_data_paths,
            test_data_paths=test_data_paths,
            hyper_parameters=hyper_parameters,
        )
        use_case.execute()
        return self._response

    def get_model_metrics(self, model_id: int):
        use_case = usecases.GetModelMetricsUseCase(
            response=self.response,
            model_id=model_id,
            team_id=self.team_id,
            backend_service_provider=self._backend_client,
        )
        use_case.execute()
        return self._response

    def update_model_status(self, model_id: int, status: int):
        model = MLModelEntity(uuid=model_id, training_status=status)
        use_case = usecases.UpdateModelUseCase(
            response=self.response, model=model, models=self.ml_models
        )
        use_case.execute()
        return self._response

    def delete_model(self, model_id: int):
        use_case = usecases.DeleteMLModel(
            response=self.response, model_id=model_id, models=self.ml_models
        )
        use_case.execute()

    def stop_model_training(self, model_id: int):

        use_case = usecases.StopModelTraining(
            response=self.response,
            model_id=model_id,
            team_id=self.team_id,
            backend_service_provider=self._backend_client,
        )
        use_case.execute()
        return self._response

    def download_export(
        self,
        project_name: str,
        export_name: str,
        folder_path: str,
        extract_zip_contents: bool,
        to_s3_bucket: bool,
    ):
        project = self._get_project(project_name)
        use_case = usecases.DownloadExportUseCase(
            response=self.response,
            service=self._backend_client,
            project=project,
            export_name=export_name,
            folder_path=folder_path,
            extract_zip_contents=extract_zip_contents,
            to_s3_bucket=to_s3_bucket,
        )
        use_case.execute()

    def download_ml_model(self, model_data: dict, download_path: str):
        model = MLModelEntity(
            uuid=model_data["id"],
            path=model_data["path"],
            config_path=model_data["config_path"],
            team_id=model_data["team_id"],
        )
        use_case = usecases.DownloadMLModelUseCase(
            response=self.response,
            model=model,
            download_path=download_path,
            backend_service_provider=self._backend_client,
        )
        use_case.execute()
        return self._response

    def benchmark(
        self,
        project_name: str,
        ground_truth_folder_name: str,
        folder_names: List[str],
        export_root: str,
        image_list: List[str],
        annot_type: str,
        show_plots: bool,
    ):
        project = self._get_project(project_name)
        if export_root is None:
            with tempfile.TemporaryDirectory() as export_dir:
                export = self.prepare_export(project.name)
                self.download_export(
                    project_name=project.name,
                    export_name=export["name"],
                    folder_path=export_dir,
                )
        use_case = usecases.BenchmarkUseCase(
            response=self.response,
            project=project,
            ground_truth_folder_name=ground_truth_folder_name,
            folder_names=folder_names,
            export_dir=export_dir,
            image_list=image_list,
            annot_type=annot_type,
            show_plots=show_plots,
        )
        use_case.execute()
        return self.response

    def consensus(
        self,
        project_name: str,
        folder_names: list,
        export_root: str,
        image_list: list,
        annot_type: str,
        show_plots: bool,
    ):
        project = self._get_project(project_name)
        if export_root is None:
            with tempfile.TemporaryDirectory() as export_dir:
                export = self.prepare_export(project.name)
                self.download_export(
                    project_name=project.name,
                    export_name=export["name"],
                    folder_path=export_dir,
                )
        use_case = usecases.ConsensusUseCase(
            response=self.response,
            project=project,
            folder_names=folder_names,
            export_dir=export_dir,
            image_list=image_list,
            annot_type=annot_type,
            show_plots=show_plots,
        )
        use_case.execute()
        return self.response

    def run_segmentation(
        self, project_name: str, images_list: list, model_name: str, folder_name: str
    ):
        project = self._get_project(project_name)
        folder = self._get_folder(project, folder_name)
        ml_model_repo = MLModelRepository(
            team_id=project.uuid, service=self._backend_client
        )
        use_case = usecases.RunSegmentationUseCase(
            response=self.response,
            project=project,
            ml_model_repo=ml_model_repo,
            ml_model_name=model_name,
            images_list=images_list,
            service=self._backend_client,
            folder=folder,
        )
        use_case.execute()
        return self.response

    def run_prediction(
        self, project_name: str, images_list: list, model_name: str, folder_name: str
    ):
        project = self._get_project(project_name)
        folder = self._get_folder(project, folder_name)
        ml_model_repo = MLModelRepository(
            team_id=project.uuid, service=self._backend_client
        )
        use_case = usecases.RunPredictionUseCase(
            response=self.response,
            project=project,
            ml_model_repo=ml_model_repo,
            ml_model_name=model_name,
            images_list=images_list,
            service=self._backend_client,
            folder=folder,
        )
        use_case.execute()
        return self.response

<|MERGE_RESOLUTION|>--- conflicted
+++ resolved
@@ -1,11 +1,8 @@
 import copy
 import io
-<<<<<<< HEAD
 from functools import cached_property
 from functools import lru_cache
-=======
 import tempfile
->>>>>>> 85b64586
 from typing import Iterable
 from typing import List
 
