import copy
import io
from typing import Iterable
from typing import List

import lib.core as constances
from src.lib.core import usecases
from src.lib.core.conditions import Condition
from src.lib.core.conditions import CONDITION_EQ as EQ
from src.lib.core.entities import AnnotationClassEntity
from src.lib.core.entities import FolderEntity
from src.lib.core.entities import ImageEntity
from src.lib.core.entities import MLModelEntity
from src.lib.core.entities import ProjectEntity
from src.lib.core.exceptions import AppException
from src.lib.core.response import Response
<<<<<<< HEAD
=======
from src.lib.core.usecases import AssignFolderUseCase
from src.lib.core.usecases import AssignImagesUseCase
from src.lib.core.usecases import AttachFileUrlsUseCase
from src.lib.core.usecases import AttachImagesUseCase
from src.lib.core.usecases import CloneProjectUseCase
from src.lib.core.usecases import CopyImageAnnotationClasses
from src.lib.core.usecases import CreateAnnotationClassesUseCase
from src.lib.core.usecases import CreateAnnotationClassUseCase
from src.lib.core.usecases import CreateFolderUseCase
from src.lib.core.usecases import CreateFuseImageUseCase
from src.lib.core.usecases import CreateProjectUseCase
from src.lib.core.usecases import DeleteAnnotationClassUseCase
from src.lib.core.usecases import DeleteContributorInvitationUseCase
from src.lib.core.usecases import DeleteFolderUseCase
from src.lib.core.usecases import DeleteImagesUseCase
from src.lib.core.usecases import DeleteImageUseCase
from src.lib.core.usecases import DeleteProjectUseCase
from src.lib.core.usecases import DownloadAnnotationClassesUseCase
from src.lib.core.usecases import DownloadAzureCloudImages
from src.lib.core.usecases import DownloadExportUseCase
from src.lib.core.usecases import DownloadGoogleCloudImages
from src.lib.core.usecases import DownloadImageAnnotationsUseCase
from src.lib.core.usecases import DownloadImageFromPublicUrlUseCase
from src.lib.core.usecases import DownloadImagePreAnnotationsUseCase
from src.lib.core.usecases import DownloadImageUseCase
from src.lib.core.usecases import ExtractFramesUseCase
from src.lib.core.usecases import GetAnnotationClassesUseCase
from src.lib.core.usecases import GetAnnotationClassUseCase
from src.lib.core.usecases import GetExportsUseCase
from src.lib.core.usecases import GetFolderUseCase
from src.lib.core.usecases import GetImageAnnotationsUseCase
from src.lib.core.usecases import GetImageBytesUseCase
from src.lib.core.usecases import GetImageMetadataUseCase
from src.lib.core.usecases import GetImagePreAnnotationsUseCase
from src.lib.core.usecases import GetImagesUseCase
from src.lib.core.usecases import GetImageUseCase
from src.lib.core.usecases import GetProjectByNameUseCase
from src.lib.core.usecases import GetProjectFoldersUseCase
from src.lib.core.usecases import GetProjectImageCountUseCase
from src.lib.core.usecases import GetProjectMetadataUseCase
from src.lib.core.usecases import GetProjectsUseCase
from src.lib.core.usecases import GetS3ImageUseCase
from src.lib.core.usecases import GetSettingsUseCase
from src.lib.core.usecases import GetTeamUseCase
from src.lib.core.usecases import GetWorkflowsUseCase
from src.lib.core.usecases import ImagesBulkCopyUseCase
from src.lib.core.usecases import ImagesBulkMoveUseCase
from src.lib.core.usecases import InviteContributorUseCase
from src.lib.core.usecases import PrepareExportUseCase
from src.lib.core.usecases import SearchContributorsUseCase
from src.lib.core.usecases import SearchFolderUseCase
from src.lib.core.usecases import SetImageAnnotationStatuses
from src.lib.core.usecases import SetWorkflowUseCase
from src.lib.core.usecases import ShareProjectUseCase
from src.lib.core.usecases import UnAssignFolderUseCase
from src.lib.core.usecases import UnAssignImagesUseCase
from src.lib.core.usecases import UnShareProjectUseCase
from src.lib.core.usecases import UpdateFolderUseCase
from src.lib.core.usecases import UpdateImageUseCase
from src.lib.core.usecases import UpdateProjectUseCase
from src.lib.core.usecases import UpdateSettingsUseCase
from src.lib.core.usecases import UploadAnnotationsUseCase
from src.lib.core.usecases import UploadImageS3UseCas
from src.lib.core.usecases import UploadS3ImagesBackendUseCase
>>>>>>> 016d1bcf
from src.lib.infrastructure.repositories import AnnotationClassRepository
from src.lib.infrastructure.repositories import ConfigRepository
from src.lib.infrastructure.repositories import FolderRepository
from src.lib.infrastructure.repositories import ImageRepository
from src.lib.infrastructure.repositories import MLModelRepository
from src.lib.infrastructure.repositories import ProjectRepository
from src.lib.infrastructure.repositories import ProjectSettingsRepository
from src.lib.infrastructure.repositories import S3Repository
from src.lib.infrastructure.repositories import TeamRepository
from src.lib.infrastructure.repositories import WorkflowRepository
from src.lib.infrastructure.services import SuperannotateBackendService


class BaseController:
    def __init__(self, backend_client: SuperannotateBackendService, response: Response):
        self._backend_client = backend_client
        self._s3_upload_auth_data = None
        self._response = response
        self._project = None

    @property
    def response(self):
        self._response = Response()
        return self._response

    @property
    def projects(self):
        return ProjectRepository(self._backend_client)

    @property
    def folders(self):
        return FolderRepository(self._backend_client)

    @property
    def ml_models(self):
        return MLModelRepository(self._backend_client, self.team_id)

    @property
    def teams(self):
        return TeamRepository(self._backend_client)

    @property
    def images(self):
        return ImageRepository(self._backend_client)

    @property
    def configs(self):
        return ConfigRepository()

    @property
    def team_id(self) -> int:
        return int(self.configs.get_one("token").value.split("=")[-1])

    def get_auth_data(self, project_id: int, team_id: int, folder_id: int):
        return self._backend_client.get_s3_upload_auth_token(
            team_id, folder_id, project_id
        )

    def get_s3_repository(
        self, team_id: int, project_id: int, folder_id: int, bucket: str = None
    ):
        if not self._s3_upload_auth_data:
            self._s3_upload_auth_data = self.get_auth_data(
                project_id, team_id, folder_id
            )

        return S3Repository(
            self._s3_upload_auth_data["accessKeyId"],
            self._s3_upload_auth_data["secretAccessKey"],
            self._s3_upload_auth_data["sessionToken"],
            self._s3_upload_auth_data["bucket"],
        )

    @property
    def s3_repo(self):
        return S3Repository


class Controller(BaseController):
    def _get_project(self, name: str):
        if not self._project or self._project.name != name:
            response = Response()
            use_case = GetProjectByNameUseCase(
                response=response,
                name=name,
                team_id=self.team_id,
                projects=ProjectRepository(service=self._backend_client),
            )
            use_case.execute()
            self._project = response.data
        return self._project

    def _get_folder(self, project: ProjectEntity, name: str = None):
        name = self.get_folder_name(name)
        folders = self.folders
        return folders.get_one(
            Condition("name", name, EQ)
            & Condition("team_id", self.team_id, EQ)
            & Condition("project_id", project.uuid, EQ)
        )

    @staticmethod
    def get_folder_name(name: str = None):
        if not name:
            return "root"
        return name

    def search_project(self, name: str, **kwargs) -> Response:
        condition = Condition("name", name, EQ)
        for key, val in kwargs.items():
            condition = condition & Condition(key, val, EQ)
        use_case = usecases.GetProjectsUseCase(
            response=self.response,
            condition=condition,
            projects=self.projects,
            team_id=self.team_id,
        )
        use_case.execute()
        return self._response

    def create_project(
        self,
        name: str,
        description: str,
        project_type: str,
        contributors: Iterable = (),
        settings: Iterable = (),
        annotation_classes: Iterable = (),
        workflows: Iterable = (),
    ) -> Response:
        entity = ProjectEntity(
            name=name,
            description=description,
            project_type=constances.ProjectType[project_type.upper()].value,
            team_id=self.team_id,
        )
        use_case = usecases.CreateProjectUseCase(
            response=self.response,
            project=entity,
            projects=self.projects,
            backend_service_provider=self._backend_client,
            settings=[
                ProjectSettingsRepository.dict2entity(setting) for setting in settings
            ],
            workflows=[
                WorkflowRepository.dict2entity(workflow) for workflow in workflows
            ],
            annotation_classes=[
                AnnotationClassRepository.dict2entity(annotation_class)
                for annotation_class in annotation_classes
            ],
            contributors=contributors,
        )
        use_case.execute()
        return self._response

    def delete_project(self, name: str):
        entities = self.projects.get_all(
            Condition("team_id", self.team_id, EQ) & Condition("name", name, EQ)
        )
        if entities and len(entities) == 1:
            use_case = usecases.DeleteProjectUseCase(
                self.response, entities[0], self.projects
            )
            use_case.execute()
            return self._response
        if entities and len(entities) > 1:
            raise AppException("There are duplicated names.")

    def update_project(self, name: str, project_data: dict) -> Response:
        entities = self.projects.get_all(
            Condition("team_id", self.team_id, EQ) & Condition("name", name, EQ)
        )
        project = entities[0]
        if entities and len(entities) == 1:
            project.name = project_data["name"]
            use_case = usecases.UpdateProjectUseCase(
                self.response, project, self.projects
            )
            use_case.execute()
            return self._response
        raise AppException("There are duplicated names.")

    def upload_images(
        self,
        project_name: str,
        images: List[ImageEntity],
        annotation_status: str = None,
        image_quality: str = None,
    ):
        project = self._get_project(project_name)
        use_case = usecases.AttachImagesUseCase(
            response=self.response,
            project=project,
            project_settings=ProjectSettingsRepository(self._backend_client, project),
            backend_service_provider=self._backend_client,
            images=images,
            annotation_status=annotation_status,
            image_quality=image_quality,
        )
        use_case.execute()
        return self._response

    def upload_image_to_s3(
        self,
        project_name: str,
        image_path: str,  # image path to upload
        image_bytes: io.BytesIO,
        folder_name: str = None,  # project folder path
    ):
        project = self._get_project(project_name)
        folder = self._get_folder(project, folder_name)
        s3_repo = self.get_s3_repository(self.team_id, project.uuid, folder.uuid,)
        use_case = usecases.UploadImageS3UseCas(
            response=self.response,
            project=project,
            project_settings=ProjectSettingsRepository(self._backend_client, project),
            image_path=image_path,
            image=image_bytes,
            s3_repo=s3_repo,
            upload_path=self._s3_upload_auth_data["filePath"],
        )
        use_case.execute()
        return self._response

    def clone_project(
        self,
        name: str,
        from_name: str,
        project_description: str,
        copy_annotation_classes=True,
        copy_settings=True,
        copy_workflow=True,
        copy_contributors=False,
    ):
        projects = self.projects.get_all(
            Condition("name", from_name, EQ) & Condition("team_id", self.team_id, EQ)
        )
        if projects:
            project_to_create = copy.copy(projects[0])
            project_to_create.name = name
            project_to_create.description = project_description
            use_case = usecases.CloneProjectUseCase(
                self.response,
                project=projects[0],
                project_to_create=project_to_create,
                projects=self.projects,
                settings=ProjectSettingsRepository(self._backend_client, projects[0]),
                workflows=WorkflowRepository(self._backend_client, projects[0]),
                annotation_classes=AnnotationClassRepository(
                    self._backend_client, projects[0]
                ),
                backend_service_provider=self._backend_client,
                include_contributors=copy_contributors,
                include_settings=copy_settings,
                include_workflow=copy_workflow,
                include_annotation_classes=copy_annotation_classes,
            )
            use_case.execute()
        return self._response

    def attach_urls(
        self,
        project_name: str,
        files: List[ImageEntity],
        folder_name: str = None,
        annotation_status: str = None,
    ):
        project = self._get_project(project_name)
        folder = self._get_folder(project, folder_name)
        auth_data = self.get_auth_data(project.uuid, project.team_id, folder.uuid)

        limit = auth_data["availableImageCount"]

        use_case = usecases.AttachFileUrlsUseCase(
            response=self.response,
            project=project,
            folder=folder,
            attachments=files,
            limit=limit,
            backend_service_provider=self._backend_client,
            annotation_status=annotation_status,
        )
        use_case.execute()
        return self._response

    def create_folder(self, project: str, folder_name: str):
        projects = ProjectRepository(service=self._backend_client).get_all(
            condition=Condition("name", project, EQ)
            & Condition("team_id", self.team_id, EQ)
        )
        project = projects[0]
        folder = FolderEntity(
            name=folder_name, project_id=project.uuid, team_id=project.team_id
        )
        use_case = usecases.CreateFolderUseCase(
            response=self.response,
            project=project,
            folder=folder,
            folders=self.folders,
        )
        use_case.execute()
        return self._response

    def get_folder(self, project_name: str, folder_name: str):
        project = self._get_project(project_name)
        use_case = usecases.GetFolderUseCase(
            response=self.response,
            project=project,
            folders=self.folders,
            folder_name=folder_name,
        )
        use_case.execute()
        return self._response

    def search_folder(self, project_name: str, **kwargs):
        condition = None
        if kwargs:
            conditions_iter = iter(kwargs)
            key = next(conditions_iter)
            condition = Condition(key, kwargs[key], EQ)
            for key, val in conditions_iter:
                condition = condition & Condition(key, val, EQ)

        project = self._get_project(project_name)
        use_case = usecases.SearchFolderUseCase(
            response=self.response,
            project=project,
            folders=self.folders,
            condition=condition,
        )
        use_case.execute()
        return self._response

    def get_project_folders(
        self, project_name: str,
    ):
        project = self._get_project(project_name)
        use_case = usecases.GetProjectFoldersUseCase(
            response=self.response, project=project, folders=self.folders,
        )
        use_case.execute()
        return self._response

    def delete_folders(self, project_name: str, folder_names: List[str]):
        project = self._get_project(project_name)
        folders = self.get_project_folders(project_name).data

        use_case = usecases.DeleteFolderUseCase(
            response=self.response,
            project=project,
            folders=self.folders,
            folders_to_delete=[
                folder for folder in folders if folder.name in folder_names
            ],
        )
        use_case.execute()
        return self._response

    def prepare_export(
        self,
        project: ProjectEntity,
        folder_names: List[str],
        include_fuse: bool,
        only_pinned: bool,
        annotation_statuses: List[str] = None,
    ):

        use_case = usecases.PrepareExportUseCase(
            response=self.response,
            project=project,
            folder_names=folder_names,
            backend_service_provider=self._backend_client,
            include_fuse=include_fuse,
            only_pinned=only_pinned,
            annotation_statuses=annotation_statuses,
        )
        use_case.execute()

        return self._response

    def get_team(self):
        use_case = usecases.GetTeamUseCase(
            response=self.response, teams=self.teams, team_id=self.team_id
        )
        use_case.execute()
        return self._response

    def invite_contributor(self, email: str, is_admin: bool):
        use_case = usecases.InviteContributorUseCase(
            response=self.response,
            backend_service_provider=self._backend_client,
            email=email,
            team_id=self.team_id,
            is_admin=is_admin,
        )
        use_case.execute()
        return self._response

    def delete_contributor_invitation(self, email: str):
        team = self.teams.get_one(self.team_id)
        use_case = usecases.DeleteContributorInvitationUseCase(
            response=self.response,
            backend_service_provider=self._backend_client,
            email=email,
            team=team,
        )
        use_case.execute()
        return self._response

    def search_team_contributors(self, **kwargs):

        condition = None
        if kwargs:
            conditions_iter = iter(kwargs)
            key = next(conditions_iter)
            condition = Condition(key, kwargs[key], EQ)
            for key, val in conditions_iter:
                condition = condition & Condition(key, val, EQ)

        use_case = usecases.SearchContributorsUseCase(
            response=self.response,
            backend_service_provider=self._backend_client,
            team_id=self.team_id,
            condition=condition,
        )
        use_case.execute()
        return self._response

    def search_images(
        self,
        project_name: str,
        folder_path: str = None,
        annotation_status: str = None,
        image_name_prefix: str = None,
    ):
        project = self._get_project(project_name)
        if not folder_path:
            folder = self._get_folder(project, "root")
        else:
            folder = self._get_folder(project, folder_path)
        use_case = usecases.GetImagesUseCase(
            response=self.response,
            project=project,
            folder=folder,
            images=self.images,
            annotation_status=annotation_status,
            image_name_prefix=image_name_prefix,
        )
        use_case.execute()
        return self._response

    def _get_image(
        self, project: ProjectEntity, image_name: str, folder_path: str = None,
    ) -> ImageEntity:
        response = Response()
        folder = self._get_folder(project, folder_path)
        use_case = usecases.GetImageUseCase(
            response=response,
            project=project,
            folder=folder,
            image_name=image_name,
            images=self.images,
        )
        use_case.execute()
        return response.data

    def get_image(
        self, project_name: str, image_name: str, folder_path: str = None
    ) -> ImageEntity:
        return self._get_image(self._get_project(project_name), image_name, folder_path)

    def update_folder(self, project_name: str, folder_name: str, folder_data: dict):
        project = self._get_project(project_name)
        folder = self._get_folder(project, folder_name)
        for field, value in folder_data.items():
            setattr(folder, field, value)
        use_case = usecases.UpdateFolderUseCase(
            response=self.response, folders=self.folders, folder=folder,
        )
        use_case.execute()
        return self._response

    def get_image_bytes(
        self,
        project_name: str,
        image_name: str,
        folder_name: str = None,
        image_variant: str = None,
    ):
        project = self._get_project(project_name)
        image = self._get_image(project, image_name, folder_name)
        use_case = usecases.GetImageBytesUseCase(
            response=self.response,
            image=image,
            backend_service_provider=self._backend_client,
            image_variant=image_variant,
        )
        use_case.execute()
        return self._response

    def copy_image_annotation_classes(
        self, from_project_name: str, to_project_name: str, image_name: str
    ):
        from_project = self._get_project(from_project_name)
        image = self._get_image(from_project, image_name)
        to_project = self._get_project(to_project_name)
        uploaded_image = self._get_image(to_project, image_name)

        use_case = usecases.CopyImageAnnotationClasses(
            response=self.response,
            from_project=from_project,
            to_project=to_project,
            from_image=image,
            to_image=uploaded_image,
            from_project_annotation_classes=AnnotationClassRepository(
                self._backend_client, from_project
            ),
            to_project_annotation_classes=AnnotationClassRepository(
                self._backend_client, to_project
            ),
            from_project_s3_repo=self.get_s3_repository(
                image.team_id, image.project_id, image.folder_id
            ),
            to_project_s3_repo=self.get_s3_repository(
                uploaded_image.team_id,
                uploaded_image.project_id,
                uploaded_image.folder_id,
            ),
            backend_service_provider=self._backend_client,
        )
        use_case.execute()

    def update_image(
        self, project_name: str, image_name: str, folder_name: str = None, **kwargs
    ):
        image = self.get_image(
            project_name=project_name, image_name=image_name, folder_path=folder_name
        )
        for item, val in kwargs.items():
            setattr(image, item, val)
        use_case = usecases.UpdateImageUseCase(
            response=self.response, image=image, images=self.images
        )
        use_case.execute()

    def download_image_from_public_url(
        self, project_name: str, image_url: str, image_name: str = None
    ):
        response = Response()
        use_case = usecases.DownloadImageFromPublicUrlUseCase(
            response=response,
            project=self._get_project(project_name),
            image_url=image_url,
            image_name=image_name,
        )
        use_case.execute()
        return response

    def bulk_copy_images(
        self,
        project_name: str,
        from_folder_name: str,
        to_folder_name: str,
        image_names: List[str],
        include_annotations: bool,
        include_pin: bool,
    ):
        project = self._get_project(project_name)
        from_folder = self._get_folder(project, from_folder_name)
        to_folder = self._get_folder(project, to_folder_name)
        use_case = usecases.ImagesBulkCopyUseCase(
            response=self.response,
            project=project,
            from_folder=from_folder,
            to_folder=to_folder,
            image_names=image_names,
            backend_service_provider=self._backend_client,
            include_annotations=include_annotations,
            include_pin=include_pin,
        )
        use_case.execute()
        return self._response

    def bulk_move_images(
        self,
        project_name: str,
        from_folder_name: str,
        to_folder_name: str,
        image_names: List[str],
    ):
        project = self._get_project(project_name)
        from_folder = self._get_folder(project, from_folder_name)
        to_folder = self._get_folder(project, to_folder_name)
        use_case = usecases.ImagesBulkMoveUseCase(
            response=self.response,
            project=project,
            from_folder=from_folder,
            to_folder=to_folder,
            image_names=image_names,
            backend_service_provider=self._backend_client,
        )
        use_case.execute()
        return self._response

    def get_project_metadata(
        self,
        project_name: str,
        include_annotation_classes: bool = False,
        include_settings: bool = False,
        include_workflow: bool = False,
        include_contributors: bool = False,
        include_complete_image_count: bool = False,
    ):
        project = self._get_project(project_name)
        use_case = usecases.GetProjectMetadataUseCase(
            project=project,
            response=self.response,
            service=self._backend_client,
            annotation_classes=AnnotationClassRepository(
                service=self._backend_client, project=project
            ),
            settings=ProjectSettingsRepository(
                service=self._backend_client, project=project
            ),
            workflows=WorkflowRepository(service=self._backend_client, project=project),
            projects=ProjectRepository(service=self._backend_client),
            include_annotation_classes=include_annotation_classes,
            include_settings=include_settings,
            include_workflow=include_workflow,
            include_contributors=include_contributors,
            include_complete_image_count=include_complete_image_count,
        )
        use_case.execute()
        return self._response

    def get_project_settings(self, project_name: str):
        project_entity = self._get_project(project_name)
        settings_use_case = usecases.GetSettingsUseCase(
            response=self.response,
            settings=ProjectSettingsRepository(
                service=self._backend_client, project=project_entity
            ),
        )
        settings_use_case.execute()
        return self._response

    def get_project_workflow(self, project_name: str):
        project_entity = self._get_project(project_name)
        workflows_use_case = usecases.GetWorkflowsUseCase(
            workflows=WorkflowRepository(
                service=self._backend_client, project=project_entity
            ),
            response=self.response,
        )
        workflows_use_case.execute()
        return self._response

    def search_annotation_classes(self, project_name: str, name_prefix: str = None):
        project_entity = self._get_project(project_name)
        annotation_classes_use_case = usecases.GetAnnotationClassesUseCase(
            response=self.response,
            classes=AnnotationClassRepository(
                service=self._backend_client, project=project_entity
            ),
            condition=Condition("name", name_prefix, EQ),
        )
        annotation_classes_use_case.execute()
        return self._response

    def set_project_settings(self, project_name: str, new_settings: List[dict]):
        project_entity = self._get_project(project_name)
        new_settings_response = Response()
        update_settings_use_case = usecases.UpdateSettingsUseCase(
            response=new_settings_response,
            settings=ProjectSettingsRepository(
                service=self._backend_client, project=project_entity
            ),
            to_update=new_settings,
            backend_service_provider=self._backend_client,
            project_id=project_entity.uuid,
            team_id=project_entity.team_id,
        )
        update_settings_use_case.execute()

        return new_settings_response

    def delete_image(self, image_name, project_name):
        image = self.get_image(project_name=project_name, image_name=image_name)
        project_entity = self._get_project(project_name)
        delete_image_user_case = usecases.DeleteImageUseCase(
            response=self.response,
            images=ImageRepository(service=self._backend_client),
            image=image,
            team_id=project_entity.team_id,
            project_id=project_entity.uuid,
        )
        delete_image_user_case.execute()
        return self._response

    def get_image_metadata(self, project_name, image_names):
        project_entity = self._get_project(project_name)

        get_image_metadata_use_case = usecases.GetImageMetadataUseCase(
            response=self.response,
            image_names=image_names,
            team_id=project_entity.team_id,
            project_id=project_entity.uuid,
            service=self._backend_client,
        )
        get_image_metadata_use_case.execute()
        return self._response

    def set_images_annotation_statuses(
        self,
        project_name: str,
        folder_name: str,
        image_names: list,
        annotation_status: str,
    ):
        project_entity = self._get_project(project_name)
        folder_entity = self._get_folder(project_entity, folder_name)
        set_images_annotation_statuses_use_case = usecases.SetImageAnnotationStatuses(
            response=self._response,
            service=self._backend_client,
            image_names=image_names,
            team_id=project_entity.team_id,
            project_id=project_entity.uuid,
            folder_id=folder_entity.uuid,
            annotation_status=constances.AnnotationStatus.get_value(annotation_status),
        )
        set_images_annotation_statuses_use_case.execute()
        return self._response

    def delete_images(
        self, project_name: str, folder_name: str, image_names: List[str] = None,
    ):
        project = self._get_project(project_name)
        folder = self._get_folder(project, folder_name)

        use_case = usecases.DeleteImagesUseCase(
            response=self.response,
            project=project,
            folder=folder,
            images=self.images,
            image_names=image_names,
            backend_service_provider=self._backend_client,
        )
        use_case.execute()
        return self._response

    def assign_images(
        self, project_name: str, folder_name: str, image_names: list, user: str
    ):
        project_entity = self._get_project(project_name)
        assign_images_use_case = usecases.AssignImagesUseCase(
            response=self.response,
            project_entity=project_entity,
            service=self._backend_client,
            folder_name=folder_name,
            image_names=image_names,
            user=user,
        )
        assign_images_use_case.execute()

    def un_assign_images(self, project_name, folder_name, image_names):
        project = self._get_project(project_name)
        folder_name = self.get_folder_name(folder_name)
        use_case = usecases.UnAssignImagesUseCase(
            response=self.response,
            project_entity=project,
            service=self._backend_client,
            folder_name=folder_name,
            image_names=image_names,
        )
        use_case.execute()

    def un_assign_folder(self, project_name: str, folder_name: str):
        project_entity = self._get_project(project_name)
        use_case = usecases.UnAssignFolderUseCase(
            response=self.response,
            service=self._backend_client,
            project_entity=project_entity,
            folder_name=folder_name,
        )
        use_case.execute()

    def assign_folder(self, project_name: str, folder_name: str, users: List[str]):
        project_entity = self._get_project(project_name)
        use_case = usecases.AssignFolderUseCase(
            response=self.response,
            service=self._backend_client,
            project_entity=project_entity,
            folder_name=folder_name,
            users=users,
        )
        use_case.execute()

    def share_project(self, project_name: str, user: str, user_role: str):
        project_entity = self._get_project(project_name)
        share_project_use_case = usecases.ShareProjectUseCase(
            response=self.response,
            service=self._backend_client,
            project_entity=project_entity,
            user_id=user,
            user_role=user_role,
        )
        share_project_use_case.execute()

    def un_share_project(self, project_name: str, user: str):
        project_entity = self._get_project(project_name)
        use_case = usecases.UnShareProjectUseCase(
            response=self.response,
            service=self._backend_client,
            project_entity=project_entity,
            user_id=user,
        )
        use_case.execute()

    def download_images_from_google_clout(
        self, project_name: str, bucket_name: str, folder_name: str, download_path: str
    ):
        use_case = usecases.DownloadGoogleCloudImages(
            response=self.response,
            project_name=project_name,
            bucket_name=bucket_name,
            folder_name=folder_name,
            download_path=download_path,
        )
        use_case.execute()
        return self._response

    def download_images_from_azure_cloud(
        self, container_name: str, folder_name: str, download_path: str
    ):
        use_case = usecases.DownloadAzureCloudImages(
            response=self.response,
            container=container_name,
            folder_name=folder_name,
            download_path=download_path,
        )
        use_case.execute()
        return self._response

    def get_image_annotations(
        self, project_name: str, folder_name: str, image_name: str
    ):
        project = self._get_project(project_name)
        folder = self._get_folder(project=project, name=folder_name)

        user_case = usecases.GetImageAnnotationsUseCase(
            response=self.response,
            service=self._backend_client,
            project=project,
            folder=folder,
            image_name=image_name,
            images=ImageRepository(service=self._backend_client),
        )
        user_case.execute()
        return self._response

    def download_image_annotations(
        self, project_name: str, folder_name: str, image_name: str, destination: str
    ):
        project = self._get_project(project_name)
        folder = self._get_folder(project=project, name=folder_name)
        user_case = usecases.DownloadImageAnnotationsUseCase(
            response=self.response,
            service=self._backend_client,
            project=project,
            folder=folder,
            image_name=image_name,
            images=ImageRepository(service=self._backend_client),
            destination=destination,
        )
        user_case.execute()
        return self._response

    def download_image_pre_annotations(
        self, project_name: str, folder_name: str, image_name: str, destination: str
    ):
        project = self._get_project(project_name)
        folder = self._get_folder(project=project, name=folder_name)
        user_case = usecases.DownloadImagePreAnnotationsUseCase(
            response=self.response,
            service=self._backend_client,
            project=project,
            folder=folder,
            image_name=image_name,
            images=ImageRepository(service=self._backend_client),
            destination=destination,
        )
        user_case.execute()
        return self._response

    def get_image_from_s3(self, s3_bucket, image_path: str):
        use_case = usecases.GetS3ImageUseCase(
            response=self.response, s3_bucket=s3_bucket, image_path=image_path
        )
        use_case.execute()
        return use_case

    def get_image_pre_annotations(
        self, project_name: str, folder_name: str, image_name: str
    ):
        project = self._get_project(project_name)
        folder = self._get_folder(project=project, name=folder_name)

        user_case = usecases.GetImagePreAnnotationsUseCase(
            response=self.response,
            service=self._backend_client,
            project=project,
            folder=folder,
            image_name=image_name,
            images=ImageRepository(service=self._backend_client),
        )
        user_case.execute()
        return self._response

    def get_exports(self, project_name: str, return_metadata: bool):
        project = self._get_project(project_name)

        use_case = usecases.GetExportsUseCase(
            response=self.response,
            service=self._backend_client,
            project=project,
            return_metadata=return_metadata,
        )
        use_case.execute()

        return self._response

    def backend_upload_from_s3(
        self,
        project_name: str,
        folder_name: str,
        access_key: str,
        secret_key: str,
        bucket_name: str,
        folder_path: str,
        image_quality: str,
    ):
        project = self._get_project(project_name)
        folder = self._get_folder(project, folder_name)
        use_case = usecases.UploadS3ImagesBackendUseCase(
            response=self.response,
            backend_service_provider=self._backend_client,
            project=project,
            settings=ProjectSettingsRepository(self._backend_client, project),
            folder=folder,
            access_key=access_key,
            secret_key=secret_key,
            bucket_name=bucket_name,
            folder_path=folder_path,
            image_quality=image_quality,
        )
        use_case.execute()
        return self._response

    def get_project_image_count(
        self, project_name: str, folder_name: str, with_all_subfolders: bool
    ):

        project = self._get_project(project_name)
        folder = self._get_folder(project=project, name=folder_name)

        use_case = usecases.GetProjectImageCountUseCase(
            response=self.response,
            service=self._backend_client,
            project=project,
            folder=folder,
            with_all_subfolders=with_all_subfolders,
        )

        use_case.execute()
        return self._response

    def extract_video_frames(
        self,
        project_name: str,
        folder_name: str,
        video_path: str,
        extract_path: str,
        start_time: float,
        end_time: float = None,
        target_fps: float = None,
        annotation_status: str = None,
        image_quality_in_editor: str = None,
    ):
        annotation_status_code = (
            constances.AnnotationStatus.get_value(annotation_status)
            if annotation_status
            else None
        )
        project = self._get_project(project_name)
        folder = self._get_folder(project, folder_name)
        use_case = usecases.ExtractFramesUseCase(
            response=self.response,
            backend_service_provider=self._backend_client,
            project=project,
            folder=folder,
            video_path=video_path,
            extract_path=extract_path,
            start_time=start_time,
            end_time=end_time,
            target_fps=target_fps,
            annotation_status_code=annotation_status_code,
            image_quality_in_editor=image_quality_in_editor,
        )
        use_case.execute()
        return self._response

    def create_annotation_class(
        self, project_name: str, name: str, color: str, attribute_groups: List[dict]
    ):
        project = self._get_project(project_name)
        annotation_classes = AnnotationClassRepository(
            project=project, service=self._backend_client
        )
        annotation_class = AnnotationClassEntity(
            name=name, color=color, attribute_groups=attribute_groups
        )
        use_case = usecases.CreateAnnotationClassUseCase(
            response=self.response,
            annotation_classes=annotation_classes,
            annotation_class=annotation_class,
        )
        use_case.execute()
        return self._response

<<<<<<< HEAD
    def delete_annotation_class(self, project_name: str, annotation_class_name: str):
=======
    def create_annotation_class(
        self, project_name: str, name: str, color: str, attribute_groups: List[dict]
    ):
        project = self._get_project(project_name)
        annotation_classes = AnnotationClassRepository(
            project=project, service=self._backend_client
        )
        annotation_class = AnnotationClassEntity(
            name=name, color=color, attribute_groups=attribute_groups
        )
        use_case = CreateAnnotationClassUseCase(
            response=self.response,
            annotation_classes=annotation_classes,
            annotation_class=annotation_class,
        )
        use_case.execute()
        return self.response

    def delete_annotation_class(self, project_name: str, annotation_class_name: str):
        project = self._get_project(project_name)
        use_case = DeleteAnnotationClassUseCase(
            response=self.response,
            annotation_class_name=annotation_class_name,
            annotation_classes_repo=AnnotationClassRepository(
                service=self._backend_client, project=project,
            ),
        )
        use_case.execute()

    def get_annotation_class(self, project_name: str, annotation_class_name: str):
        project = self._get_project(project_name)
        use_case = GetAnnotationClassUseCase(
            response=self.response,
            annotation_class_name=annotation_class_name,
            annotation_classes_repo=AnnotationClassRepository(
                service=self._backend_client, project=project,
            ),
        )
        use_case.execute()
        return self.response

    def download_annotation_classes(self, project_name: str, download_path: str):
>>>>>>> 016d1bcf
        project = self._get_project(project_name)
        use_case = usecases.DeleteAnnotationClassUseCase(
            response=self.response,
            annotation_class_name=annotation_class_name,
            annotation_classes_repo=AnnotationClassRepository(
                service=self._backend_client, project=project,
            ),
<<<<<<< HEAD
=======
            download_path=download_path,
>>>>>>> 016d1bcf
        )
        use_case.execute()

<<<<<<< HEAD
    def get_annotation_class(self, project_name: str, annotation_class_name: str):
        project = self._get_project(project_name)
        use_case = usecases.GetAnnotationClassUseCase(
            response=self.response,
            annotation_class_name=annotation_class_name,
            annotation_classes_repo=AnnotationClassRepository(
                service=self._backend_client, project=project,
            ),
        )
        use_case.execute()
        return self._response

    def download_annotation_classes(self, project_name: str, download_path: str):
        project = self._get_project(project_name)
        use_case = usecases.DownloadAnnotationClassesUseCase(
            response=self.response,
            annotation_classes_repo=AnnotationClassRepository(
                service=self._backend_client, project=project,
            ),
            download_path=download_path,
        )
        use_case.execute()
        return self._response

=======
>>>>>>> 016d1bcf
    def create_annotation_classes(self, project_name: str, annotation_classes: list):
        project = self._get_project(project_name)

        use_case = usecases.CreateAnnotationClassesUseCase(
            response=self.response,
            service=self._backend_client,
            annotation_classes_repo=AnnotationClassRepository(
                service=self._backend_client, project=project,
            ),
            annotation_classes=annotation_classes,
            project=project,
        )
        use_case.execute()
        return self._response

    def create_fuse_image(
        self,
        project_type: str,
        image_path: str,
        in_memory: bool,
        generate_overlay: bool,
    ):

        use_case = usecases.CreateFuseImageUseCase(
            response=self.response,
            project_type=project_type,
            image_path=image_path,
            in_memory=in_memory,
            generate_overlay=generate_overlay,
        )
        use_case.execute()
        return self._response

    def download_image(
        self,
        project_name: str,
        image_name: str,
        download_path: str,
        folder_name: str = None,
        image_variant: str = None,
        include_annotations: bool = None,
        include_fuse: bool = None,
        include_overlay: bool = None,
    ):
        project = self._get_project(project_name)
        folder = self._get_folder(project, folder_name)
        image = self._get_image(project, image_name, folder_name)

        use_case = usecases.DownloadImageUseCase(
            response=self.response,
            project=project,
            folder=folder,
            image=image,
            images=self.images,
            classes=AnnotationClassRepository(self._backend_client, project),
            backend_service_provider=self._backend_client,
            download_path=download_path,
            image_variant=image_variant,
            include_annotations=include_annotations,
            include_fuse=include_fuse,
            include_overlay=include_overlay,
        )
        use_case.execute()
        return self._response

    def set_project_workflow(self, project_name: str, steps: list):
        project = self._get_project(project_name)
        use_case = usecases.SetWorkflowUseCase(
            response=self.response,
            service=self._backend_client,
            annotation_classes_repo=AnnotationClassRepository(
                service=self._backend_client, project=project
            ),
            workflow_repo=WorkflowRepository(
                service=self._backend_client, project=project
            ),
            steps=steps,
            project=project,
        )
        use_case.execute()

    def upload_annotations_from_folder(
        self,
        project_name: str,
        folder_name: str,
        folder_path: str,
        annotation_paths: List[str],
        client_s3_bucket=None,
        is_pre_annotations: bool = False,
    ):
        project = self._get_project(project_name)
        folder = self._get_folder(project, folder_name)
        use_case = usecases.UploadAnnotationsUseCase(
            response=self.response,
            project=project,
            folder=folder,
            folder_path=folder_path,
            annotation_paths=annotation_paths,
            backend_service_provider=self._backend_client,
            annotation_classes=AnnotationClassRepository(
                service=self._backend_client, project=project
            ),
            pre_annotation=is_pre_annotations,
            client_s3_bucket=client_s3_bucket,
        )
        use_case.execute()
<<<<<<< HEAD
        return self._response

    def upload_image_annotations(
        self,
        project_name: str,
        folder_name: str,
        image_name: str,
        annotations: dict,
        mask: io.BytesIO = None,
    ):
        project = self._get_project(project_name)
        folder = self._get_folder(project, folder_name)
        use_case = usecases.UploadImageAnnotationsUseCase(
            response=self.response,
            project=project,
            folder=folder,
            annotation_classes=AnnotationClassRepository(
                service=self._backend_client, project=project
            ),
            image_name=image_name,
            annotations=annotations,
            backend_service_provider=self._backend_client,
            mask=mask,
        )
        use_case.execute()

    def create_model(
        self,
        model_name: str,
        model_description: str,
        task: str,
        base_model_name: str,
        train_data_paths: List[str],
        test_data_paths: List[str],
        hyper_parameters: dict,
    ):
        use_case = usecases.CreateModelUseCase(
            response=self.response,
            base_model_name=base_model_name,
            model_name=model_name,
            model_description=model_description,
            task=task,
            team_id=self.team_id,
            backend_service_provider=self._backend_client,
            projects=self.projects,
            folders=self.folders,
            ml_models=self.ml_models,
            train_data_paths=train_data_paths,
            test_data_paths=test_data_paths,
            hyper_parameters=hyper_parameters,
        )
        use_case.execute()
        return self._response

    def get_model_metrics(self, model_id: int):
        use_case = usecases.GetModelMetricsUseCase(
            response=self.response,
            model_id=model_id,
            team_id=self.team_id,
            backend_service_provider=self._backend_client,
        )
        use_case.execute()
        return self._response

    def update_model_status(self, model_id: int, status: int):
        model = MLModelEntity(uuid=model_id, training_status=status)
        use_case = usecases.UpdateModelUseCase(
            response=self.response, model=model, models=self.ml_models
        )
        use_case.execute()
        return self._response

    def delete_model(self, model_id: int):
        use_case = usecases.DeleteMLModel(
            response=self.response, model_id=model_id, models=self.ml_models
=======
        return self.response

    def download_export(
        self,
        project_name: str,
        export_name: str,
        folder_path: str,
        extract_zip_contents: bool,
        to_s3_bucket: bool,
    ):
        project = self._get_project(project_name)
        use_case = DownloadExportUseCase(
            response=self.response,
            service=self._backend_client,
            project=project,
            export_name=export_name,
            folder_path=folder_path,
            extract_zip_contents=extract_zip_contents,
            to_s3_bucket=to_s3_bucket,
>>>>>>> 016d1bcf
        )
        use_case.execute()<|MERGE_RESOLUTION|>--- conflicted
+++ resolved
@@ -14,73 +14,6 @@
 from src.lib.core.entities import ProjectEntity
 from src.lib.core.exceptions import AppException
 from src.lib.core.response import Response
-<<<<<<< HEAD
-=======
-from src.lib.core.usecases import AssignFolderUseCase
-from src.lib.core.usecases import AssignImagesUseCase
-from src.lib.core.usecases import AttachFileUrlsUseCase
-from src.lib.core.usecases import AttachImagesUseCase
-from src.lib.core.usecases import CloneProjectUseCase
-from src.lib.core.usecases import CopyImageAnnotationClasses
-from src.lib.core.usecases import CreateAnnotationClassesUseCase
-from src.lib.core.usecases import CreateAnnotationClassUseCase
-from src.lib.core.usecases import CreateFolderUseCase
-from src.lib.core.usecases import CreateFuseImageUseCase
-from src.lib.core.usecases import CreateProjectUseCase
-from src.lib.core.usecases import DeleteAnnotationClassUseCase
-from src.lib.core.usecases import DeleteContributorInvitationUseCase
-from src.lib.core.usecases import DeleteFolderUseCase
-from src.lib.core.usecases import DeleteImagesUseCase
-from src.lib.core.usecases import DeleteImageUseCase
-from src.lib.core.usecases import DeleteProjectUseCase
-from src.lib.core.usecases import DownloadAnnotationClassesUseCase
-from src.lib.core.usecases import DownloadAzureCloudImages
-from src.lib.core.usecases import DownloadExportUseCase
-from src.lib.core.usecases import DownloadGoogleCloudImages
-from src.lib.core.usecases import DownloadImageAnnotationsUseCase
-from src.lib.core.usecases import DownloadImageFromPublicUrlUseCase
-from src.lib.core.usecases import DownloadImagePreAnnotationsUseCase
-from src.lib.core.usecases import DownloadImageUseCase
-from src.lib.core.usecases import ExtractFramesUseCase
-from src.lib.core.usecases import GetAnnotationClassesUseCase
-from src.lib.core.usecases import GetAnnotationClassUseCase
-from src.lib.core.usecases import GetExportsUseCase
-from src.lib.core.usecases import GetFolderUseCase
-from src.lib.core.usecases import GetImageAnnotationsUseCase
-from src.lib.core.usecases import GetImageBytesUseCase
-from src.lib.core.usecases import GetImageMetadataUseCase
-from src.lib.core.usecases import GetImagePreAnnotationsUseCase
-from src.lib.core.usecases import GetImagesUseCase
-from src.lib.core.usecases import GetImageUseCase
-from src.lib.core.usecases import GetProjectByNameUseCase
-from src.lib.core.usecases import GetProjectFoldersUseCase
-from src.lib.core.usecases import GetProjectImageCountUseCase
-from src.lib.core.usecases import GetProjectMetadataUseCase
-from src.lib.core.usecases import GetProjectsUseCase
-from src.lib.core.usecases import GetS3ImageUseCase
-from src.lib.core.usecases import GetSettingsUseCase
-from src.lib.core.usecases import GetTeamUseCase
-from src.lib.core.usecases import GetWorkflowsUseCase
-from src.lib.core.usecases import ImagesBulkCopyUseCase
-from src.lib.core.usecases import ImagesBulkMoveUseCase
-from src.lib.core.usecases import InviteContributorUseCase
-from src.lib.core.usecases import PrepareExportUseCase
-from src.lib.core.usecases import SearchContributorsUseCase
-from src.lib.core.usecases import SearchFolderUseCase
-from src.lib.core.usecases import SetImageAnnotationStatuses
-from src.lib.core.usecases import SetWorkflowUseCase
-from src.lib.core.usecases import ShareProjectUseCase
-from src.lib.core.usecases import UnAssignFolderUseCase
-from src.lib.core.usecases import UnAssignImagesUseCase
-from src.lib.core.usecases import UnShareProjectUseCase
-from src.lib.core.usecases import UpdateFolderUseCase
-from src.lib.core.usecases import UpdateImageUseCase
-from src.lib.core.usecases import UpdateProjectUseCase
-from src.lib.core.usecases import UpdateSettingsUseCase
-from src.lib.core.usecases import UploadAnnotationsUseCase
-from src.lib.core.usecases import UploadImageS3UseCas
-from src.lib.core.usecases import UploadS3ImagesBackendUseCase
->>>>>>> 016d1bcf
 from src.lib.infrastructure.repositories import AnnotationClassRepository
 from src.lib.infrastructure.repositories import ConfigRepository
 from src.lib.infrastructure.repositories import FolderRepository
@@ -1111,30 +1044,9 @@
         use_case.execute()
         return self._response
 
-<<<<<<< HEAD
     def delete_annotation_class(self, project_name: str, annotation_class_name: str):
-=======
-    def create_annotation_class(
-        self, project_name: str, name: str, color: str, attribute_groups: List[dict]
-    ):
-        project = self._get_project(project_name)
-        annotation_classes = AnnotationClassRepository(
-            project=project, service=self._backend_client
-        )
-        annotation_class = AnnotationClassEntity(
-            name=name, color=color, attribute_groups=attribute_groups
-        )
-        use_case = CreateAnnotationClassUseCase(
-            response=self.response,
-            annotation_classes=annotation_classes,
-            annotation_class=annotation_class,
-        )
-        use_case.execute()
-        return self.response
-
-    def delete_annotation_class(self, project_name: str, annotation_class_name: str):
-        project = self._get_project(project_name)
-        use_case = DeleteAnnotationClassUseCase(
+        project = self._get_project(project_name)
+        use_case = usecases.DeleteAnnotationClassUseCase(
             response=self.response,
             annotation_class_name=annotation_class_name,
             annotation_classes_repo=AnnotationClassRepository(
@@ -1145,7 +1057,7 @@
 
     def get_annotation_class(self, project_name: str, annotation_class_name: str):
         project = self._get_project(project_name)
-        use_case = GetAnnotationClassUseCase(
+        use_case = usecases.GetAnnotationClassUseCase(
             response=self.response,
             annotation_class_name=annotation_class_name,
             annotation_classes_repo=AnnotationClassRepository(
@@ -1153,51 +1065,20 @@
             ),
         )
         use_case.execute()
-        return self.response
+        return self._response
 
     def download_annotation_classes(self, project_name: str, download_path: str):
->>>>>>> 016d1bcf
-        project = self._get_project(project_name)
-        use_case = usecases.DeleteAnnotationClassUseCase(
-            response=self.response,
-            annotation_class_name=annotation_class_name,
+        project = self._get_project(project_name)
+        use_case = usecases.DownloadAnnotationClassesUseCase(
+            response=self.response,
             annotation_classes_repo=AnnotationClassRepository(
                 service=self._backend_client, project=project,
             ),
-<<<<<<< HEAD
-=======
             download_path=download_path,
->>>>>>> 016d1bcf
-        )
-        use_case.execute()
-
-<<<<<<< HEAD
-    def get_annotation_class(self, project_name: str, annotation_class_name: str):
-        project = self._get_project(project_name)
-        use_case = usecases.GetAnnotationClassUseCase(
-            response=self.response,
-            annotation_class_name=annotation_class_name,
-            annotation_classes_repo=AnnotationClassRepository(
-                service=self._backend_client, project=project,
-            ),
-        )
-        use_case.execute()
-        return self._response
-
-    def download_annotation_classes(self, project_name: str, download_path: str):
-        project = self._get_project(project_name)
-        use_case = usecases.DownloadAnnotationClassesUseCase(
-            response=self.response,
-            annotation_classes_repo=AnnotationClassRepository(
-                service=self._backend_client, project=project,
-            ),
-            download_path=download_path,
-        )
-        use_case.execute()
-        return self._response
-
-=======
->>>>>>> 016d1bcf
+        )
+        use_case.execute()
+        return self._response
+
     def create_annotation_classes(self, project_name: str, annotation_classes: list):
         project = self._get_project(project_name)
 
@@ -1304,7 +1185,6 @@
             client_s3_bucket=client_s3_bucket,
         )
         use_case.execute()
-<<<<<<< HEAD
         return self._response
 
     def upload_image_annotations(
@@ -1380,8 +1260,8 @@
     def delete_model(self, model_id: int):
         use_case = usecases.DeleteMLModel(
             response=self.response, model_id=model_id, models=self.ml_models
-=======
-        return self.response
+        )
+        use_case.execute()
 
     def download_export(
         self,
@@ -1392,7 +1272,7 @@
         to_s3_bucket: bool,
     ):
         project = self._get_project(project_name)
-        use_case = DownloadExportUseCase(
+        use_case = usecases.DownloadExportUseCase(
             response=self.response,
             service=self._backend_client,
             project=project,
@@ -1400,6 +1280,5 @@
             folder_path=folder_path,
             extract_zip_contents=extract_zip_contents,
             to_s3_bucket=to_s3_bucket,
->>>>>>> 016d1bcf
         )
         use_case.execute()