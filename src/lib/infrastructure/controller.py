import copy
import io
import tempfile
from functools import cached_property
from functools import lru_cache
from typing import Iterable
from typing import List

import lib.core as constances
from src.lib.core import usecases
from src.lib.core.conditions import Condition
from src.lib.core.conditions import CONDITION_EQ as EQ
from src.lib.core.entities import AnnotationClassEntity
from src.lib.core.entities import FolderEntity
from src.lib.core.entities import ImageEntity
from src.lib.core.entities import MLModelEntity
from src.lib.core.entities import ProjectEntity
from src.lib.core.exceptions import AppException
from src.lib.core.response import Response
from src.lib.infrastructure.repositories import AnnotationClassRepository
from src.lib.infrastructure.repositories import ConfigRepository
from src.lib.infrastructure.repositories import FolderRepository
from src.lib.infrastructure.repositories import ImageRepository
from src.lib.infrastructure.repositories import MLModelRepository
from src.lib.infrastructure.repositories import ProjectRepository
from src.lib.infrastructure.repositories import ProjectSettingsRepository
from src.lib.infrastructure.repositories import S3Repository
from src.lib.infrastructure.repositories import TeamRepository
from src.lib.infrastructure.repositories import WorkflowRepository
from src.lib.infrastructure.services import SuperannotateBackendService


class BaseController:
    def __init__(self, backend_client: SuperannotateBackendService):
        self._backend_client = backend_client
        self._s3_upload_auth_data = None

    @cached_property
    def projects(self):
        return ProjectRepository(self._backend_client)

    @cached_property
    def folders(self):
        return FolderRepository(self._backend_client)

    @cached_property
    def ml_models(self):
        return MLModelRepository(self._backend_client, self.team_id)

    @cached_property
    def teams(self):
        return TeamRepository(self._backend_client)

    @cached_property
    def images(self):
        return ImageRepository(self._backend_client)

    @cached_property
    def configs(self):
        return ConfigRepository()

    @cached_property
    def team_id(self) -> int:
        return int(self.configs.get_one("token").value.split("=")[-1])

    # TODO set timed cache 1 hour with expiration time
    @lru_cache
    def get_auth_data(self, project_id: int, team_id: int, folder_id: int):
        return self._backend_client.get_s3_upload_auth_token(
            team_id, folder_id, project_id
        )

    def get_s3_repository(
        self, team_id: int, project_id: int, folder_id: int, bucket: str = None
    ):
        auth_data = self.get_auth_data(project_id, team_id, folder_id)
        return S3Repository(
            auth_data["accessKeyId"],
            auth_data["secretAccessKey"],
            auth_data["sessionToken"],
            auth_data["bucket"],
        )

    @property
    def s3_repo(self):
        return S3Repository


class Controller(BaseController):
    def _get_project(self, name: str):
        use_case = usecases.GetProjectByNameUseCase(
            name=name,
            team_id=self.team_id,
            projects=ProjectRepository(service=self._backend_client),
        )
        return use_case.execute().data

    def _get_folder(self, project: ProjectEntity, name: str = None):
        name = self.get_folder_name(name)
        use_case = usecases.GetFolderUseCase(
            project=project,
            folders=self.folders,
            folder_name=name,
            team_id=self.team_id,
        )

        return use_case.execute().data

    @staticmethod
    def get_folder_name(name: str = None):
        if name:
            return name
        return "root"

    def search_project(self, name: str, **kwargs) -> Response:
        condition = Condition("name", name, EQ)
        for key, val in kwargs.items():
            condition = condition & Condition(key, val, EQ)
        use_case = usecases.GetProjectsUseCase(
            condition=condition, projects=self.projects, team_id=self.team_id,
        )
        return use_case.execute()

    def create_project(
        self,
        name: str,
        description: str,
        project_type: str,
        contributors: Iterable = tuple(),
        settings: Iterable = tuple(),
        annotation_classes: Iterable = tuple(),
        workflows: Iterable = tuple(),
    ) -> Response:
        entity = ProjectEntity(
            name=name,
            description=description,
            project_type=constances.ProjectType[project_type.upper()].value,
            team_id=self.team_id,
        )
        use_case = usecases.CreateProjectUseCase(
            project=entity,
            projects=self.projects,
            backend_service_provider=self._backend_client,
            settings_repo=ProjectSettingsRepository,
            workflows_repo=WorkflowRepository,
            annotation_classes_repo=AnnotationClassRepository,
            settings=[
                ProjectSettingsRepository.dict2entity(setting) for setting in settings
            ],
            workflows=[
                WorkflowRepository.dict2entity(workflow) for workflow in workflows
            ],
            annotation_classes=[
                AnnotationClassRepository.dict2entity(annotation_class)
                for annotation_class in annotation_classes
            ],
            contributors=contributors,
        )
        return use_case.execute()

    def delete_project(self, name: str):
        use_case = usecases.DeleteProjectUseCase(
            project_name=name, team_id=self.team_id, projects=self.projects,
        )
        return use_case.execute()

    def update_project(self, name: str, project_data: dict) -> Response:
        entities = self.projects.get_all(
            Condition("team_id", self.team_id, EQ) & Condition("name", name, EQ)
        )
        project = entities[0]
        if entities and len(entities) == 1:
            project.name = project_data["name"]
            use_case = usecases.UpdateProjectUseCase(project, self.projects)
            use_case.execute()
            return use_case.execute()
        raise AppException("There are duplicated names.")

    def upload_images(
        self,
        project_name: str,
        folder_name: str,
        images: List[ImageEntity],
        annotation_status: str = None,
    ):
        project = self._get_project(project_name)
        folder = self._get_folder(project, folder_name)
<<<<<<< HEAD
        use_case = usecases.AttachImagesUseCase(
=======
        use_case = usecases.AttachFileUrlsUseCase(
            response=self.response,
>>>>>>> 9b3ae3a8
            project=project,
            folder=folder,
            backend_service_provider=self._backend_client,
            attachments=images,
            annotation_status=annotation_status,
        )
        return use_case.execute()

    def upload_image_to_s3(
        self,
        project_name: str,
        image_path: str,  # image path to upload
        image_bytes: io.BytesIO,
        folder_name: str = None,  # project folder path
        image_quality_in_editor: str = None,
    ):
        project = self._get_project(project_name)
        folder = self._get_folder(project, folder_name)
        s3_repo = self.get_s3_repository(self.team_id, project.uuid, folder.uuid)
        auth_data = self.get_auth_data(project.uuid, self.team_id, folder.uuid)
        use_case = usecases.UploadImageS3UseCas(
            project=project,
            project_settings=ProjectSettingsRepository(self._backend_client, project),
            image_path=image_path,
            image=image_bytes,
            s3_repo=s3_repo,
            upload_path=auth_data["filePath"],
            image_quality_in_editor=image_quality_in_editor,
        )
        use_case.execute()
        return use_case.execute()

    def clone_project(
        self,
        name: str,
        from_name: str,
        project_description: str,
        copy_annotation_classes=True,
        copy_settings=True,
        copy_workflow=True,
        copy_contributors=False,
    ):

        project = self._get_project(from_name)
        project_to_create = copy.copy(project)
        project_to_create.name = name
        project_to_create.description = project_description
        use_case = usecases.CloneProjectUseCase(
            project=project,
            project_to_create=project_to_create,
            projects=self.projects,
            settings_repo=ProjectSettingsRepository,
            workflows_repo=WorkflowRepository,
            annotation_classes_repo=AnnotationClassRepository,
            backend_service_provider=self._backend_client,
            include_contributors=copy_contributors,
            include_settings=copy_settings,
            include_workflow=copy_workflow,
            include_annotation_classes=copy_annotation_classes,
        )
        return use_case.execute()

    def attach_urls(
        self,
        project_name: str,
        files: List[ImageEntity],
        folder_name: str = None,
        annotation_status: str = None,
    ):
        project = self._get_project(project_name)
        folder = self._get_folder(project, folder_name)
        auth_data = self.get_auth_data(project.uuid, project.team_id, folder.uuid)

        limit = auth_data["availableImageCount"]

        use_case = usecases.AttachFileUrlsUseCase(
            project=project,
            folder=folder,
            attachments=files,
            limit=limit,
            backend_service_provider=self._backend_client,
            annotation_status=annotation_status,
        )
        return use_case.execute()

    def create_folder(self, project: str, folder_name: str):
        project = self._get_project(project)
        folder = FolderEntity(
            name=folder_name, project_id=project.uuid, team_id=project.team_id
        )
        use_case = usecases.CreateFolderUseCase(
            project=project, folder=folder, folders=self.folders,
        )
        use_case.execute()
        return use_case.execute()

    def get_folder(self, project_name: str, folder_name: str):
        project = self._get_project(project_name)
        use_case = usecases.GetFolderUseCase(
            project=project,
            folders=self.folders,
            folder_name=folder_name,
            team_id=self.team_id,
        )
        return use_case.execute()

    def search_folder(self, project_name: str, include_users=False, **kwargs):
        condition = None
        if kwargs:
            conditions_iter = iter(kwargs)
            key = next(conditions_iter)
            condition = Condition(key, kwargs[key], EQ)
            for key, val in conditions_iter:
                condition = condition & Condition(key, val, EQ)

        project = self._get_project(project_name)
        use_case = usecases.SearchFolderUseCase(
            project=project,
            folders=self.folders,
            condition=condition,
            include_users=include_users,
        )
        return use_case.execute()

    def get_project_folders(
        self, project_name: str,
    ):
        project = self._get_project(project_name)
        use_case = usecases.GetProjectFoldersUseCase(
            project=project, folders=self.folders,
        )
        return use_case.execute()

    def delete_folders(self, project_name: str, folder_names: List[str]):
        project = self._get_project(project_name)
        folders = self.get_project_folders(project_name).data

        use_case = usecases.DeleteFolderUseCase(
            project=project,
            folders=self.folders,
            folders_to_delete=[
                folder for folder in folders if folder.name in folder_names
            ],
        )
        return use_case.execute()

    def prepare_export(
        self,
        project_name: str,
        folder_names: List[str],
        include_fuse: bool,
        only_pinned: bool,
        annotation_statuses: List[str] = None,
    ):

        project = self._get_project(project_name)
        use_case = usecases.PrepareExportUseCase(
            project=project,
            folder_names=folder_names,
            backend_service_provider=self._backend_client,
            include_fuse=include_fuse,
            only_pinned=only_pinned,
            annotation_statuses=annotation_statuses,
        )
        return use_case.execute()

    def get_team(self):
        use_case = usecases.GetTeamUseCase(teams=self.teams, team_id=self.team_id)
        return use_case.execute()

    def invite_contributor(self, email: str, is_admin: bool):
        use_case = usecases.InviteContributorUseCase(
            backend_service_provider=self._backend_client,
            email=email,
            team_id=self.team_id,
            is_admin=is_admin,
        )
        return use_case.execute()

    def delete_contributor_invitation(self, email: str):
        team = self.teams.get_one(self.team_id)
        use_case = usecases.DeleteContributorInvitationUseCase(
            backend_service_provider=self._backend_client, email=email, team=team,
        )
        return use_case.execute()

    def search_team_contributors(self, **kwargs):
        condition = None
        if any(kwargs.values()):
            conditions_iter = iter(kwargs)
            key = next(conditions_iter)
            if kwargs[key]:
                condition = Condition(key, kwargs[key], EQ)
                for key, val in conditions_iter:
                    condition = condition & Condition(key, val, EQ)

        use_case = usecases.SearchContributorsUseCase(
            backend_service_provider=self._backend_client,
            team_id=self.team_id,
            condition=condition,
        )
        return use_case.execute()

    def search_images(
        self,
        project_name: str,
        folder_path: str = None,
        annotation_status: str = None,
        image_name_prefix: str = None,
    ):
        project = self._get_project(project_name)
        folder = self._get_folder(project, folder_path)

        use_case = usecases.GetImagesUseCase(
            project=project,
            folder=folder,
            images=self.images,
            annotation_status=annotation_status,
            image_name_prefix=image_name_prefix,
        )
        return use_case.execute()

    def _get_image(
        self, project: ProjectEntity, image_name: str, folder_path: str = None,
    ) -> ImageEntity:
        response = Response()
        folder = self._get_folder(project, folder_path)
        use_case = usecases.GetImageUseCase(
            project=project, folder=folder, image_name=image_name, images=self.images,
        )
        return use_case.execute()

    def get_image(
        self, project_name: str, image_name: str, folder_path: str = None
    ) -> ImageEntity:
        return self._get_image(self._get_project(project_name), image_name, folder_path)

    def update_folder(self, project_name: str, folder_name: str, folder_data: dict):
        project = self._get_project(project_name)
        folder = self._get_folder(project, folder_name)
        for field, value in folder_data.items():
            setattr(folder, field, value)
        use_case = usecases.UpdateFolderUseCase(folders=self.folders, folder=folder,)
        return use_case.execute()

    def get_image_bytes(
        self,
        project_name: str,
        image_name: str,
        folder_name: str = None,
        image_variant: str = None,
    ):
        project = self._get_project(project_name)
        image = self._get_image(project, image_name, folder_name)
        use_case = usecases.GetImageBytesUseCase(
            image=image,
            backend_service_provider=self._backend_client,
            image_variant=image_variant,
        )
        return use_case.execute()

    def copy_image_annotation_classes(
        self,
        from_project_name: str,
        from_folder_name: str,
        to_project_name: str,
        to_folder_name: str,
        image_name: str,
    ):
        from_project = self._get_project(from_project_name)
        image = self._get_image(
            from_project, folder_path=from_folder_name, image_name=image_name
        )
        to_project = self._get_project(to_project_name)
        uploaded_image = self._get_image(
            to_project, folder_path=to_folder_name, image_name=image_name
        )

        use_case = usecases.CopyImageAnnotationClasses(
            from_project=from_project,
            to_project=to_project,
            from_image=image,
            to_image=uploaded_image,
            from_project_annotation_classes=AnnotationClassRepository(
                self._backend_client, from_project
            ),
            to_project_annotation_classes=AnnotationClassRepository(
                self._backend_client, to_project
            ),
            from_project_s3_repo=self.get_s3_repository(
                image.team_id, image.project_id, image.folder_id
            ),
            to_project_s3_repo=self.get_s3_repository(
                uploaded_image.team_id,
                uploaded_image.project_id,
                uploaded_image.folder_id,
            ),
            backend_service_provider=self._backend_client,
        )
        return use_case.execute()

    def update_image(
        self, project_name: str, image_name: str, folder_name: str = None, **kwargs
    ):
        image = self.get_image(
            project_name=project_name, image_name=image_name, folder_path=folder_name
        )
        for item, val in kwargs.items():
            setattr(image, item, val)
        use_case = usecases.UpdateImageUseCase(image=image, images=self.images)
        return use_case.execute()

    def download_image_from_public_url(
        self, project_name: str, image_url: str, image_name: str = None
    ):
        use_case = usecases.DownloadImageFromPublicUrlUseCase(
            project=self._get_project(project_name),
            image_url=image_url,
            image_name=image_name,
        )
        return use_case.execute()

    def bulk_copy_images(
        self,
        project_name: str,
        from_folder_name: str,
        to_folder_name: str,
        image_names: List[str],
        include_annotations: bool,
        include_pin: bool,
    ):
        project = self._get_project(project_name)
        from_folder = self._get_folder(project, from_folder_name)
        to_folder = self._get_folder(project, to_folder_name)
        use_case = usecases.ImagesBulkCopyUseCase(
            project=project,
            from_folder=from_folder,
            to_folder=to_folder,
            image_names=image_names,
            backend_service_provider=self._backend_client,
            include_annotations=include_annotations,
            include_pin=include_pin,
        )
        return use_case.execute()

    def bulk_move_images(
        self,
        project_name: str,
        from_folder_name: str,
        to_folder_name: str,
        image_names: List[str],
    ):
        project = self._get_project(project_name)
        from_folder = self._get_folder(project, from_folder_name)
        to_folder = self._get_folder(project, to_folder_name)
        use_case = usecases.ImagesBulkMoveUseCase(
            project=project,
            from_folder=from_folder,
            to_folder=to_folder,
            image_names=image_names,
            backend_service_provider=self._backend_client,
        )
        return use_case.execute()

    def get_project_metadata(
        self,
        project_name: str,
        include_annotation_classes: bool = False,
        include_settings: bool = False,
        include_workflow: bool = False,
        include_contributors: bool = False,
        include_complete_image_count: bool = False,
    ):
        project = self.projects.get_one(
            uuid=self._get_project(project_name).uuid, team_id=self.team_id
        )
        use_case = usecases.GetProjectMetadataUseCase(
            project=project,
            service=self._backend_client,
            annotation_classes=AnnotationClassRepository(
                service=self._backend_client, project=project
            ),
            settings=ProjectSettingsRepository(
                service=self._backend_client, project=project
            ),
            workflows=WorkflowRepository(service=self._backend_client, project=project),
            projects=ProjectRepository(service=self._backend_client),
            include_annotation_classes=include_annotation_classes,
            include_settings=include_settings,
            include_workflow=include_workflow,
            include_contributors=include_contributors,
            include_complete_image_count=include_complete_image_count,
        )
        return use_case.execute()

    def get_project_settings(self, project_name: str):
        project_entity = self._get_project(project_name)
        use_case = usecases.GetSettingsUseCase(
            settings=ProjectSettingsRepository(
                service=self._backend_client, project=project_entity
            ),
        )
        return use_case.execute()

    def get_project_workflow(self, project_name: str):
        project_entity = self._get_project(project_name)
        use_case = usecases.GetWorkflowsUseCase(
            workflows=WorkflowRepository(
                service=self._backend_client, project=project_entity
            ),
            annotation_classes=AnnotationClassRepository(
                service=self._backend_client, project=project_entity
            ),
        )
        return use_case.execute()

    def search_annotation_classes(self, project_name: str, name_prefix: str = None):
        project_entity = self._get_project(project_name)
        use_case = usecases.GetAnnotationClassesUseCase(
            classes=AnnotationClassRepository(
                service=self._backend_client, project=project_entity
            ),
            condition=Condition("name", name_prefix, EQ),
        )
        return use_case.execute()

    def set_project_settings(self, project_name: str, new_settings: List[dict]):
        project_entity = self._get_project(project_name)
        use_case = usecases.UpdateSettingsUseCase(
            settings=ProjectSettingsRepository(
                service=self._backend_client, project=project_entity
            ),
            to_update=new_settings,
            backend_service_provider=self._backend_client,
            project_id=project_entity.uuid,
            team_id=project_entity.team_id,
        )
        return use_case.execute()

    def delete_image(self, image_name, project_name):
        image = self.get_image(project_name=project_name, image_name=image_name)
        project_entity = self._get_project(project_name)
        use_case = usecases.DeleteImageUseCase(
            images=ImageRepository(service=self._backend_client),
            image=image,
            team_id=project_entity.team_id,
            project_id=project_entity.uuid,
        )
        return use_case.execute()

    def get_image_metadata(self, project_name: str, folder_name: str, image_name: str):
        project = self._get_project(project_name)
        folder = self._get_folder(project, folder_name)
        use_case = usecases.GetImageMetadataUseCase(
            image_name=image_name,
            project=project,
            folder=folder,
            service=self._backend_client,
        )
        return use_case.execute()

    def set_images_annotation_statuses(
        self,
        project_name: str,
        folder_name: str,
        image_names: list,
        annotation_status: str,
    ):
        project_entity = self._get_project(project_name)
        folder_entity = self._get_folder(project_entity, folder_name)
        use_case = usecases.SetImageAnnotationStatuses(
            service=self._backend_client,
            image_names=image_names,
            team_id=project_entity.team_id,
            project_id=project_entity.uuid,
            folder_id=folder_entity.uuid,
            annotation_status=constances.AnnotationStatus.get_value(annotation_status),
        )
        return use_case.execute()

    def delete_images(
        self, project_name: str, folder_name: str, image_names: List[str] = None,
    ):
        project = self._get_project(project_name)
        folder = self._get_folder(project, folder_name)

        use_case = usecases.DeleteImagesUseCase(
            project=project,
            folder=folder,
            images=self.images,
            image_names=image_names,
            backend_service_provider=self._backend_client,
        )
        return use_case.execute()

    def assign_images(
        self, project_name: str, folder_name: str, image_names: list, user: str
    ):
        project_entity = self._get_project(project_name)
        use_case = usecases.AssignImagesUseCase(
            project_entity=project_entity,
            service=self._backend_client,
            folder_name=folder_name,
            image_names=image_names,
            user=user,
        )
        return use_case.execute()

    def un_assign_images(self, project_name, folder_name, image_names):
        project = self._get_project(project_name)
        folder_name = self.get_folder_name(folder_name)
        use_case = usecases.UnAssignImagesUseCase(
            project_entity=project,
            service=self._backend_client,
            folder_name=folder_name,
            image_names=image_names,
        )
        return use_case.execute()

    def un_assign_folder(self, project_name: str, folder_name: str):
        project_entity = self._get_project(project_name)
        use_case = usecases.UnAssignFolderUseCase(
            service=self._backend_client,
            project_entity=project_entity,
            folder_name=folder_name,
        )
        return use_case.execute()

    def assign_folder(self, project_name: str, folder_name: str, users: List[str]):
        project_entity = self._get_project(project_name)
        use_case = usecases.AssignFolderUseCase(
            service=self._backend_client,
            project_entity=project_entity,
            folder_name=folder_name,
            users=users,
        )
        return use_case.execute()

    def share_project(self, project_name: str, user_id: str, user_role: str):
        project_entity = self._get_project(project_name)
        use_case = usecases.ShareProjectUseCase(
            service=self._backend_client,
            project_entity=project_entity,
            user_id=user_id,
            user_role=user_role,
        )
        return use_case.execute()

    def un_share_project(self, project_name: str, user_id: str):
        project_entity = self._get_project(project_name)
        use_case = usecases.UnShareProjectUseCase(
            service=self._backend_client,
            project_entity=project_entity,
            user_id=user_id,
        )
        return use_case.execute()

    @staticmethod
    def download_images_from_google_clout(
        project_name: str, bucket_name: str, folder_name: str, download_path: str
    ):
        use_case = usecases.DownloadGoogleCloudImages(
            project_name=project_name,
            bucket_name=bucket_name,
            folder_name=folder_name,
            download_path=download_path,
        )
        return use_case.execute()

    @staticmethod
    def download_images_from_azure_cloud(
        container_name: str, folder_name: str, download_path: str
    ):
        use_case = usecases.DownloadAzureCloudImages(
            container=container_name,
            folder_name=folder_name,
            download_path=download_path,
        )
        return use_case.execute()

    def get_image_annotations(
        self, project_name: str, folder_name: str, image_name: str
    ):
        project = self._get_project(project_name)
        folder = self._get_folder(project=project, name=folder_name)

        use_case = usecases.GetImageAnnotationsUseCase(
            service=self._backend_client,
            project=project,
            folder=folder,
            image_name=image_name,
            images=ImageRepository(service=self._backend_client),
        )
        return use_case.execute()

    def download_image_annotations(
        self, project_name: str, folder_name: str, image_name: str, destination: str
    ):
        project = self._get_project(project_name)
        folder = self._get_folder(project=project, name=folder_name)
        use_case = usecases.DownloadImageAnnotationsUseCase(
            service=self._backend_client,
            project=project,
            folder=folder,
            image_name=image_name,
            images=ImageRepository(service=self._backend_client),
            destination=destination,
        )
        return use_case.execute()

    def download_image_pre_annotations(
        self, project_name: str, folder_name: str, image_name: str, destination: str
    ):
        project = self._get_project(project_name)
        folder = self._get_folder(project=project, name=folder_name)

        use_case = usecases.DownloadImagePreAnnotationsUseCase(
            service=self._backend_client,
            project=project,
            folder=folder,
            image_name=image_name,
            images=ImageRepository(service=self._backend_client),
            destination=destination,
        )
        return use_case.execute()

    @staticmethod
    def get_image_from_s3(s3_bucket, image_path: str):
        use_case = usecases.GetS3ImageUseCase(
            s3_bucket=s3_bucket, image_path=image_path
        )
        use_case.execute()
        return use_case.execute()

    def get_image_pre_annotations(
        self, project_name: str, folder_name: str, image_name: str
    ):
        project = self._get_project(project_name)
        folder = self._get_folder(project=project, name=folder_name)

        use_case = usecases.GetImagePreAnnotationsUseCase(
            service=self._backend_client,
            project=project,
            folder=folder,
            image_name=image_name,
            images=ImageRepository(service=self._backend_client),
        )
        use_case.execute()
        return use_case.execute()

    def get_exports(self, project_name: str, return_metadata: bool):
        project = self._get_project(project_name)

        use_case = usecases.GetExportsUseCase(
            service=self._backend_client,
            project=project,
            return_metadata=return_metadata,
        )
        return use_case.execute()

    def backend_upload_from_s3(
        self,
        project_name: str,
        folder_name: str,
        access_key: str,
        secret_key: str,
        bucket_name: str,
        folder_path: str,
        image_quality: str,
    ):
        project = self._get_project(project_name)
        folder = self._get_folder(project, folder_name)
        use_case = usecases.UploadS3ImagesBackendUseCase(
            backend_service_provider=self._backend_client,
            project=project,
            settings=ProjectSettingsRepository(self._backend_client, project),
            folder=folder,
            access_key=access_key,
            secret_key=secret_key,
            bucket_name=bucket_name,
            folder_path=folder_path,
            image_quality=image_quality,
        )
        return use_case.execute()

    def get_project_image_count(
        self, project_name: str, folder_name: str, with_all_subfolders: bool
    ):

        project = self._get_project(project_name)
        folder = self._get_folder(project=project, name=folder_name)

        use_case = usecases.GetProjectImageCountUseCase(
            service=self._backend_client,
            project=project,
            folder=folder,
            with_all_sub_folders=with_all_subfolders,
        )

        return use_case.execute()

    def extract_video_frames(
        self,
        project_name: str,
        folder_name: str,
        video_path: str,
        extract_path: str,
        start_time: float,
        end_time: float = None,
        target_fps: float = None,
        annotation_status: str = None,
        image_quality_in_editor: str = None,
        limit: int = None,
    ):
        annotation_status_code = (
            constances.AnnotationStatus.get_value(annotation_status)
            if annotation_status
            else None
        )
        project = self._get_project(project_name)
        folder = self._get_folder(project, folder_name)
        use_case = usecases.ExtractFramesUseCase(
            backend_service_provider=self._backend_client,
            project=project,
            folder=folder,
            video_path=video_path,
            extract_path=extract_path,
            start_time=start_time,
            end_time=end_time,
            target_fps=target_fps,
            annotation_status_code=annotation_status_code,
            image_quality_in_editor=image_quality_in_editor,
            limit=limit,
        )
        return use_case.execute()

    def create_annotation_class(
        self, project_name: str, name: str, color: str, attribute_groups: List[dict]
    ):
        project = self._get_project(project_name)
        annotation_classes = AnnotationClassRepository(
            project=project, service=self._backend_client
        )
        annotation_class = AnnotationClassEntity(
            name=name, color=color, attribute_groups=attribute_groups
        )
        use_case = usecases.CreateAnnotationClassUseCase(
            annotation_classes=annotation_classes, annotation_class=annotation_class,
        )
        use_case.execute()
        return use_case.execute()

    def delete_annotation_class(self, project_name: str, annotation_class_name: str):
        project = self._get_project(project_name)
        use_case = usecases.DeleteAnnotationClassUseCase(
            annotation_class_name=annotation_class_name,
            annotation_classes_repo=AnnotationClassRepository(
                service=self._backend_client, project=project,
            ),
        )
        return use_case.execute()

    def get_annotation_class(self, project_name: str, annotation_class_name: str):
        project = self._get_project(project_name)
        use_case = usecases.GetAnnotationClassUseCase(
            annotation_class_name=annotation_class_name,
            annotation_classes_repo=AnnotationClassRepository(
                service=self._backend_client, project=project,
            ),
        )
        return use_case.execute()

    def download_annotation_classes(self, project_name: str, download_path: str):
        project = self._get_project(project_name)
        use_case = usecases.DownloadAnnotationClassesUseCase(
            annotation_classes_repo=AnnotationClassRepository(
                service=self._backend_client, project=project,
            ),
            download_path=download_path,
        )
        return use_case.execute()

    def create_annotation_classes(self, project_name: str, annotation_classes: list):
        project = self._get_project(project_name)

        use_case = usecases.CreateAnnotationClassesUseCase(
            service=self._backend_client,
            annotation_classes_repo=AnnotationClassRepository(
                service=self._backend_client, project=project,
            ),
            annotation_classes=annotation_classes,
            project=project,
        )
        return use_case.execute()

    @staticmethod
    def create_fuse_image(
        project_type: str,
        image_path: str,
        annotation_classes: List,
        in_memory: bool,
        generate_overlay: bool,
    ):
        use_case = usecases.CreateFuseImageUseCase(
            project_type=project_type,
            image_path=image_path,
            classes=annotation_classes,
            in_memory=in_memory,
            generate_overlay=generate_overlay,
        )
        return use_case.execute()

    def download_image(
        self,
        project_name: str,
        image_name: str,
        download_path: str,
        folder_name: str = None,
        image_variant: str = None,
        include_annotations: bool = None,
        include_fuse: bool = None,
        include_overlay: bool = None,
    ):
        project = self._get_project(project_name)
        folder = self._get_folder(project, folder_name)
        image = self._get_image(project, image_name, folder_name)

        use_case = usecases.DownloadImageUseCase(
            project=project,
            folder=folder,
            image=image,
            images=self.images,
            classes=AnnotationClassRepository(self._backend_client, project),
            backend_service_provider=self._backend_client,
            download_path=download_path,
            image_variant=image_variant,
            include_annotations=include_annotations,
            include_fuse=include_fuse,
            include_overlay=include_overlay,
        )
        return use_case.execute()

    def set_project_workflow(self, project_name: str, steps: list):
        project = self._get_project(project_name)
        use_case = usecases.SetWorkflowUseCase(
            service=self._backend_client,
            annotation_classes_repo=AnnotationClassRepository(
                service=self._backend_client, project=project
            ),
            workflow_repo=WorkflowRepository(
                service=self._backend_client, project=project
            ),
            steps=steps,
            project=project,
        )
        return use_case.execute()

    def upload_annotations_from_folder(
        self,
        project_name: str,
        folder_name: str,
        folder_path: str,
        annotation_paths: List[str],
        client_s3_bucket=None,
        is_pre_annotations: bool = False,
    ):
        project = self._get_project(project_name)
        folder = self._get_folder(project, folder_name)
        use_case = usecases.UploadAnnotationsUseCase(
            project=project,
            folder=folder,
            folder_path=folder_path,
            annotation_paths=annotation_paths,
            backend_service_provider=self._backend_client,
            annotation_classes=AnnotationClassRepository(
                service=self._backend_client, project=project
            ),
            pre_annotation=is_pre_annotations,
            client_s3_bucket=client_s3_bucket,
        )
        return use_case.execute()

    def upload_image_annotations(
        self,
        project_name: str,
        folder_name: str,
        image_name: str,
        annotations: dict,
        mask: io.BytesIO = None,
    ):
        project = self._get_project(project_name)
        folder = self._get_folder(project, folder_name)
        use_case = usecases.UploadImageAnnotationsUseCase(
            project=project,
            folder=folder,
            annotation_classes=AnnotationClassRepository(
                service=self._backend_client, project=project
            ),
            image_name=image_name,
            annotations=annotations,
            backend_service_provider=self._backend_client,
            mask=mask,
        )
        return use_case.execute()

    def create_model(
        self,
        model_name: str,
        model_description: str,
        task: str,
        base_model_name: str,
        train_data_paths: List[str],
        test_data_paths: List[str],
        hyper_parameters: dict,
    ):
        use_case = usecases.CreateModelUseCase(
            base_model_name=base_model_name,
            model_name=model_name,
            model_description=model_description,
            task=task,
            team_id=self.team_id,
            backend_service_provider=self._backend_client,
            projects=self.projects,
            folders=self.folders,
            ml_models=self.ml_models,
            train_data_paths=train_data_paths,
            test_data_paths=test_data_paths,
            hyper_parameters=hyper_parameters,
        )
        return use_case.execute()

    def get_model_metrics(self, model_id: int):
        use_case = usecases.GetModelMetricsUseCase(
            model_id=model_id,
            team_id=self.team_id,
            backend_service_provider=self._backend_client,
        )
        return use_case.execute()

    def update_model_status(self, model_id: int, status: int):
        model = MLModelEntity(uuid=model_id, training_status=status)
        use_case = usecases.UpdateModelUseCase(model=model, models=self.ml_models)
        return use_case.execute()

    def delete_model(self, model_id: int):
        use_case = usecases.DeleteMLModel(model_id=model_id, models=self.ml_models)
        return use_case.execute()

    def stop_model_training(self, model_id: int):

        use_case = usecases.StopModelTraining(
            model_id=model_id,
            team_id=self.team_id,
            backend_service_provider=self._backend_client,
        )
        return use_case.execute()

    def download_export(
        self,
        project_name: str,
        export_name: str,
        folder_path: str,
        extract_zip_contents: bool,
        to_s3_bucket: bool,
    ):
        project = self._get_project(project_name)
        use_case = usecases.DownloadExportUseCase(
            service=self._backend_client,
            project=project,
            export_name=export_name,
            folder_path=folder_path,
            extract_zip_contents=extract_zip_contents,
            to_s3_bucket=to_s3_bucket,
        )
<<<<<<< HEAD
        return use_case.execute()
=======
        use_case.execute()
        return self._response
>>>>>>> 9b3ae3a8

    def download_ml_model(self, model_data: dict, download_path: str):
        model = MLModelEntity(
            uuid=model_data["id"],
            path=model_data["path"],
            config_path=model_data["config_path"],
            team_id=model_data["team_id"],
        )
        use_case = usecases.DownloadMLModelUseCase(
            model=model,
            download_path=download_path,
            backend_service_provider=self._backend_client,
            team_id=self.team_id,
        )
        return use_case.execute()

    def benchmark(
        self,
        project_name: str,
        ground_truth_folder_name: str,
        folder_names: List[str],
        export_root: str,
        image_list: List[str],
        annot_type: str,
        show_plots: bool,
    ):
        project = self._get_project(project_name)
        if export_root is None:
            with tempfile.TemporaryDirectory() as export_dir:
                # TODO fix prepare_export & download_export calls
                export = self.prepare_export(project.name)
                self.download_export(
                    project_name=project.name,
                    export_name=export["name"],
                    folder_path=export_dir,
                )
        use_case = usecases.BenchmarkUseCase(
            project=project,
            ground_truth_folder_name=ground_truth_folder_name,
            folder_names=folder_names,
            export_dir=export_dir,
            image_list=image_list,
            annotation_type=annot_type,
            show_plots=show_plots,
        )
        return use_case.execute()

    def consensus(
        self,
        project_name: str,
        folder_names: list,
        export_root: str,
        image_list: list,
        annot_type: str,
        show_plots: bool,
    ):
        project = self._get_project(project_name)
        if export_root is None:
            with tempfile.TemporaryDirectory() as export_dir:
                export = self.prepare_export(project.name)
                self.download_export(
                    project_name=project.name,
                    export_name=export["name"],
                    folder_path=export_dir,
                )
        use_case = usecases.ConsensusUseCase(
            project=project,
            folder_names=folder_names,
            export_dir=export_dir,
            image_list=image_list,
            annotation_type=annot_type,
            show_plots=show_plots,
        )
        return use_case.execute()

    def run_segmentation(
        self, project_name: str, images_list: list, model_name: str, folder_name: str
    ):
        project = self._get_project(project_name)
        folder = self._get_folder(project, folder_name)
        ml_model_repo = MLModelRepository(
            team_id=project.uuid, service=self._backend_client
        )
        use_case = usecases.RunSegmentationUseCase(
            project=project,
            ml_model_repo=ml_model_repo,
            ml_model_name=model_name,
            images_list=images_list,
            service=self._backend_client,
            folder=folder,
        )
        return use_case.execute()

    def run_prediction(
        self, project_name: str, images_list: list, model_name: str, folder_name: str
    ):
        project = self._get_project(project_name)
        folder = self._get_folder(project, folder_name)
        ml_model_repo = MLModelRepository(
            team_id=project.uuid, service=self._backend_client
        )
        use_case = usecases.RunPredictionUseCase(
            project=project,
            ml_model_repo=ml_model_repo,
            ml_model_name=model_name,
            images_list=images_list,
            service=self._backend_client,
            folder=folder,
        )
        return use_case.execute()

    def list_images(
        self, project_name: str, annotation_status: str = None, name_prefix: str = None,
    ):
        project = self._get_project(project_name)

        use_case = usecases.GetAllImagesUseCase(
            project=project,
            service_provider=self._backend_client,
            annotation_status=annotation_status,
            name_prefix=name_prefix,
        )
        return use_case.execute()

    def upload_file_to_s3(self, to_s3_bucket, path, s3_key: str):
        use_case = usecases.UploadFileToS3UseCase(
            response=Response(), to_s3_bucket=to_s3_bucket, path=path, s3_key=s3_key
        )
        use_case.execute()

    def search_models(
        self,
        name: str,
        model_type: str = None,
        project_id: int = None,
        task: str = None,
        include_global: bool = True,
    ):
        ml_models_repo = MLModelRepository(
            service=self._backend_client, team_id=self.team_id
        )
        condition = Condition("team_id", self.team_id, EQ)
        if name:
            condition &= Condition("name", name, EQ)
        if model_type:
            condition &= Condition("type", model_type, EQ)
        if project_id:
            condition &= Condition("project_id", project_id, EQ)
        if task:
            condition &= Condition("task", task, EQ)
        if include_global:
            condition &= Condition("include_global", include_global, EQ)

        use_case = usecases.SearchMLModels(
            ml_models_repo=ml_models_repo, condition=condition
        )
        return use_case.execute()<|MERGE_RESOLUTION|>--- conflicted
+++ resolved
@@ -88,7 +88,9 @@
 
 class Controller(BaseController):
     def _get_project(self, name: str):
+        response = Response()
         use_case = usecases.GetProjectByNameUseCase(
+            response=response,
             name=name,
             team_id=self.team_id,
             projects=ProjectRepository(service=self._backend_client),
@@ -185,12 +187,7 @@
     ):
         project = self._get_project(project_name)
         folder = self._get_folder(project, folder_name)
-<<<<<<< HEAD
-        use_case = usecases.AttachImagesUseCase(
-=======
         use_case = usecases.AttachFileUrlsUseCase(
-            response=self.response,
->>>>>>> 9b3ae3a8
             project=project,
             folder=folder,
             backend_service_provider=self._backend_client,
@@ -737,11 +734,12 @@
             user_id=user_id,
             user_role=user_role,
         )
-        return use_case.execute()
+        share_project_use_case.execute()
 
     def un_share_project(self, project_name: str, user_id: str):
         project_entity = self._get_project(project_name)
         use_case = usecases.UnShareProjectUseCase(
+            response=self.response,
             service=self._backend_client,
             project_entity=project_entity,
             user_id=user_id,
@@ -1165,12 +1163,7 @@
             extract_zip_contents=extract_zip_contents,
             to_s3_bucket=to_s3_bucket,
         )
-<<<<<<< HEAD
-        return use_case.execute()
-=======
-        use_case.execute()
-        return self._response
->>>>>>> 9b3ae3a8
+        return use_case.execute()
 
     def download_ml_model(self, model_data: dict, download_path: str):
         model = MLModelEntity(
@@ -1299,7 +1292,7 @@
         use_case = usecases.UploadFileToS3UseCase(
             response=Response(), to_s3_bucket=to_s3_bucket, path=path, s3_key=s3_key
         )
-        use_case.execute()
+        return use_case.execute()
 
     def search_models(
         self,
