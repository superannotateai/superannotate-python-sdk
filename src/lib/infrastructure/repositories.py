--- conflicted
+++ resolved
@@ -148,23 +148,12 @@
         return ImageFileEntity(uuid=uuid, data=file)
 
     def insert(self, entity: ImageFileEntity) -> ImageFileEntity:
-<<<<<<< HEAD
-        data = {
-            'Key': entity.uuid,
-            'Body': entity.data
-        }
-=======
         data = {"Key": entity.uuid, "Body": entity.data}
->>>>>>> bc6c452b
         if entity.metadata:
             temp = entity.metadata
             for k in temp:
                 temp[k] = str(temp[k])
-<<<<<<< HEAD
-            data['Metadata'] = temp
-=======
             data["Metadata"] = temp
->>>>>>> bc6c452b
         self.bucket.put_object(**data)
         return entity
 
@@ -283,12 +272,6 @@
             project_id=data["project_id"],
             name=data["name"],
         )
-    def delete(self, uuid: int):
-        raise NotImplementedError
-
-    def update(self, entity: FolderEntity):
-        raise NotImplementedError
-
 
     def delete(self, uuid: int):
         raise NotImplementedError
