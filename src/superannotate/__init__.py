import os
import sys

<<<<<<< HEAD
__version__ = "4.4.7b3"
=======

__version__ = "4.4.6"

>>>>>>> 2260e444

sys.path.append(os.path.split(os.path.realpath(__file__))[0])

import logging.config  # noqa
import requests  # noqa
from packaging.version import parse  # noqa
from superannotate.lib.app.input_converters import convert_json_version  # noqa
from superannotate.lib.app.input_converters import convert_project_type  # noqa
from superannotate.lib.app.analytics.class_analytics import class_distribution  # noqa
from superannotate.lib.app.exceptions import AppException  # noqa
from superannotate.lib.app.input_converters import convert_json_version  # noqa
from superannotate.lib.app.input_converters import convert_project_type  # noqa
from superannotate.lib.app.input_converters import export_annotation  # noqa
from superannotate.lib.app.input_converters import import_annotation  # noqa
from superannotate.lib.app.interface.sdk_interface import SAClient  # noqa
from superannotate.lib.core import PACKAGE_VERSION_INFO_MESSAGE  # noqa
from superannotate.lib.core import PACKAGE_VERSION_MAJOR_UPGRADE  # noqa
from superannotate.lib.core import PACKAGE_VERSION_UPGRADE  # noqa
from superannotate.logger import get_default_logger  # noqa
import superannotate.lib.core.enums as enums  # noqa

SESSIONS = {}

__all__ = [
    "__version__",
    "SAClient",
    # Utils
    "enums",
    "AppException",
    # analytics
    "class_distribution",
    # converters
    "convert_json_version",
    "import_annotation",
    "export_annotation",
    "convert_project_type",
]

__author__ = "Superannotate"

logging.getLogger("botocore").setLevel(logging.CRITICAL)
logger = get_default_logger()


def log_version_info():
    local_version = parse(__version__)
    if local_version.is_prerelease:
        logger.info(PACKAGE_VERSION_INFO_MESSAGE.format(__version__))
    req = requests.get("https://pypi.python.org/pypi/superannotate/json")
    if req.ok:
        releases = req.json().get("releases", [])
        pip_version = parse("0")
        for release in releases:
            ver = parse(release)
            if not ver.is_prerelease or local_version.is_prerelease:
                pip_version = max(pip_version, ver)
        if pip_version.major > local_version.major:
            logger.warning(
                PACKAGE_VERSION_MAJOR_UPGRADE.format(local_version, pip_version)
            )
        elif pip_version > local_version:
            logger.warning(PACKAGE_VERSION_UPGRADE.format(local_version, pip_version))


if not os.environ.get("SA_VERSION_CHECK", "True").lower() == "false":
    log_version_info()<|MERGE_RESOLUTION|>--- conflicted
+++ resolved
@@ -1,13 +1,9 @@
 import os
 import sys
 
-<<<<<<< HEAD
-__version__ = "4.4.7b3"
-=======
 
-__version__ = "4.4.6"
+__version__ = "4.4.7"
 
->>>>>>> 2260e444
 
 sys.path.append(os.path.split(os.path.realpath(__file__))[0])
 
