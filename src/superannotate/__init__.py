--- conflicted
+++ resolved
@@ -2,12 +2,8 @@
 import os
 import sys
 
-<<<<<<< HEAD
+
 __version__ = "4.4.14"
-
-=======
-__version__ = "4.4.13"
->>>>>>> b5d0d7db
 
 sys.path.append(os.path.split(os.path.realpath(__file__))[0])
 
