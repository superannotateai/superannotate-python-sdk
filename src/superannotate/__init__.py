import os
import sys


<<<<<<< HEAD
__version__ = "4.4.5b2"
=======
__version__ = "4.4.5b1"
>>>>>>> e2c4a033

sys.path.append(os.path.split(os.path.realpath(__file__))[0])

import logging.config  # noqa
import requests  # noqa
from packaging.version import parse  # noqa
from superannotate.lib.app.input_converters import convert_json_version  # noqa
from superannotate.lib.app.input_converters import convert_project_type  # noqa
from superannotate.lib.app.analytics.class_analytics import class_distribution  # noqa
from superannotate.lib.app.exceptions import AppException  # noqa
from superannotate.lib.app.input_converters import convert_json_version  # noqa
from superannotate.lib.app.input_converters import convert_project_type  # noqa
from superannotate.lib.app.input_converters import export_annotation  # noqa
from superannotate.lib.app.input_converters import import_annotation  # noqa
from superannotate.lib.app.interface.sdk_interface import SAClient  # noqa
from superannotate.lib.core import PACKAGE_VERSION_INFO_MESSAGE  # noqa
from superannotate.lib.core import PACKAGE_VERSION_MAJOR_UPGRADE  # noqa
from superannotate.lib.core import PACKAGE_VERSION_UPGRADE  # noqa
from superannotate.logger import get_default_logger  # noqa
import superannotate.lib.core.enums as enums  # noqa

SESSIONS = {}

__all__ = [
    "__version__",
    "SAClient",
    # Utils
    "enums",
    "AppException",
    # analytics
    "class_distribution",
    # converters
    "convert_json_version",
    "import_annotation",
    "export_annotation",
    "convert_project_type",
]

__author__ = "Superannotate"

logging.getLogger("botocore").setLevel(logging.CRITICAL)
logger = get_default_logger()


def log_version_info():
    local_version = parse(__version__)
    if local_version.is_prerelease:
        logger.info(PACKAGE_VERSION_INFO_MESSAGE.format(__version__))
    req = requests.get("https://pypi.python.org/pypi/superannotate/json")
    if req.ok:
        releases = req.json().get("releases", [])
        pip_version = parse("0")
        for release in releases:
            ver = parse(release)
            if not ver.is_prerelease or local_version.is_prerelease:
                pip_version = max(pip_version, ver)
        if pip_version.major > local_version.major:
            logger.warning(
                PACKAGE_VERSION_MAJOR_UPGRADE.format(local_version, pip_version)
            )
        elif pip_version > local_version:
            logger.warning(PACKAGE_VERSION_UPGRADE.format(local_version, pip_version))


if not os.environ.get("SA_VERSION_CHECK", "True").lower() == "false":
    log_version_info()<|MERGE_RESOLUTION|>--- conflicted
+++ resolved
@@ -2,11 +2,8 @@
 import sys
 
 
-<<<<<<< HEAD
 __version__ = "4.4.5b2"
-=======
-__version__ = "4.4.5b1"
->>>>>>> e2c4a033
+
 
 sys.path.append(os.path.split(os.path.realpath(__file__))[0])
 
