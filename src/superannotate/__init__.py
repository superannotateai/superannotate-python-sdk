--- conflicted
+++ resolved
@@ -2,11 +2,8 @@
 import sys
 
 
-<<<<<<< HEAD
-__version__ = "4.4.7dev7"
-=======
-__version__ = "4.4.8dev1"
->>>>>>> 6fc1ba8a
+__version__ = "4.4.8dev2"
+
 
 
 sys.path.append(os.path.split(os.path.realpath(__file__))[0])
