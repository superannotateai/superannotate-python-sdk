--- conflicted
+++ resolved
@@ -3,11 +3,7 @@
 import sys
 
 
-<<<<<<< HEAD
-__version__ = "4.4.35dev1"
-=======
-__version__ = "4.4.35"
->>>>>>> 26152915
+__version__ = "4.4.36dev1"
 
 
 os.environ.update({"sa_version": __version__})
