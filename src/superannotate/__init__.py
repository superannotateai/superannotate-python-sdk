import logging
import os
import sys


<<<<<<< HEAD
__version__ = "4.4.23dev"
=======
__version__ = "4.4.23"
>>>>>>> 115161ab

sys.path.append(os.path.split(os.path.realpath(__file__))[0])

import logging.config  # noqa
import requests  # noqa
from packaging.version import parse  # noqa
from superannotate.lib.app.input_converters import convert_project_type  # noqa
from superannotate.lib.app.exceptions import AppException  # noqa
from superannotate.lib.app.input_converters import convert_project_type  # noqa
from superannotate.lib.app.input_converters import export_annotation  # noqa
from superannotate.lib.app.input_converters import import_annotation  # noqa
from superannotate.lib.app.interface.sdk_interface import SAClient  # noqa
from superannotate.lib.core import PACKAGE_VERSION_INFO_MESSAGE  # noqa
from superannotate.lib.core import PACKAGE_VERSION_MAJOR_UPGRADE  # noqa
from superannotate.lib.core import PACKAGE_VERSION_UPGRADE  # noqa
import superannotate.lib.core.enums as enums  # noqa

SESSIONS = {}


__all__ = [
    "__version__",
    "SAClient",
    # Utils
    "enums",
    "AppException",
    # converters
    "import_annotation",
    "export_annotation",
    "convert_project_type",
]

__author__ = "Superannotate"

logging.getLogger("botocore").setLevel(logging.CRITICAL)


def log_version_info():
    logging.StreamHandler(sys.stdout)
    local_version = parse(__version__)
    if local_version.is_prerelease:
        logging.info(PACKAGE_VERSION_INFO_MESSAGE.format(__version__))
    req = requests.get("https://pypi.org/pypi/superannotate/json")
    if req.ok:
        releases = req.json().get("releases", [])
        pip_version = parse("0")
        for release in releases:
            ver = parse(release)
            if not ver.is_prerelease or local_version.is_prerelease:
                pip_version = max(pip_version, ver)
        if pip_version.major > local_version.major:
            logging.warning(
                PACKAGE_VERSION_MAJOR_UPGRADE.format(local_version, pip_version)
            )
        elif pip_version > local_version:
            logging.warning(PACKAGE_VERSION_UPGRADE.format(local_version, pip_version))


if not os.environ.get("SA_VERSION_CHECK", "True").lower() == "false":
    log_version_info()<|MERGE_RESOLUTION|>--- conflicted
+++ resolved
@@ -3,11 +3,7 @@
 import sys
 
 
-<<<<<<< HEAD
-__version__ = "4.4.23dev"
-=======
-__version__ = "4.4.23"
->>>>>>> 115161ab
+__version__ = "4.4.24dev1"
 
 sys.path.append(os.path.split(os.path.realpath(__file__))[0])
 
