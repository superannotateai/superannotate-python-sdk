import logging
import os
import sys
import typing

<<<<<<< HEAD
__version__ = "4.4.11b3"
=======
__version__ = "4.4.10"
>>>>>>> 144146ca

sys.path.append(os.path.split(os.path.realpath(__file__))[0])

import logging.config  # noqa
import requests  # noqa
from packaging.version import parse  # noqa
from superannotate.lib.app.input_converters import convert_json_version  # noqa
from superannotate.lib.app.input_converters import convert_project_type  # noqa
from superannotate.lib.app.exceptions import AppException  # noqa
from superannotate.lib.app.input_converters import convert_json_version  # noqa
from superannotate.lib.app.input_converters import convert_project_type  # noqa
from superannotate.lib.app.input_converters import export_annotation  # noqa
from superannotate.lib.app.input_converters import import_annotation  # noqa
from superannotate.lib.app.interface.sdk_interface import SAClient  # noqa
from superannotate.lib.app.server import SAServer  # noqa
from superannotate.lib.app.server.utils import setup_app  # noqa
from superannotate.lib.core import PACKAGE_VERSION_INFO_MESSAGE  # noqa
from superannotate.lib.core import PACKAGE_VERSION_MAJOR_UPGRADE  # noqa
from superannotate.lib.core import PACKAGE_VERSION_UPGRADE  # noqa
import superannotate.lib.core.enums as enums  # noqa

SESSIONS = {}


def create_app(apps: typing.List[str] = None) -> SAServer:
    setup_app(apps)
    server = SAServer()
    return server


__all__ = [
    "__version__",
    "SAClient",
    "SAServer",
    "create_app",
    # Utils
    "enums",
    "AppException",
    # converters
    "convert_json_version",
    "import_annotation",
    "export_annotation",
    "convert_project_type",
]

__author__ = "Superannotate"

logging.getLogger("botocore").setLevel(logging.CRITICAL)


def log_version_info():
    logging.StreamHandler(sys.stdout)
    local_version = parse(__version__)
    if local_version.is_prerelease:
        logging.info(PACKAGE_VERSION_INFO_MESSAGE.format(__version__))
    req = requests.get("https://pypi.org/pypi/superannotate/json")
    if req.ok:
        releases = req.json().get("releases", [])
        pip_version = parse("0")
        for release in releases:
            ver = parse(release)
            if not ver.is_prerelease or local_version.is_prerelease:
                pip_version = max(pip_version, ver)
        if pip_version.major > local_version.major:
            logging.warning(
                PACKAGE_VERSION_MAJOR_UPGRADE.format(local_version, pip_version)
            )
        elif pip_version > local_version:
            logging.warning(PACKAGE_VERSION_UPGRADE.format(local_version, pip_version))


if not os.environ.get("SA_VERSION_CHECK", "True").lower() == "false":
    log_version_info()<|MERGE_RESOLUTION|>--- conflicted
+++ resolved
@@ -3,11 +3,8 @@
 import sys
 import typing
 
-<<<<<<< HEAD
-__version__ = "4.4.11b3"
-=======
-__version__ = "4.4.10"
->>>>>>> 144146ca
+__version__ = "4.4.11"
+
 
 sys.path.append(os.path.split(os.path.realpath(__file__))[0])
 
