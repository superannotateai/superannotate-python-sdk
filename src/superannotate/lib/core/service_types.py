--- conflicted
+++ resolved
@@ -7,11 +7,8 @@
 
 from pydantic import BaseModel
 from pydantic import Extra
-<<<<<<< HEAD
 from pydantic import Field
-=======
 from pydantic import parse_obj_as
->>>>>>> 5face32d
 
 
 class Limit(BaseModel):
@@ -73,7 +70,6 @@
         super().__init__(**data)
 
 
-<<<<<<< HEAD
 class UploadAnnotationsResponse(BaseModel):
     class Resource(BaseModel):
         classes: List[str] = Field([], alias="class")
@@ -83,12 +79,12 @@
 
     failed_items: List[str] = Field([], alias="failedItems")
     missing_resources: Resource = Field({}, alias="missingResources")
-=======
+
+
 class UploadCustomFieldValues(BaseModel):
     succeeded_items: Optional[List[Any]]
     failed_items: Optional[List[str]]
     error: Optional[Any]
->>>>>>> 5face32d
 
 
 class ServiceResponse(BaseModel):
