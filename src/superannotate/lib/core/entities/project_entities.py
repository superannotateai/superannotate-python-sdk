from abc import ABC
from abc import abstractmethod
from typing import Any
from typing import Iterable
from typing import List

<<<<<<< HEAD
from lib.core.enums import ClassType
=======
from lib.core.enums import ClassTypeEnum
>>>>>>> 8e65ea08
from lib.core.enums import SegmentationStatus
from superannotate_schemas.schemas.classes import AnnotationClass


class AnnotationClassEntity(AnnotationClass):
<<<<<<< HEAD

    def deserialize(self):
        data = self.dict()
        data["type"] = ClassType.get_value(data["type"])
=======
    def deserialize(self):
        data = self.dict()
        data["type"] = ClassTypeEnum.get_value(data["type"])
>>>>>>> 8e65ea08
        return data


class BaseEntity(ABC):
    def __init__(self, uuid: Any = None):
        self._uuid = uuid

    @property
    def id(self):
        return self._uuid

    @property
    def uuid(self):
        return self._uuid

    @uuid.setter
    def uuid(self, value: Any):
        self._uuid = value

    @abstractmethod
    def to_dict(self):
        raise NotImplementedError


class BaseTimedEntity(BaseEntity):
    def __init__(
        self, uuid: Any = None, createdAt: str = None, updatedAt: str = None,
    ):
        super().__init__(uuid)
        self.createdAt = createdAt
        self.updatedAt = updatedAt

    def to_dict(self):
        return {
            "id": self.uuid,
            "createdAt": self.createdAt,
            "updatedAt": self.updatedAt,
        }


class ConfigEntity(BaseEntity):
    def __init__(self, uuid: str, value: str):
        super().__init__(uuid)
        self._value = value

    @property
    def value(self):
        return self._value

    @value.setter
    def value(self, value):
        self._value = value

    def to_dict(self):
        return {"key": self.uuid, "value": self.value}


class ProjectEntity(BaseTimedEntity):
    def __init__(
        self,
        uuid: int = None,
        createdAt: str = None,
        updatedAt: str = None,
        team_id: int = None,
        name: str = None,
        project_type: int = None,
        description: str = None,
        attachment_name: str = None,
        attachment_path: str = None,
        creator_id: str = None,
        entropy_status: int = None,
        sharing_status: int = None,
        status: int = None,
        folder_id: int = None,
        upload_state: int = None,
        users: Iterable = (),
        unverified_users: Iterable = (),
        contributors: List = None,
        settings: List = None,
        annotation_classes: List = None,
        workflow: List = None,
        completed_images_count: int = None,
        root_folder_completed_images_count: int = None,
    ):
        super().__init__(uuid, createdAt, updatedAt)
        self.team_id = team_id
        self.name = name
        self.project_type = project_type
        self.description = description
        self.attachment_name = attachment_name
        self.attachment_path = attachment_path
        self.creator_id = creator_id
        self.entropy_status = entropy_status
        self.sharing_status = sharing_status
        self.status = status
        self.folder_id = folder_id
        self.upload_state = upload_state
        self.users = users
        self.unverified_users = unverified_users
        self.contributors = contributors
        self.settings = settings
        self.annotation_classes = annotation_classes
        self.workflow = workflow
        self.completed_images_count = completed_images_count
        self.root_folder_completed_images_count = root_folder_completed_images_count

    def __copy__(self):
        return ProjectEntity(
            team_id=self.team_id,
            name=self.name,
            project_type=self.project_type,
            description=self.description,
            status=self.status,
            folder_id=self.folder_id,
            users=self.users,
            upload_state=self.upload_state,
        )

    def to_dict(self):
        return {
            **super().to_dict(),
            "team_id": self.team_id,
            "name": self.name,
            "type": self.project_type,
            "description": self.description,
            "status": self.status,
            "attachment_path": self.attachment_path,
            "attachment_name": self.attachment_name,
            "entropy_status": self.entropy_status,
            "sharing_status": self.sharing_status,
            "creator_id": self.creator_id,
            "folder_id": self.folder_id,
            "upload_state": self.upload_state,
            "users": self.users,
            "completed_images_count": self.completed_images_count,
            "rootFolderCompletedImagesCount": self.root_folder_completed_images_count,
        }


class ProjectSettingEntity(BaseEntity):
    def __init__(
        self,
        uuid: int = None,
        project_id: int = None,
        attribute: str = None,
        value: Any = None,
    ):
        super().__init__(uuid)
        self.project_id = project_id
        self.attribute = attribute
        self.value = value

    def __copy__(self):
        return ProjectSettingEntity(attribute=self.attribute, value=self.value)

    def to_dict(self):
        return {
            "id": self.uuid,
            "project_id": self.project_id,
            "attribute": self.attribute,
            "value": self.value,
        }


class WorkflowEntity(BaseEntity):
    def __init__(
        self,
        uuid: int = None,
        project_id: int = None,
        class_id: int = None,
        step: int = None,
        tool: int = None,
        attribute: Iterable = tuple(),
    ):
        super().__init__(uuid)
        self.project_id = project_id
        self.class_id = class_id
        self.step = step
        self.tool = tool
        self.attribute = attribute

    def __copy__(self):
        return WorkflowEntity(step=self.step, tool=self.tool, attribute=self.attribute)

    def to_dict(self):
        return {
            "id": self.uuid,
            "project_id": self.project_id,
            "class_id": self.class_id,
            "step": self.step,
            "tool": self.tool,
            "attribute": self.attribute,
        }


class FolderEntity(BaseTimedEntity):
    def __init__(
        self,
        uuid: int = None,
        createdAt: str = None,
        updatedAt: str = None,
        project_id: int = None,
        parent_id: int = None,
        team_id: int = None,
        name: str = None,
        folder_users: List[dict] = None,
    ):
        super().__init__(uuid, createdAt, updatedAt)
        self.team_id = team_id
        self.project_id = project_id
        self.name = name
        self.parent_id = parent_id
        self.folder_users = folder_users

    def to_dict(self):
        return {
            **super().to_dict(),
            "id": self.uuid,
            "team_id": self.team_id,
            "name": self.name,
            "parent_id": self.parent_id,
            "project_id": self.project_id,
            "folder_users": self.folder_users,
        }


class ImageInfoEntity(BaseEntity):
    def __init__(
        self, uuid=None, width: float = None, height: float = None,
    ):
        super().__init__(uuid),
        self.width = width
        self.height = height

    def to_dict(self):
        return {
            "width": self.width,
            "height": self.height,
        }


class ImageEntity(BaseEntity):
    def __init__(
        self,
        uuid: int = None,
        name: str = None,
        path: str = None,
        project_id: int = None,
        team_id: int = None,
        annotation_status_code: int = None,
        folder_id: int = None,
        annotator_id: int = None,
        annotator_name: str = None,
        qa_id: str = None,
        qa_name: str = None,
        entropy_value: int = None,
        approval_status: bool = None,
        is_pinned: bool = None,
        segmentation_status: int = SegmentationStatus.NOT_STARTED.value,
        prediction_status: int = SegmentationStatus.NOT_STARTED.value,
        meta: ImageInfoEntity = ImageInfoEntity(),
        created_at: str = None,
        updated_at: str = None,
        **_
    ):
        super().__init__(uuid)
        self.team_id = team_id
        self.name = name
        self.path = path
        self.project_id = project_id
        self.project_id = project_id
        self.annotation_status_code = annotation_status_code
        self.folder_id = folder_id
        self.qa_id = qa_id
        self.qa_name = qa_name
        self.entropy_value = entropy_value
        self.annotator_id = annotator_id
        self.approval_status = approval_status
        self.annotator_name = annotator_name
        self.is_pinned = is_pinned
        self.segmentation_status = segmentation_status
        self.prediction_status = prediction_status
        self.meta = meta
        self.created_at = created_at
        self.updated_at = updated_at

    @staticmethod
    def from_dict(**kwargs):
        if "id" in kwargs:
            kwargs["uuid"] = kwargs["id"]
            del kwargs["id"]
        if "annotation_status" in kwargs:
            kwargs["annotation_status_code"] = kwargs["annotation_status"]
            del kwargs["annotation_status"]
        if "createdAt" in kwargs:
            kwargs["created_at"] = kwargs["createdAt"]
            del kwargs["createdAt"]
        if "updatedAt" in kwargs:
            kwargs["updated_at"] = kwargs["updatedAt"]
            del kwargs["updatedAt"]
        return ImageEntity(**kwargs)

    def to_dict(self):
        data = {
            "id": self.uuid,
            "team_id": self.team_id,
            "project_id": self.project_id,
            "folder_id": self.folder_id,
            "name": self.name,
            "path": self.path,
            "annotation_status": self.annotation_status_code,
            "prediction_status": self.prediction_status,
            "segmentation_status": self.segmentation_status,
            "approval_status": self.approval_status,
            "is_pinned": self.is_pinned,
            "annotator_id": self.annotator_id,
            "annotator_name": self.annotator_name,
            "qa_id": self.qa_id,
            "qa_name": self.qa_name,
            "entropy_value": self.entropy_value,
            "createdAt": self.created_at,
            "updatedAt": self.updated_at,
            "meta": self.meta.to_dict(),
        }
        return {k: v for k, v in data.items() if v is not None}


class S3FileEntity(BaseEntity):
    def __init__(self, uuid, data, metadata: dict = None):
        super().__init__(uuid)
        self.data = data
        self.metadata = metadata

    def to_dict(self):
        return {"uuid": self.uuid, "bytes": self.data, "metadata": self.metadata}


class UserEntity(BaseEntity):
    def __init__(
        self,
        uuid: int = None,
        first_name: str = None,
        last_name: str = None,
        email: str = None,
        picture: int = None,
        user_role: int = None,
    ):
        super().__init__(uuid)
        self.first_name = first_name
        self.last_name = last_name
        self.email = email
        self.picture = picture
        self.user_role = user_role

    def to_dict(self):
        return {
            "id": self.uuid,
            "first_name": self.first_name,
            "last_name": self.last_name,
            "email": self.email,
            "picture": self.picture,
            "user_role": self.user_role,
        }


class TeamEntity(BaseEntity):
    def __init__(
        self,
        uuid: int = None,
        name: str = None,
        description: str = None,
        team_type: int = None,
        user_role: int = None,
        is_default: bool = None,
        users: List[UserEntity] = None,
        pending_invitations: List = None,
        creator_id: str = None,
    ):
        super().__init__(uuid)
        self.name = name
        self.description = description
        self.team_type = team_type
        self.user_role = user_role
        self.is_default = is_default
        self.users = users
        self.pending_invitations = pending_invitations
        self.creator_id = creator_id

    def to_dict(self):
        return {
            "id": self.uuid,
            "name": self.name,
            "description": self.description,
            "type": self.team_type,
            "user_role": self.user_role,
            "is_default": self.is_default,
            "users": [user.to_dict() for user in self.users],
            "pending_invitations": self.pending_invitations,
            "creator_id": self.creator_id,
        }


class MLModelEntity(BaseTimedEntity):
    def __init__(
        self,
        uuid: int = None,
        team_id: int = None,
        name: str = None,
        createdAt: str = None,
        updatedAt: str = None,
        path: str = None,
        config_path: str = None,
        model_type: int = None,
        description: str = None,
        output_path: str = None,
        task: str = None,
        base_model_id: int = None,
        image_count: int = None,
        training_status: int = None,
        test_folder_ids: List[int] = None,
        train_folder_ids: List[int] = None,
        is_trainable: bool = None,
        is_global: bool = None,
        hyper_parameters: dict = {},
    ):
        super().__init__(uuid, createdAt, updatedAt)
        self.name = name
        self.path = path
        self.team_id = team_id
        self.config_path = config_path
        self.output_path = output_path
        self.model_type = model_type
        self.description = description
        self.task = task
        self.base_model_id = base_model_id
        self.image_count = image_count
        self.training_status = training_status
        self.test_folder_ids = test_folder_ids
        self.train_folder_ids = train_folder_ids
        self.is_trainable = is_trainable
        self.is_global = is_global
        self.hyper_parameters = hyper_parameters

    def to_dict(self):
        return {
            **super().to_dict(),
            "name": self.name,
            "team_id": self.team_id,
            "description": self.description,
            "task": self.task,
            "project_type": self.model_type,
            "path": self.path,
            "config_path": self.config_path,
            "output_path": self.output_path,
            "base_model_id": self.base_model_id,
            "image_count": self.image_count,
            "training_status": self.training_status,
            "test_folder_ids": self.test_folder_ids,
            "train_folder_ids": self.train_folder_ids,
            "is_trainable": self.is_trainable,
            "is_global": self.is_global,
            **self.hyper_parameters,
        }<|MERGE_RESOLUTION|>--- conflicted
+++ resolved
@@ -4,26 +4,15 @@
 from typing import Iterable
 from typing import List
 
-<<<<<<< HEAD
-from lib.core.enums import ClassType
-=======
 from lib.core.enums import ClassTypeEnum
->>>>>>> 8e65ea08
 from lib.core.enums import SegmentationStatus
 from superannotate_schemas.schemas.classes import AnnotationClass
 
 
 class AnnotationClassEntity(AnnotationClass):
-<<<<<<< HEAD
-
-    def deserialize(self):
-        data = self.dict()
-        data["type"] = ClassType.get_value(data["type"])
-=======
     def deserialize(self):
         data = self.dict()
         data["type"] = ClassTypeEnum.get_value(data["type"])
->>>>>>> 8e65ea08
         return data
 
 
