from typing import List
from typing import Optional

from lib.core.entities.utils import Attribute
from lib.core.entities.utils import BaseInstance
from lib.core.entities.utils import Metadata
from lib.core.entities.utils import Tag
from pydantic import BaseModel
from pydantic import Field


class DocumentInstance(BaseInstance):
    start: int
    end: int
    attributes: Optional[List[Attribute]] = Field(list())


class DocumentAnnotation(BaseModel):
    metadata: Metadata
    instances: Optional[List[DocumentInstance]] = Field(list())
    tags: Optional[List[Tag]] = Field(list())
<<<<<<< HEAD
    free_text: Optional[str] = Field(None, alias="freeText")
=======
    free_text: str = Field(alias="freeText")
>>>>>>> 6e219be1
<|MERGE_RESOLUTION|>--- conflicted
+++ resolved
@@ -3,7 +3,7 @@
 
 from lib.core.entities.utils import Attribute
 from lib.core.entities.utils import BaseInstance
-from lib.core.entities.utils import Metadata
+from lib.core.entities.utils import MetadataBase
 from lib.core.entities.utils import Tag
 from pydantic import BaseModel
 from pydantic import Field
@@ -19,8 +19,4 @@
     metadata: Metadata
     instances: Optional[List[DocumentInstance]] = Field(list())
     tags: Optional[List[Tag]] = Field(list())
-<<<<<<< HEAD
-    free_text: Optional[str] = Field(None, alias="freeText")
-=======
-    free_text: str = Field(alias="freeText")
->>>>>>> 6e219be1
+    free_text: Optional[str] = Field(None, alias="freeText")