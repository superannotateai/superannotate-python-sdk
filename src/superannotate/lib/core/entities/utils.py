from enum import Enum
from typing import Dict
from typing import List
from typing import Optional

from pydantic import BaseModel as PyDanticBaseModel
from pydantic import conlist
from pydantic import constr
from pydantic import EmailStr
from pydantic import Extra
from pydantic import Field
<<<<<<< HEAD
=======
from pydantic import StrRegexError
>>>>>>> 67209dfa
from pydantic import validator
from pydantic.errors import EnumMemberError


def enum_error_handling(self) -> str:
    permitted = ", ".join(repr(v.value) for v in self.enum_values)
    return f"Invalid value, permitted: {permitted}"


EnumMemberError.__str__ = enum_error_handling


NotEmptyStr = constr(strict=True, min_length=1)


DATE_REGEX = r"\d{4}-[01]\d-[0-3]\dT[0-2]\d:[0-5]\d:[0-5]\d(?:\.\d{3})Z"

DATE_TIME_FORMAT_ERROR_MESSAGE = (
    "does not match expected format YYYY-MM-DDTHH:MM:SS.fffZ"
)


class BaseModel(PyDanticBaseModel):
    class Config:
        extra = Extra.allow
        use_enum_values = True
        error_msg_templates = {
            "type_error.integer": "integer type expected",
            "type_error.string": "str type expected",
            "value_error.missing": "field required",
        }


class VectorAnnotationTypeEnum(str, Enum):
    BBOX = "bbox"
    ELLIPSE = "ellipse"
    TEMPLATE = "template"
    CUBOID = "cuboid"
    POLYLINE = "polyline"
    POLYGON = "polygon"
    POINT = "point"
    RBBOX = "rbbox"


class CreationTypeEnum(str, Enum):
    MANUAL = "Manual"
    PREDICTION = "Prediction"
    PRE_ANNOTATION = "Preannotation"


class AnnotationStatusEnum(str, Enum):
    NOT_STARTED = "NotStarted"
    IN_PROGRESS = "InProgress"
    QUALITY_CHECK = "QualityCheck"
    RETURNED = "Returned"
    COMPLETED = "Completed"
    SKIPPED = "Skipped"


class BaseRoleEnum(str, Enum):
    ADMIN = "Admin"
    ANNOTATOR = "Annotator"
    QA = "QA"


class BaseImageRoleEnum(str, Enum):
    CUSTOMER = "Customer"
    ADMIN = "Admin"
    ANNOTATOR = "Annotator"
    QA = "QA"


class Attribute(BaseModel):
    id: Optional[int]
    group_id: Optional[int] = Field(None, alias="groupId")
    name: NotEmptyStr
    group_name: NotEmptyStr = Field(None, alias="groupName")


class Tag(BaseModel):
    __root__: NotEmptyStr


class AttributeGroup(BaseModel):
    name: NotEmptyStr
    is_multiselect: Optional[int] = False
    attributes: List[Attribute]


class BboxPoints(BaseModel):
    x1: float
    x2: float
    y1: float
    y2: float


class TimedBaseModel(BaseModel):
    created_at: constr(regex=DATE_REGEX) = Field(None, alias="createdAt")
    updated_at: constr(regex=DATE_REGEX) = Field(None, alias="updatedAt")

    @validator("created_at", "updated_at" , pre=True)
    def validate_created_at(cls, value):
        try:
            if value is not None:
                constr(regex=DATE_REGEX).validate(value)
        except (TypeError, StrRegexError):
            raise TypeError(DATE_TIME_FORMAT_ERROR_MESSAGE)
        return value


class UserAction(BaseModel):
    email: EmailStr
    role: BaseImageRoleEnum


class TrackableModel(BaseModel):
    created_by: Optional[UserAction] = Field(None, alias="createdBy")
    updated_by: Optional[UserAction] = Field(None, alias="updatedBy")
    creation_type: Optional[CreationTypeEnum] = Field(
        CreationTypeEnum.PRE_ANNOTATION.value, alias="creationType"
    )

    @validator("creation_type", always=True)
    def clean_creation_type(cls, _):
        return CreationTypeEnum.PRE_ANNOTATION.value


class LastUserAction(BaseModel):
    email: EmailStr
    timestamp: int


class BaseInstance(TrackableModel, TimedBaseModel):
    class_id: Optional[int] = Field(None, alias="classId")
    class_name: Optional[NotEmptyStr] = Field(None, alias="className")


class MetadataBase(BaseModel):
    url: Optional[str]
    name: NotEmptyStr
    last_action: Optional[LastUserAction] = Field(None, alias="lastAction")
    width: Optional[int]
    height: Optional[int]
    project_id: Optional[int] = Field(None, alias="projectId")
    annotator_email: Optional[EmailStr] = Field(None, alias="annotatorEmail")
    qa_email: Optional[EmailStr] = Field(None, alias="qaEmail")
    status: Optional[AnnotationStatusEnum]


class PointLabels(BaseModel):
    __root__: Dict[constr(regex=r"^[0-9]*$"), NotEmptyStr]  # noqa: F722 E261


class Correspondence(BaseModel):
    text: NotEmptyStr
    email: EmailStr


class Comment(TimedBaseModel, TrackableModel):
    x: float
    y: float
    resolved: Optional[bool] = Field(False)
    correspondence: conlist(Correspondence, min_items=1)


class BaseImageInstance(BaseInstance):
    class_id: Optional[int] = Field(None, alias="classId")
    class_name: NotEmptyStr = Field(alias="className")
    visible: Optional[bool]
    locked: Optional[bool]
    probability: Optional[int] = Field(100)
    attributes: Optional[List[Attribute]] = Field(list())
    error: Optional[bool]

    class Config:
        error_msg_templates = {
            "value_error.missing": "field required for annotation",
        }


class BaseVectorInstance(BaseImageInstance):
    type: VectorAnnotationTypeEnum
    point_labels: Optional[PointLabels] = Field(None, alias="pointLabels")
    tracking_id: Optional[str] = Field(None, alias="trackingId")
    group_id: Optional[int] = Field(None, alias="groupId")


class Metadata(MetadataBase):
    pinned: Optional[bool]
    is_predicted: Optional[bool] = Field(None, alias="isPredicted")<|MERGE_RESOLUTION|>--- conflicted
+++ resolved
@@ -9,10 +9,7 @@
 from pydantic import EmailStr
 from pydantic import Extra
 from pydantic import Field
-<<<<<<< HEAD
-=======
 from pydantic import StrRegexError
->>>>>>> 67209dfa
 from pydantic import validator
 from pydantic.errors import EnumMemberError
 
