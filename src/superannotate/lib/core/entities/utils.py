from datetime import datetime
from enum import Enum
from typing import Dict
from typing import List
from typing import Optional

from pydantic import BaseModel as PyDanticBaseModel
from pydantic import conlist
from pydantic import constr
from pydantic import EmailStr
from pydantic import Field
from pydantic.datetime_parse import parse_datetime
<<<<<<< HEAD
from pydantic.errors import EnumMemberError


def enum_error_handling(self) -> str:
    permitted = ', '.join(repr(v.value) for v in self.enum_values)
    return f'Invalid value, permitted: {permitted}'


EnumMemberError.__str__ = enum_error_handling
=======
from pydantic import validator
>>>>>>> 71207e00


NotEmptyStr = constr(strict=True, min_length=1)


class BaseModel(PyDanticBaseModel):
    class Config:
        use_enum_values = True
        error_msg_templates = {
            "type_error.integer": "integer type expected",
            "type_error.string": "str type expected",
            "value_error.missing": "field required",
        }


class VectorAnnotationTypeEnum(str, Enum):
    BBOX = "bbox"
    ELLIPSE = "ellipse"
    TEMPLATE = "template"
    CUBOID = "cuboid"
    POLYLINE = "polyline"
    POLYGON = "polygon"
    POINT = "point"
    RBBOX = "rbbox"


class CreationTypeEnum(str, Enum):
    MANUAL = "Manual"
    PREDICTION = "Prediction"
    PRE_ANNOTATION = "Preannotation"


class AnnotationStatusEnum(str, Enum):
    NOT_STARTED = "NotStarted"
    IN_PROGRESS = "InProgress"
    QUALITY_CHECK = "QualityCheck"
    RETURNED = "Returned"
    COMPLETED = "Completed"
    SKIPPED = "Skipped"


class BaseRoleEnum(str, Enum):
    ADMIN = "Admin"
    ANNOTATOR = "Annotator"
    QA = "QA"


class BaseImageRoleEnum(str, Enum):
    CUSTOMER = "Customer"
    ADMIN = "Admin"
    ANNOTATOR = "Annotator"
    QA = "QA"


class Attribute(BaseModel):
    id: Optional[int]
    group_id: Optional[int] = Field(None, alias="groupId")
    name: NotEmptyStr
    group_name: NotEmptyStr = Field(None, alias="groupName")


class Tag(BaseModel):
    __root__: str


class AttributeGroup(BaseModel):
    name: NotEmptyStr
    is_multiselect: Optional[int] = False
    attributes: List[Attribute]


class BboxPoints(BaseModel):
    x1: float
    x2: float
    y1: float
    y2: float


class TimedBaseModel(BaseModel):
<<<<<<< HEAD
    created_at: StringDate = Field(None, alias="createdAt")
    updated_at: StringDate = Field(None, alias="updatedAt")
=======
    created_at: constr(regex=r'\d{4}-[01]\d-[0-3]\dT[0-2]\d:[0-5]\d:[0-5]\d(?:\.\d{3})Z') = Field(None, alias="createdAt")
    updated_at: constr(regex=r'\d{4}-[01]\d-[0-3]\dT[0-2]\d:[0-5]\d:[0-5]\d(?:\.\d{3})Z') = Field(None, alias="updatedAt")
>>>>>>> 71207e00


class UserAction(BaseModel):
    email: EmailStr
    role: BaseImageRoleEnum


class TrackableModel(BaseModel):
    created_by: Optional[UserAction] = Field(None, alias="createdBy")
    updated_by: Optional[UserAction] = Field(None, alias="updatedBy")
    creation_type: Optional[CreationTypeEnum] = Field(
        CreationTypeEnum.PRE_ANNOTATION.value, alias="creationType"
    )

    @validator("creation_type", always=True)
    def clean_creation_type(cls, _):
        return CreationTypeEnum.PRE_ANNOTATION.value


class LastUserAction(BaseModel):
    email: EmailStr
    timestamp: float


class BaseInstance(TrackableModel, TimedBaseModel):
    class_id: Optional[str] = Field(None, alias="classId")
    class_name: Optional[str] = Field(None, alias="className")


class MetadataBase(BaseModel):
    last_action: Optional[LastUserAction] = Field(None, alias="lastAction")
    width: Optional[int]
    height: Optional[int]
    project_id: Optional[int] = Field(None, alias="projectId")
    annotator_email: Optional[EmailStr] = Field(None, alias="annotatorEmail")
    qa_email: Optional[EmailStr] = Field(None, alias="qaEmail")


class PointLabels(BaseModel):
    __root__: Dict[constr(regex=r"^[0-9]*$"), str]  # noqa: F722 E261


class Correspondence(BaseModel):
    text: NotEmptyStr
    email: EmailStr


class Comment(TimedBaseModel, TrackableModel):
    x: float
    y: float
    resolved: Optional[bool] = Field(False)
    correspondence: conlist(Correspondence, min_items=1)


class BaseImageInstance(BaseInstance):
    class_id: Optional[int] = Field(None, alias="classId")
    class_name: Optional[str] = Field(None, alias="className")
    visible: Optional[bool]
    locked: Optional[bool]
    probability: Optional[int] = Field(100)
    attributes: Optional[List[Attribute]] = Field(list())
    error: Optional[bool]

    class Config:
        error_msg_templates = {
            "value_error.missing": "field required for annotation",
        }


class BaseVectorInstance(BaseImageInstance):
    type: VectorAnnotationTypeEnum
    point_labels: Optional[PointLabels] = Field(None, alias="pointLabels")
    tracking_id: Optional[str] = Field(None, alias="trackingId")
    group_id: Optional[int] = Field(None, alias="groupId")


class Metadata(MetadataBase):
    name: NotEmptyStr
    status: Optional[AnnotationStatusEnum]
    pinned: Optional[bool]
    is_predicted: Optional[bool] = Field(None, alias="isPredicted")<|MERGE_RESOLUTION|>--- conflicted
+++ resolved
@@ -9,8 +9,7 @@
 from pydantic import constr
 from pydantic import EmailStr
 from pydantic import Field
-from pydantic.datetime_parse import parse_datetime
-<<<<<<< HEAD
+from pydantic import validator
 from pydantic.errors import EnumMemberError
 
 
@@ -20,9 +19,6 @@
 
 
 EnumMemberError.__str__ = enum_error_handling
-=======
-from pydantic import validator
->>>>>>> 71207e00
 
 
 NotEmptyStr = constr(strict=True, min_length=1)
@@ -102,13 +98,8 @@
 
 
 class TimedBaseModel(BaseModel):
-<<<<<<< HEAD
-    created_at: StringDate = Field(None, alias="createdAt")
-    updated_at: StringDate = Field(None, alias="updatedAt")
-=======
     created_at: constr(regex=r'\d{4}-[01]\d-[0-3]\dT[0-2]\d:[0-5]\d:[0-5]\d(?:\.\d{3})Z') = Field(None, alias="createdAt")
     updated_at: constr(regex=r'\d{4}-[01]\d-[0-3]\dT[0-2]\d:[0-5]\d:[0-5]\d(?:\.\d{3})Z') = Field(None, alias="updatedAt")
->>>>>>> 71207e00
 
 
 class UserAction(BaseModel):
@@ -119,9 +110,7 @@
 class TrackableModel(BaseModel):
     created_by: Optional[UserAction] = Field(None, alias="createdBy")
     updated_by: Optional[UserAction] = Field(None, alias="updatedBy")
-    creation_type: Optional[CreationTypeEnum] = Field(
-        CreationTypeEnum.PRE_ANNOTATION.value, alias="creationType"
-    )
+    creation_type: Optional[CreationTypeEnum] = Field(CreationTypeEnum.PRE_ANNOTATION.value, alias="creationType")
 
     @validator("creation_type", always=True)
     def clean_creation_type(cls, _):
