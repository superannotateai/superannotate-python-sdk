from datetime import datetime
from enum import Enum
from typing import Dict
from typing import List
from typing import Optional

from pydantic import BaseModel
from pydantic import conlist
from pydantic import constr
from pydantic import EmailStr
from pydantic import Field
from pydantic import validator
from pydantic.color import Color
from pydantic.color import ColorType
from pydantic.datetime_parse import parse_datetime


NotEmptyStr = constr(strict=True, min_length=1)


class StringDate(datetime):
    @classmethod
    def __get_validators__(cls):
        yield parse_datetime
        yield cls.validate

    @classmethod
    def validate(cls, v: datetime):
        return f'{v.replace(tzinfo=None).strftime("%Y-%m-%dT%H:%M:%S.%f")[:-3]}Z'

class VectorAnnotationTypeEnum(str, Enum):
    BBOX = "bbox"
    ELLIPSE = "ellipse"
    TEMPLATE = "template"
    CUBOID = "cuboid"
    POLYLINE = "polyline"
    POLYGON = "polygon"
    POINT = "point"
    RBBOX = "rbbox"


class CreationTypeEnum(str, Enum):
    MANUAL = "Manual"
    PREDICTION = "Prediction"
    PRE_ANNOTATION = "Pre-annotation"


class AnnotationStatusEnum(str, Enum):
    NOT_STARTED = "NotStarted"
    IN_PROGRESS = "InProgress"
    QUALITY_CHECK = "QualityCheck"
    RETURNED = "Returned"
    COMPLETED = "Completed"
    SKIPPED = "Skipped"


class BaseRoleEnum(str, Enum):
    ADMIN = "Admin"
    ANNOTATOR = "Annotator"
    QA = "QA"


class BaseImageRoleEnum(str, Enum):
    CUSTOMER = "Customer"
    ADMIN = "Admin"
    ANNOTATOR = "Annotator"
    QA = "QA"


class Attribute(BaseModel):
    id: Optional[int]
    group_id: Optional[int] = Field(None, alias="groupId")
    name: NotEmptyStr
    group_name: NotEmptyStr = Field(None, alias="groupName")


class Tag(BaseModel):
    __root__: str


class AttributeGroup(BaseModel):
    name: NotEmptyStr
    is_multiselect: Optional[int] = False
    attributes: List[Attribute]


class BboxPoints(BaseModel):
    x1: float
    x2: float
    y1: float
    y2: float


class TimedBaseModel(BaseModel):
    # TODO change to datetime
    created_at: StringDate = Field(None, alias="createdAt")
    updated_at: StringDate = Field(None, alias="updatedAt")


class UserAction(BaseModel):
    email: EmailStr
    role: BaseImageRoleEnum


<<<<<<< HEAD
class CreationType(BaseModel):
    __root__: str


class TrackableModel(BaseModel):
    created_by: Optional[UserAction] = Field(None, alias="createdBy")
    updated_by: Optional[UserAction] = Field(None, alias="updatedBy")
    creation_type: Optional[CreationType] = Field(
        CreationTypeEnum.PRE_ANNOTATION.value, alias="creationType"
    )
=======
class TrackableModel(BaseModel):
    created_by: Optional[UserAction] = Field(None, alias="createdBy")
    updated_by: Optional[UserAction] = Field(None, alias="updatedBy")
    creation_type: Optional[CreationTypeEnum] = Field(CreationTypeEnum.PRE_ANNOTATION.value, alias="creationType")
>>>>>>> 95282b7e


class LastUserAction(BaseModel):
    email: EmailStr
    timestamp: float


class BaseInstance(TrackableModel, TimedBaseModel):
    # TODO check id: Optional[str]
    class_id: int = Field(alias="classId")
    class_name: Optional[str] = Field(None, alias="className")


class MetadataBase(BaseModel):
    last_action: Optional[LastUserAction] = Field(None, alias="lastAction")
    width: Optional[int]
    height: Optional[int]
    project_id: Optional[int] = Field(None, alias="projectId")
    annotator_email: Optional[EmailStr] = Field(None, alias="annotatorEmail")
    qa_email: Optional[EmailStr] = Field(None, alias="qaEmail")


class PointLabels(BaseModel):
    __root__: Dict[constr(regex=r"^[0-9]*$"), str]  # noqa: F722 E261


class Correspondence(BaseModel):
    text: NotEmptyStr
    email: EmailStr


class Comment(TimedBaseModel, TrackableModel):
    x: float
    y: float
    resolved: Optional[bool] = Field(False)
    correspondence: conlist(Correspondence, min_items=1)


class BaseImageInstance(BaseInstance):
    class_id: Optional[int] = Field(None, alias="classId")
    class_name: Optional[str] = Field(None, alias="className")
    visible: Optional[bool]
    locked: Optional[bool]
    probability: Optional[int] = Field(100)
    attributes: Optional[List[Attribute]] = Field(list())
    error: Optional[bool]

    class Config:
        error_msg_templates = {
            "value_error.missing": "field required for annotation",
        }


class BaseVectorInstance(BaseImageInstance):
    type: VectorAnnotationTypeEnum
    point_labels: Optional[PointLabels] = Field(None, alias="pointLabels")
    tracking_id: Optional[str] = Field(None, alias="trackingId")
    group_id: Optional[int] = Field(None, alias="groupId")


class Metadata(MetadataBase):
    name: NotEmptyStr
    status: Optional[AnnotationStatusEnum]
    pinned: Optional[bool]
    is_predicted: Optional[bool] = Field(None, alias="isPredicted")


class PixelColor(BaseModel):
    __root__: ColorType

    @validator("__root__")
    def validate_color(cls, v):
        color = Color(v)
        return color.as_hex()<|MERGE_RESOLUTION|>--- conflicted
+++ resolved
@@ -102,23 +102,10 @@
     role: BaseImageRoleEnum
 
 
-<<<<<<< HEAD
-class CreationType(BaseModel):
-    __root__: str
-
-
-class TrackableModel(BaseModel):
-    created_by: Optional[UserAction] = Field(None, alias="createdBy")
-    updated_by: Optional[UserAction] = Field(None, alias="updatedBy")
-    creation_type: Optional[CreationType] = Field(
-        CreationTypeEnum.PRE_ANNOTATION.value, alias="creationType"
-    )
-=======
 class TrackableModel(BaseModel):
     created_by: Optional[UserAction] = Field(None, alias="createdBy")
     updated_by: Optional[UserAction] = Field(None, alias="updatedBy")
     creation_type: Optional[CreationTypeEnum] = Field(CreationTypeEnum.PRE_ANNOTATION.value, alias="creationType")
->>>>>>> 95282b7e
 
 
 class LastUserAction(BaseModel):
