--- conflicted
+++ resolved
@@ -18,7 +18,6 @@
 NotEmptyStr = constr(strict=True, min_length=1)
 
 
-<<<<<<< HEAD
 class BaseModel(PyDanticBaseModel):
     class Config:
         use_enum_values = True
@@ -27,8 +26,8 @@
             "type_error.string": "str type expected",
             "value_error.missing": "field required",
         }
+        
 
-=======
 class StringDate(datetime):
     @classmethod
     def __get_validators__(cls):
@@ -38,8 +37,8 @@
     @classmethod
     def validate(cls, v: datetime):
         return f'{v.replace(tzinfo=None).strftime("%Y-%m-%dT%H:%M:%S.%f")[:-3]}Z'
->>>>>>> d943dc1c
 
+      
 class VectorAnnotationTypeEnum(str, Enum):
     BBOX = "bbox"
     ELLIPSE = "ellipse"
