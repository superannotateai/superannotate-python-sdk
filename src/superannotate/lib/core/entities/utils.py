<<<<<<< HEAD
import re
=======
>>>>>>> 6ecfae72
from datetime import datetime
from enum import Enum
from typing import Dict
from typing import List
from typing import Optional
from typing import Union

from pydantic import BaseModel
from pydantic import constr
from pydantic import EmailStr
from pydantic import Field
from pydantic.error_wrappers import ErrorWrapper
from pydantic.error_wrappers import ValidationError

NotEmptyStr = constr(strict=True, min_length=1)


class VectorAnnotationTypeEnum(str, Enum):
    BBOX = "bbox"
    ELLIPSE = "ellipse"
    TEMPLATE = "template"
    CUBOID = "cuboid"
    POLYLINE = ("polyline",)
    POLYGON = "polygon"
    POINT = "point"
    RBBOX = "rbbox"


class CreationTypeEnum(str, Enum):
    MANUAL = "Manual"
    PREDICTION = "Prediction"
    PRE_ANNOTATION = "Pre-annotation"


class AnnotationStatusEnum(str, Enum):
    NOT_STARTED = "NotStarted"
    IN_PROGRESS = "InProgress"
    QUALITY_CHECK = "QualityCheck"
    RETURNED = "Returned"
    COMPLETED = "Completed"
    SKIPPED = "Skipped"


class BaseRoleEnum(str, Enum):
    ADMIN = "Admin"
    ANNOTATOR = "Annotator"
    QA = "QA"


class BaseImageRoleEnum(str, Enum):
    CUSTOMER = "Customer"


class Attribute(BaseModel):
    id: Optional[int]
    group_id: Optional[int] = Field(None, alias="groupId")
    name: NotEmptyStr
    group_name: NotEmptyStr = Field(None, alias="groupName")


class Tag(BaseModel):
    __root__: str


class AttributeGroup(BaseModel):
    name: NotEmptyStr
    is_multiselect: Optional[int] = False
    attributes: List[Attribute]


class BboxPoints(BaseModel):
    x1: float
    x2: float
    y1: float
    y2: float


class TimedBaseModel(BaseModel):
    # TODO change to datetime
    created_at: datetime = Field(None, alias="createdAt")
    updated_at: datetime = Field(None, alias="updatedAt")


class UserAction(BaseModel):
    email: EmailStr
    role: BaseImageRoleEnum


class CreationType(BaseModel):
    __root__: str = Field(alias="creationType")


class TrackableModel(BaseModel):
    created_by: Optional[UserAction] = Field(None, alias="createdBy")
    updated_by: Optional[UserAction] = Field(None, alias="updatedBy")
    creation_type: Optional[CreationType]


class LastUserAction(BaseModel):
    email: EmailStr
    timestamp: float


class BaseInstance(TrackableModel, TimedBaseModel):
    # TODO check id: Optional[str]
    # TODO change to datetime
    class_id: int = Field(alias="classId")


class MetadataBase(BaseModel):
    last_action: Optional[LastUserAction] = Field(None, alias="lastAction")
    width: Optional[int]
    height: Optional[int]
    project_id: Optional[int] = Field(None, alias="projectId")
    annotator_email: Optional[EmailStr] = Field(None, alias="annotatorEmail")
    qa_email: Optional[EmailStr] = Field(None, alias="qaEmail")


class PointLabels(BaseModel):
    __root__: Dict[constr(regex=r"^[0-9]*$"), str]  # noqa: F722 E261


class Correspondence(BaseModel):
    text: NotEmptyStr
    email: EmailStr


class Comment(TimedBaseModel, TrackableModel):
    x: float
    y: float
    resolved: Optional[bool] = Field(False)
    correspondence: Optional[List[Correspondence]]


class BaseImageInstance(BaseInstance):
    class_id: Optional[int] = Field(None, alias="classId")
    visible: Optional[bool]
    locked: Optional[bool]
    probability: Optional[int]  # TODO check = Field(100)
    attributes: List[Attribute]
    error: Optional[bool]  # todo check

    class Config:
        error_msg_templates = {
            "value_error.missing": "field required for annotation",
        }


class BaseVectorInstance(BaseImageInstance):
    type: VectorAnnotationTypeEnum
    point_labels: Optional[PointLabels] = Field(None, alias="pointLabels")
    tracking_id: Optional[str] = Field(None, alias="trackingId")
    group_id: Optional[int] = Field(None, alias="groupId")


class Metadata(MetadataBase):
    name: NotEmptyStr
    status: Optional[AnnotationStatusEnum]
    pinned: Optional[bool]
<<<<<<< HEAD
    is_predicted: Optional[bool] = Field(None, alias="isPredicted")
    annotator_email: Optional[EmailStr] = Field(None, alias="annotatorEmail")
    qa_email: Optional[EmailStr] = Field(None, alias="qaEmail")


class hex_color(NotEmptyStr):
    @classmethod
    def validate(cls, value: str) -> Union[str]:
        match = re.search(r"^#(?:[0-9a-fA-F]{3}){1,2}$", value)
        if not match:
            raise ValidationError(
                [
                    ErrorWrapper(
                        TypeError(f"invalid value for hex color {value}"), "type"
                    )
                ],
                cls,
            )
        return value
=======
    is_predicted: Optional[bool] = Field(None, alias="isPredicted")
>>>>>>> 6ecfae72
<|MERGE_RESOLUTION|>--- conflicted
+++ resolved
@@ -1,7 +1,3 @@
-<<<<<<< HEAD
-import re
-=======
->>>>>>> 6ecfae72
 from datetime import datetime
 from enum import Enum
 from typing import Dict
@@ -161,10 +157,7 @@
     name: NotEmptyStr
     status: Optional[AnnotationStatusEnum]
     pinned: Optional[bool]
-<<<<<<< HEAD
     is_predicted: Optional[bool] = Field(None, alias="isPredicted")
-    annotator_email: Optional[EmailStr] = Field(None, alias="annotatorEmail")
-    qa_email: Optional[EmailStr] = Field(None, alias="qaEmail")
 
 
 class hex_color(NotEmptyStr):
@@ -180,7 +173,4 @@
                 ],
                 cls,
             )
-        return value
-=======
-    is_predicted: Optional[bool] = Field(None, alias="isPredicted")
->>>>>>> 6ecfae72
+        return value