--- conflicted
+++ resolved
@@ -59,7 +59,15 @@
     "The function does not support projects containing videos attached with URLs"
 )
 
-<<<<<<< HEAD
+DEPRECATED_DOCUMENT_PROJECTS_MESSAGE = (
+    "The function does not support projects containing documents attached with URLs"
+)
+
+LIMITED_FUNCTIONS = {
+    ProjectType.VIDEO.value: DEPRECATED_VIDEO_PROJECTS_MESSAGE,
+    ProjectType.DOCUMENT.value: DEPRECATED_DOCUMENT_PROJECTS_MESSAGE,
+}
+
 UPLOAD_FOLDER_LIMIT_ERROR_MESSAGE = "The number of items you want to upload exceeds the limit of 50 000 items per folder."
 UPLOAD_PROJECT_LIMIT_ERROR_MESSAGE = "The number of items you want to upload exceeds the limit of 500 000 items per project."
 UPLOAD_USER_LIMIT_ERROR_MESSAGE = "The number of items you want to upload  exceeds the limit of your subscription plan."
@@ -71,16 +79,6 @@
 COPY_FOLDER_LIMIT_ERROR_MESSAGE = (
     "The number of items you want to copy exceeds the limit of 50 000 items per folder."
 )
-=======
-DEPRECATED_DOCUMENT_PROJECTS_MESSAGE = (
-    "The function does not support projects containing documents attached with URLs"
-)
-
-LIMITED_FUNCTIONS = {
-    ProjectType.VIDEO.value: DEPRECATED_VIDEO_PROJECTS_MESSAGE,
-    ProjectType.DOCUMENT.value: DEPRECATED_DOCUMENT_PROJECTS_MESSAGE,
-}
->>>>>>> 6a9fdc13
 
 __version__ = "?"
 
