import io
from abc import ABC
from abc import abstractmethod
from typing import Any
from typing import Callable
from typing import Dict
from typing import List
from typing import Literal

from lib.core import entities
from lib.core.conditions import Condition
from lib.core.jsx_conditions import Query
from lib.core.reporter import Reporter
from lib.core.service_types import AnnotationClassListResponse
from lib.core.service_types import FolderListResponse
from lib.core.service_types import FolderResponse
from lib.core.service_types import IntegrationListResponse
from lib.core.service_types import ListCategoryResponse
from lib.core.service_types import ProjectListResponse
from lib.core.service_types import ProjectResponse
from lib.core.service_types import ServiceResponse
from lib.core.service_types import SettingsListResponse
from lib.core.service_types import TeamResponse
from lib.core.service_types import UploadAnnotationAuthDataResponse
from lib.core.service_types import UploadAnnotationsResponse
from lib.core.service_types import UserLimitsResponse
from lib.core.service_types import UserResponse
from lib.core.service_types import WMProjectListResponse
from lib.core.service_types import WorkflowListResponse
from lib.core.types import Attachment
from lib.core.types import AttachmentMeta


class BaseClient(ABC):
    def __init__(self, api_url: str, token: str):
        self.team_id = token.split("=")[-1]

        self._api_url = api_url
        self._token = token

    @property
    def api_url(self):
        return self._api_url

    @property
    def token(self):
        return self._token

    @property
    @abstractmethod
    def default_headers(self):
        raise NotImplementedError

    @abstractmethod
    def request(self, method: str, url: str, **kwargs) -> ServiceResponse:
        raise NotImplementedError

    @abstractmethod
    def paginate(
        self,
        url: str,
        item_type: Any,
        chunk_size: int = 2000,
        query_params: Dict[str, Any] = None,
        headers: Dict = None,
    ) -> ServiceResponse:
        raise NotImplementedError

    @abstractmethod
    def jsx_paginate(
        self,
        url: str,
        method: str = Literal["get", "post"],
        body_query: Query = None,
        query_params: Dict = None,
        headers: Dict = None,
        chunk_size: int = 100,
        item_type: Any = None,
    ) -> ServiceResponse:
        raise NotImplementedError


class SuperannotateServiceProvider(ABC):
    def __init__(self, client: BaseClient):
        self.client = client


class BaseWorkManagementService(SuperannotateServiceProvider):
    @abstractmethod
    def get_workflow(self, pk: int) -> entities.WorkflowEntity:
        raise NotImplementedError

    @abstractmethod
    def list_workflows(self, query: Query) -> WorkflowListResponse:
        raise NotImplementedError

    @abstractmethod
    def list_workflow_statuses(self, project_id: int, workflow_id: int):
        raise NotImplementedError

    @abstractmethod
    def list_workflow_roles(self, project_id: int, workflow_id: int):
        raise NotImplementedError

    @abstractmethod
<<<<<<< HEAD
    def list_project_custom_field_templates(self):
        raise NotImplementedError

    def create_project_custom_field_template(self, data: dict):
        raise NotImplementedError

    def delete_project_custom_field_template(self, pk: int):
        raise NotImplementedError

    @abstractmethod
    def list_project_custom_entities(self, project_id: int):
        raise NotImplementedError

    @abstractmethod
    def set_project_custom_field_value(self, project_id: int, data: dict):
        raise NotImplementedError

    @abstractmethod
    def list_projects(
        self, body_query: Query, chunk_size: int = 100
    ) -> WMProjectListResponse:
=======
    def list_project_categories(self, project_id: int) -> ListCategoryResponse:
        raise NotImplementedError

    @abstractmethod
    def create_project_categories(
        self, project_id: int, categories: List[str]
    ) -> ServiceResponse:
>>>>>>> 85dcdf7c
        raise NotImplementedError


class BaseProjectService(SuperannotateServiceProvider):
    @abstractmethod
    def get_by_id(self, project_id: int):
        raise NotImplementedError

    @abstractmethod
    def create(self, entity: entities.ProjectEntity) -> ProjectResponse:
        raise NotImplementedError

    @abstractmethod
    def attach_editor_template(
        self, team: entities.TeamEntity, project: entities.ProjectEntity, template: dict
    ) -> ServiceResponse:
        raise NotImplementedError

    @abstractmethod
    def get_editor_template(
        self, team: entities.TeamEntity, project: entities.ProjectEntity
    ) -> ServiceResponse:
        raise NotImplementedError

    @abstractmethod
    def list(self, condition: Condition = None) -> ProjectListResponse:
        raise NotImplementedError

    @abstractmethod
    def update(self, entity: entities.ProjectEntity) -> ProjectResponse:
        raise NotImplementedError

    @abstractmethod
    def delete(self, entity: entities.ProjectEntity) -> ServiceResponse:
        raise NotImplementedError

    @abstractmethod
    def list_settings(self, project: entities.ProjectEntity) -> SettingsListResponse:
        raise NotImplementedError

    @abstractmethod
    def set_settings(
        self, project: entities.ProjectEntity, data: List[entities.SettingEntity]
    ):
        raise NotImplementedError

    @abstractmethod
    def list_workflows(self, project: entities.ProjectEntity):
        raise NotImplementedError

    @abstractmethod
    def set_workflow(
        self, project: entities.ProjectEntity, workflow: entities.WorkflowEntity
    ):
        raise NotImplementedError

    @abstractmethod
    def set_workflows(self, project: entities.ProjectEntity, steps: list):
        raise NotImplementedError

    @abstractmethod
    def share(self, project: entities.ProjectEntity, users: list) -> ServiceResponse:
        raise NotImplementedError

    @abstractmethod
    def un_share(self, project: entities.ProjectEntity, user_id) -> ServiceResponse:
        raise NotImplementedError

    @abstractmethod
    def set_project_workflow_attributes(
        self, project: entities.ProjectEntity, attributes: list
    ):
        raise NotImplementedError

    @abstractmethod
    def assign_items(
        self,
        project: entities.ProjectEntity,
        folder: entities.FolderEntity,
        user: str,
        item_names: List[str],
    ) -> ServiceResponse:
        raise NotImplementedError

    @abstractmethod
    def un_assign_items(
        self,
        project: entities.ProjectEntity,
        folder: entities.FolderEntity,
        item_names: List[str],
    ) -> ServiceResponse:
        raise NotImplementedError

    @abstractmethod
    def upload_priority_scores(
        self,
        project: entities.ProjectEntity,
        folder: entities.FolderEntity,
        priorities: list,
    ) -> ServiceResponse:
        raise NotImplementedError


class BaseFolderService(SuperannotateServiceProvider):
    @abstractmethod
    def get_by_id(self, folder_id: int, project_id: int, team_id: int):
        raise NotImplementedError

    @abstractmethod
    def get_by_name(self, project: entities.ProjectEntity, name: str) -> FolderResponse:
        raise NotImplementedError

    @abstractmethod
    def create(
        self, project: entities.ProjectEntity, folder: entities.FolderEntity
    ) -> FolderResponse:
        raise NotImplementedError

    @abstractmethod
    def list(self, condition: Condition = None) -> FolderListResponse:
        raise NotImplementedError

    @abstractmethod
    def delete_multiple(
        self, project: entities.ProjectEntity, folders: List[entities.FolderEntity]
    ) -> ServiceResponse:
        raise NotImplementedError

    @abstractmethod
    def un_assign_all(
        self,
        project: entities.ProjectEntity,
        folder: entities.FolderEntity,
    ) -> ServiceResponse:
        raise NotImplementedError

    @abstractmethod
    def assign(
        self,
        project: entities.ProjectEntity,
        folder: entities.FolderEntity,
        users: list,
    ):
        raise NotImplementedError

    @abstractmethod
    def update(
        self, project: entities.ProjectEntity, folder: entities.FolderEntity
    ) -> ServiceResponse:
        raise NotImplementedError


class BaseAnnotationClassService(SuperannotateServiceProvider):
    @abstractmethod
    def create_multiple(
        self,
        project: entities.ProjectEntity,
        classes: List[entities.AnnotationClassEntity],
    ) -> AnnotationClassListResponse:
        raise NotImplementedError

    @abstractmethod
    def list(self, condition: Condition = None) -> ServiceResponse:
        raise NotImplementedError

    @abstractmethod
    def create(
        self, project_id: int, item: entities.AnnotationClassEntity
    ) -> ServiceResponse:
        raise NotImplementedError

    @abstractmethod
    def delete(self, project_id: int, annotation_class_id: int) -> ServiceResponse:
        raise NotImplementedError


class BaseItemService(SuperannotateServiceProvider):
    @abstractmethod
    def update(self, project: entities.ProjectEntity, item: entities.BaseItemEntity):
        raise NotImplementedError

    @abstractmethod
    def attach(
        self,
        project: entities.ProjectEntity,
        folder: entities.FolderEntity,
        attachments: List[Attachment],
        annotation_status_code,
        upload_state_code,
        meta: Dict[str, AttachmentMeta],
    ) -> ServiceResponse:
        raise NotImplementedError

    @abstractmethod
    def move_multiple(
        self,
        project: entities.ProjectEntity,
        from_folder: entities.FolderEntity,
        to_folder: entities.FolderEntity,
        item_names: List[str],
    ) -> ServiceResponse:
        raise NotImplementedError

    @abstractmethod
    def copy_multiple(
        self,
        project: entities.ProjectEntity,
        from_folder: entities.FolderEntity,
        to_folder: entities.FolderEntity,
        item_names: List[str],
        include_annotations: bool = False,
        include_pin: bool = False,
    ) -> ServiceResponse:
        raise NotImplementedError

    @abstractmethod
    def copy_move_multiple(
        self,
        project: entities.ProjectEntity,
        from_folder: entities.FolderEntity,
        to_folder: entities.FolderEntity,
        item_names: List[str],
        duplicate_strategy: Literal["skip", "replace", "replace_annotations_only"],
        operation: Literal["copy", "move"],
        include_annotations: bool = True,
        include_pin: bool = False,
    ) -> ServiceResponse:
        raise NotImplementedError

    @abstractmethod
    def await_copy(self, project: entities.ProjectEntity, poll_id: int, items_count):
        raise NotImplementedError

    @abstractmethod
    def await_copy_move(
        self, project: entities.ProjectEntity, poll_id: int, items_count
    ):
        raise NotImplementedError

    @abstractmethod
    def set_statuses(
        self,
        project: entities.ProjectEntity,
        folder: entities.FolderEntity,
        item_names: List[str],
        annotation_status: int,
    ) -> ServiceResponse:
        raise NotImplementedError

    @abstractmethod
    def set_approval_statuses(
        self,
        project: entities.ProjectEntity,
        folder: entities.FolderEntity,
        item_names: List[str],
        approval_status: int,
    ) -> ServiceResponse:
        raise NotImplementedError

    @abstractmethod
    def delete_multiple(
        self, project: entities.ProjectEntity, item_ids: List[int]
    ) -> ServiceResponse:
        raise NotImplementedError

    @abstractmethod
    def bulk_attach_categories(
        self, project_id: int, folder_id: int, item_category_map: Dict[int, int]
    ) -> bool:
        raise NotImplementedError


class BaseAnnotationService(SuperannotateServiceProvider):
    @abstractmethod
    async def get_big_annotation(
        self,
        project: entities.ProjectEntity,
        item: entities.BaseItemEntity,
        reporter: Reporter,
        transform_version: str = None,
    ) -> dict:
        raise NotImplementedError

    @abstractmethod
    async def list_small_annotations(
        self,
        project: entities.ProjectEntity,
        folder: entities.FolderEntity,
        item_ids: List[int],
        reporter: Reporter,
        callback: Callable = None,
        transform_version: str = None,
    ) -> List[dict]:
        raise NotImplementedError

    @abstractmethod
    def get_upload_chunks(
        self,
        project: entities.ProjectEntity,
        item_ids: List[int],
    ) -> Dict[str, List]:
        raise NotImplementedError

    @abstractmethod
    async def download_big_annotation(
        self,
        project: entities.ProjectEntity,
        download_path: str,
        item: entities.BaseItemEntity,
        callback: Callable = None,
    ):
        raise NotImplementedError

    @abstractmethod
    async def download_small_annotations(
        self,
        project: entities.ProjectEntity,
        folder: entities.FolderEntity,
        reporter: Reporter,
        download_path: str,
        item_ids: List[int],
        callback: Callable = None,
    ):
        raise NotImplementedError

    @abstractmethod
    async def upload_small_annotations(
        self,
        project: entities.ProjectEntity,
        folder: entities.FolderEntity,
        items_name_data_map: Dict[str, dict],
        transform_version: str = None,
    ) -> UploadAnnotationsResponse:
        raise NotImplementedError

    @abstractmethod
    async def upload_big_annotation(
        self,
        project: entities.ProjectEntity,
        folder: entities.FolderEntity,
        item_id: int,
        data: io.StringIO,
        chunk_size: int,
        transform_version: str = None,
    ) -> bool:
        raise NotImplementedError

    @abstractmethod
    def delete(
        self,
        project: entities.ProjectEntity,
        folder: entities.FolderEntity = None,
        item_names: List[str] = None,
    ) -> ServiceResponse:
        raise NotImplementedError

    @abstractmethod
    def get_delete_progress(
        self, project: entities.ProjectEntity, poll_id: int
    ) -> ServiceResponse:
        raise NotImplementedError

    @abstractmethod
    def get_schema(self, project_type: int, version: str) -> ServiceResponse:
        raise NotImplementedError

    @abstractmethod
    def get_item_annotations(
        self,
        project: entities.ProjectEntity,
        folder: entities.FolderEntity,
        item_id: int,
        transform_version: str = "llmJsonV2",
    ) -> ServiceResponse:
        raise NotImplementedError

    @abstractmethod
    def set_item_annotations(
        self,
        project: entities.ProjectEntity,
        folder: entities.FolderEntity,
        item_id: int,
        data: dict,
        overwrite: bool,
        transform_version: str = "llmJsonV2",
        etag: str = None,
    ) -> ServiceResponse:
        raise NotImplementedError


class BaseIntegrationService(SuperannotateServiceProvider):
    @abstractmethod
    def list(self) -> IntegrationListResponse:
        raise NotImplementedError

    @abstractmethod
    def attach_items(
        self,
        project: entities.ProjectEntity,
        folder: entities.FolderEntity,
        integration: entities.IntegrationEntity,
        folder_name: str = None,
    ) -> ServiceResponse:
        raise NotImplementedError


class BaseExploreService(SuperannotateServiceProvider):
    MAX_ITEMS_COUNT: int
    CHUNK_SIZE: int
    SAQUL_CHUNK_SIZE: int

    @abstractmethod
    def list_fields(self, project: entities.ProjectEntity, item_ids: List[int]):
        raise NotImplementedError

    @abstractmethod
    def create_schema(self, project: entities.ProjectEntity, schema: dict):
        raise NotImplementedError

    @abstractmethod
    def get_schema(self, project: entities.ProjectEntity):
        raise NotImplementedError

    @abstractmethod
    def delete_fields(self, project: entities.ProjectEntity, fields: List[str]):
        raise NotImplementedError

    @abstractmethod
    def upload_fields(
        self,
        project: entities.ProjectEntity,
        folder: entities.FolderEntity,
        items: List[dict],
    ):
        raise NotImplementedError

    @abstractmethod
    def delete_values(
        self,
        project: entities.ProjectEntity,
        folder: entities.FolderEntity,
        items: List[Dict[str, List[str]]],
    ):
        raise NotImplementedError

    @abstractmethod
    def list_subsets(
        self, project: entities.ProjectEntity, condition: Condition = None
    ):
        raise NotImplementedError

    @abstractmethod
    def create_multiple_subsets(self, project: entities.ProjectEntity, name: List[str]):
        raise NotImplementedError

    @abstractmethod
    def add_items_to_subset(
        self,
        project: entities.ProjectEntity,
        subset: entities.SubSetEntity,
        item_ids: List[int],
    ):
        raise NotImplementedError

    @abstractmethod
    def validate_saqul_query(
        self, project: entities.ProjectEntity, query: str
    ) -> ServiceResponse:
        raise NotImplementedError

    @abstractmethod
    def saqul_query(
        self,
        project: entities.ProjectEntity,
        folder: entities.FolderEntity = None,
        query: str = None,
        subset_id: int = None,
    ) -> ServiceResponse:
        raise NotImplementedError


class BaseServiceProvider:
    projects: BaseProjectService
    folders: BaseFolderService
    items: BaseItemService
    annotations: BaseAnnotationService
    annotation_classes: BaseAnnotationClassService
    integrations: BaseIntegrationService
    explore: BaseExploreService
    work_management: BaseWorkManagementService
    item_service: Any

    @abstractmethod
    def get_role_id(self, project: entities.ProjectEntity, role_name: str) -> int:
        raise NotImplementedError

    @abstractmethod
    def get_role_name(self, project: entities.ProjectEntity, role_id: int) -> str:
        raise NotImplementedError

    @abstractmethod
    def get_annotation_status_value(
        self, project: entities.ProjectEntity, status_name: str
    ) -> int:
        raise NotImplementedError

    @abstractmethod
    def get_annotation_status_name(
        self, project: entities.ProjectEntity, status_value: int
    ) -> str:
        raise NotImplementedError

    @abstractmethod
    def get_team(self, team_id: int) -> TeamResponse:
        raise NotImplementedError

    @abstractmethod
    def get_user(self, team_id: int) -> UserResponse:
        raise NotImplementedError

    @abstractmethod
    def list_templates(self) -> ServiceResponse:
        raise NotImplementedError

    @abstractmethod
    def get_limitations(
        self, project: entities.ProjectEntity, folder: entities.FolderEntity
    ) -> UserLimitsResponse:
        raise NotImplementedError

    @abstractmethod
    def get_download_token(
        self,
        project: entities.ProjectEntity,
        folder: entities.FolderEntity,
        image_id: int,
        include_original: int = 1,
    ) -> ServiceResponse:
        raise NotImplementedError

    @abstractmethod
    def get_upload_token(
        self,
        project: entities.ProjectEntity,
        folder: entities.FolderEntity,
        image_id: int,
    ) -> ServiceResponse:
        raise NotImplementedError

    @abstractmethod
    def get_s3_upload_auth_token(
        self, project: entities.ProjectEntity, folder: entities.FolderEntity
    ) -> ServiceResponse:
        raise NotImplementedError

    @abstractmethod
    def get_annotation_upload_data(
        self,
        project: entities.ProjectEntity,
        folder: entities.FolderEntity,
        item_ids: List[int],
    ) -> UploadAnnotationAuthDataResponse:
        raise NotImplementedError

    @abstractmethod
    def prepare_export(
        self,
        project: entities.ProjectEntity,
        folders: List[str],
        include_fuse: bool,
        only_pinned: bool,
        integration_id: int,
        annotation_statuses: List[str] = None,
        export_type: int = None,
    ) -> ServiceResponse:
        raise NotImplementedError

    @abstractmethod
    def get_exports(self, project: entities.ProjectEntity) -> ServiceResponse:
        raise NotImplementedError

    @abstractmethod
    def get_export(
        self, project: entities.ProjectEntity, export_id: int
    ) -> ServiceResponse:
        raise NotImplementedError

    @abstractmethod
    def get_project_images_count(
        self, project: entities.ProjectEntity
    ) -> ServiceResponse:
        raise NotImplementedError

    @abstractmethod
    def search_team_contributors(self, condition: Condition = None) -> ServiceResponse:
        raise NotImplementedError

    @abstractmethod
    def invite_contributors(
        self, team_id: int, team_role: int, emails: List[str]
    ) -> ServiceResponse:
        raise NotImplementedError

    @abstractmethod
    def list_project_custom_field_names(self) -> List[str]:
        raise NotImplementedError

    @abstractmethod
    def get_project_custom_field_id(self, field_name: str) -> int:
        raise NotImplementedError

    @abstractmethod
    def get_project_custom_field_name(self, field_id: int) -> str:
        raise NotImplementedError

    @abstractmethod
    def get_project_custom_field_component_id(self, field_id: int) -> str:
        raise NotImplementedError<|MERGE_RESOLUTION|>--- conflicted
+++ resolved
@@ -103,7 +103,6 @@
         raise NotImplementedError
 
     @abstractmethod
-<<<<<<< HEAD
     def list_project_custom_field_templates(self):
         raise NotImplementedError
 
@@ -125,7 +124,9 @@
     def list_projects(
         self, body_query: Query, chunk_size: int = 100
     ) -> WMProjectListResponse:
-=======
+        raise NotImplementedError
+
+    @abstractmethod
     def list_project_categories(self, project_id: int) -> ListCategoryResponse:
         raise NotImplementedError
 
@@ -133,7 +134,6 @@
     def create_project_categories(
         self, project_id: int, categories: List[str]
     ) -> ServiceResponse:
->>>>>>> 85dcdf7c
         raise NotImplementedError
 
 
