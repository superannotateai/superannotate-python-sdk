--- conflicted
+++ resolved
@@ -116,7 +116,7 @@
 
     @abstractmethod
     def set_workflow(
-        self, project: entities.ProjectEntity, workflow: entities.StepEntity
+        self, project: entities.ProjectEntity, workflow: entities.WorkflowEntity
     ):
         raise NotImplementedError
 
@@ -512,17 +512,14 @@
     annotations: BaseAnnotationService
     annotation_classes: BaseAnnotationClassService
     integrations: BaseIntegrationService
-<<<<<<< HEAD
+    explore: BaseExploreService
     work_management: BaseWorkManagementService
 
     @abstractmethod
     def get_annotation_status_value(
-        self, project: entities.ProjectEntity, status_name: str
+            self, project: entities.ProjectEntity, status_name: str
     ) -> int:
         ...
-=======
-    explore: BaseExploreService
->>>>>>> ba85bafc
 
     @abstractmethod
     def get_team(self, team_id: int) -> TeamResponse:
