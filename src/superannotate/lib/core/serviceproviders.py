import io
from abc import abstractmethod
from typing import Any
from typing import Callable
from typing import Dict
from typing import Iterable
from typing import List
from typing import Tuple

from lib.core.reporter import Reporter
from lib.core.service_types import ServiceResponse


class SuperannotateServiceProvider:
    @abstractmethod
    def attach_files(
        self,
        project_id: int,
        folder_id: int,
        team_id: int,
        files: List[Dict],
        annotation_status_code: int,
        upload_state_code: int,
        meta: Dict,
    ):
        raise NotImplementedError

    @abstractmethod
    def get_annotation_classes(
        self, project_id: int, team_id: int, name_prefix: str = None
    ):
        raise NotImplementedError

    @abstractmethod
    def share_project_bulk(self, project_id: int, team_id: int, users: Iterable):
        raise NotImplementedError

    @abstractmethod
    def invite_contributors(
        self, team_id: int, team_role: int, emails: Iterable
    ) -> Tuple[List[str], List[str]]:
        raise NotImplementedError

    @abstractmethod
    def prepare_export(
        self,
        project_id: int,
        team_id: int,
        folders: List[str],
        annotation_statuses: Iterable[Any],
        include_fuse: bool,
        only_pinned: bool,
    ):
        raise NotImplementedError

    @abstractmethod
    def search_team_contributors(self, team_id: int, query_string: str = None):
        raise NotImplementedError

    @abstractmethod
    def get_project_settings(self, project_id: int, team_id: int):
        raise NotImplementedError

    @abstractmethod
    def set_project_settings(self, project_id: int, team_id: int, data: List):
        raise NotImplementedError

    @abstractmethod
    def get_project_workflows(self, project_id: int, team_id: int):
        raise NotImplementedError

    @abstractmethod
    def list_images(self, query_string):
        raise NotImplementedError

    @abstractmethod
    def get_project(self, uuid: int, team_id: int):
        raise NotImplementedError

    @abstractmethod
    def set_project_workflow(self, project_id: int, team_id: int, data: Dict):
        raise NotImplementedError

    def delete_folders(self, project_id: int, team_id: int, folder_ids: List[int]):
        raise NotImplementedError

    def get_folder(self, query_string: str):
        raise NotImplementedError

    def get_folders(self, query_string: str = None, params: dict = None):
        raise NotImplementedError

    def create_folder(self, project_id: int, team_id: int, folder_name: str):
        raise NotImplementedError

    def update_folder(self, project_id: int, team_id: int, folder_data: dict):
        raise NotImplementedError

    def list_items(self, query_params: str) -> ServiceResponse:
        raise NotImplementedError

    def get_download_token(
        self,
        project_id: int,
        team_id: int,
        folder_id: int,
        image_id: int,
        include_original: int = 1,
    ) -> dict:
        raise NotImplementedError

    def get_upload_token(
        self,
        project_id: int,
        team_id: int,
        folder_id: int,
        image_id: int,
    ) -> dict:
        raise NotImplementedError

    def update_image(self, image_id: int, team_id: int, project_id: int, data: dict):
        raise NotImplementedError

    def copy_items_between_folders_transaction(
        self,
        team_id: int,
        project_id: int,
        from_folder_id: int,
        to_folder_id: int,
        items: List[str],
        include_annotations: bool = False,
        include_pin: bool = False,
    ) -> int:
        raise NotImplementedError

    def move_images_between_folders(
        self,
        team_id: int,
        project_id: int,
        from_folder_id: int,
        to_folder_id: int,
        images: List[str],
    ) -> List[str]:
        """
        Returns list of moved images.
        """
        raise NotImplementedError

    def get_progress(
        self, project_id: int, team_id: int, poll_id: int
    ) -> Tuple[int, int]:
        raise NotImplementedError

    def await_progress(
        self, project_id: int, team_id: int, poll_id: int, items_count
    ) -> Tuple[int, int]:
        raise NotImplementedError

    def set_images_statuses_bulk(
        self,
        image_names: List[str],
        team_id: int,
        project_id: int,
        folder_id: int,
        annotation_status: int,
    ):
        raise NotImplementedError

    def delete_items(self, project_id: int, team_id: int, item_ids: List[int]):
        raise NotImplementedError

    def assign_items(
        self,
        team_id: int,
        project_id: int,
        folder_name: str,
        user: str,
        item_names: list,
    ) -> ServiceResponse:
        raise NotImplementedError

    def get_bulk_images(
        self, project_id: int, team_id: int, folder_id: int, images: List[str]
    ) -> List[dict]:
        raise NotImplementedError

    def un_assign_folder(
        self,
        team_id: int,
        project_id: int,
        folder_name: str,
    ):
        raise NotImplementedError

    def assign_folder(
        self, team_id: int, project_id: int, folder_name: str, users: list
    ):
        raise NotImplementedError

    def un_assign_items(
        self,
        team_id: int,
        project_id: int,
        folder_name: str,
        item_names: list,
    ):
        raise NotImplementedError

    def un_share_project(
        self,
        team_id: int,
        project_id: int,
        user_id: str,
    ):
        raise NotImplementedError

    def get_exports(self, team_id: int, project_id: int):
        raise NotImplementedError

    def get_export(self, team_id: int, project_id: int, export_id: int):
        raise NotImplementedError

    def get_project_images_count(self, team_id: int, project_id: int):
        raise NotImplementedError

    def get_s3_upload_auth_token(self, team_id: int, folder_id: int, project_id: int):
        raise NotImplementedError

    def delete_annotation_class(
        self, team_id: int, project_id: int, annotation_class_id: int
    ):
        raise NotImplementedError

    def set_annotation_classes(self, team_id: int, project_id: int, data: list):
        raise NotImplementedError

    def set_project_workflow_bulk(self, project_id: int, team_id: int, steps: list):
        raise NotImplementedError

    def set_project_workflow_attributes_bulk(
        self, project_id: int, team_id: int, attributes: list
    ):
        raise NotImplementedError

    def get_pre_annotation_upload_data(
        self, project_id: int, team_id: int, image_ids: List[int], folder_id: int
    ):
        raise NotImplementedError

    def get_annotation_upload_data(
        self, project_id: int, team_id: int, image_ids: List[int], folder_id: int
    ) -> ServiceResponse:
        raise NotImplementedError

    def get_templates(self, team_id: int):
        raise NotImplementedError

    def start_model_training(self, team_id: int, hyper_parameters: dict) -> dict:
        raise NotImplementedError

    def get_model_metrics(self, team_id: int, model_id: int) -> dict:
        raise NotImplementedError

    def bulk_get_folders(self, team_id: int, project_ids: List[int]):
        raise NotImplementedError

    def update_model(self, team_id: int, model_id: int, data: dict):
        raise NotImplementedError

    def delete_model(self, team_id: int, model_id: int):
        raise NotImplementedError

    def get_ml_model_download_tokens(
        self, team_id: int, model_id: int
    ) -> ServiceResponse:
        raise NotImplementedError

    def run_prediction(
        self, team_id: int, project_id: int, ml_model_id: int, image_ids: list
    ):
        raise NotImplementedError

    def delete_image_annotations(
        self,
        team_id: int,
        project_id: int,
        folder_id: int = None,
        image_names: List[str] = None,
    ) -> dict:
        raise NotImplementedError

    def get_annotations_delete_progress(
        self, team_id: int, project_id: int, poll_id: int
    ):
        raise NotImplementedError

    def get_limitations(
        self, team_id: int, project_id: int, folder_id: int = None
    ) -> ServiceResponse:
        raise NotImplementedError

    @abstractmethod
    def get_annotations(
        self,
        project_id: int,
        team_id: int,
        folder_id: int,
        items: List[str],
        reporter: Reporter,
        callback: Callable = None,
    ) -> List[dict]:
        raise NotImplementedError

    @abstractmethod
    async def download_annotations(
        self,
        project_id: int,
        team_id: int,
        folder_id: int,
        reporter: Reporter,
        download_path: str,
        postfix: str,
        items: List[str] = None,
        callback: Callable = None,
    ) -> int:
        """
        Returns the number of items downloaded
        """
        raise NotImplementedError

    def upload_priority_scores(
        self, team_id: int, project_id: int, folder_id: int, priorities: list
    ) -> dict:
        raise NotImplementedError

    def get_integrations(self, team_id: int) -> List[dict]:
        raise NotImplementedError

    def attach_integrations(
        self,
        team_id: int,
        project_id: int,
        integration_id: int,
        folder_id: int,
        folder_name: str,
    ) -> bool:
        raise NotImplementedError

    def saqul_query(
        self,
        team_id: int,
        project_id: int,
        folder_id: int,
        query: str = None,
        subset_id: int = None,
    ) -> ServiceResponse:
        raise NotImplementedError

    def validate_saqul_query(self, team_id: int, project_id: int, query: str) -> dict:
        raise NotImplementedError

<<<<<<< HEAD
    def upload_annotations(
=======
    def list_sub_sets(self, team_id: int, project_id: int) -> ServiceResponse:
        raise NotImplementedError

    def create_custom_schema(
        self, team_id: int, project_id: int, schema: dict
    ) -> ServiceResponse:
        raise NotImplementedError

    def get_custom_schema(self, team_id: int, project_id: int) -> ServiceResponse:
        raise NotImplementedError

    def delete_custom_schema(
        self, team_id: int, project_id: int, fields: List[str]
    ) -> ServiceResponse:
        raise NotImplementedError

    def upload_custom_fields(
        self, team_id: int, project_id: int, folder_id: int, items: List[dict]
    ) -> ServiceResponse:
        raise NotImplementedError

    def delete_custom_fields(
>>>>>>> 5face32d
        self,
        team_id: int,
        project_id: int,
        folder_id: int,
<<<<<<< HEAD
        items_name_file_map: Dict[str, io.StringIO],
    ) -> ServiceResponse:
        raise NotImplementedError

    def get_schema(self, team_id: int, project_type: int, version: str) -> dict:
=======
        items: List[Dict[str, List[str]]],
    ) -> ServiceResponse:
>>>>>>> 5face32d
        raise NotImplementedError<|MERGE_RESOLUTION|>--- conflicted
+++ resolved
@@ -359,9 +359,18 @@
     def validate_saqul_query(self, team_id: int, project_id: int, query: str) -> dict:
         raise NotImplementedError
 
-<<<<<<< HEAD
     def upload_annotations(
-=======
+        self,
+        team_id: int,
+        project_id: int,
+        folder_id: int,
+        items_name_file_map: Dict[str, io.StringIO],
+    ) -> ServiceResponse:
+        raise NotImplementedError
+
+    def get_schema(self, team_id: int, project_type: int, version: str) -> dict:
+        raise NotImplementedError
+
     def list_sub_sets(self, team_id: int, project_id: int) -> ServiceResponse:
         raise NotImplementedError
 
@@ -384,19 +393,10 @@
         raise NotImplementedError
 
     def delete_custom_fields(
->>>>>>> 5face32d
-        self,
-        team_id: int,
-        project_id: int,
-        folder_id: int,
-<<<<<<< HEAD
-        items_name_file_map: Dict[str, io.StringIO],
-    ) -> ServiceResponse:
-        raise NotImplementedError
-
-    def get_schema(self, team_id: int, project_type: int, version: str) -> dict:
-=======
+        self,
+        team_id: int,
+        project_id: int,
+        folder_id: int,
         items: List[Dict[str, List[str]]],
     ) -> ServiceResponse:
->>>>>>> 5face32d
         raise NotImplementedError