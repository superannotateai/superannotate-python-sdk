import concurrent.futures
import copy
import io
import json
import logging
import os.path
import random
import time
import uuid
from collections import defaultdict
from collections import namedtuple
from pathlib import Path
from typing import List
from typing import Optional

import boto3
import cv2
import lib.core as constances
import numpy as np
import requests
from botocore.exceptions import ClientError
from lib.core.conditions import Condition
from lib.core.conditions import CONDITION_EQ as EQ
from lib.core.entities import AnnotationClassEntity
from lib.core.entities import FolderEntity
from lib.core.entities import ImageEntity
from lib.core.entities import ImageInfoEntity
from lib.core.entities import ProjectEntity
from lib.core.entities import ProjectSettingEntity
from lib.core.entities import S3FileEntity
from lib.core.enums import ImageQuality
from lib.core.enums import ProjectType
from lib.core.exceptions import AppException
from lib.core.exceptions import AppValidationException
from lib.core.exceptions import ImageProcessingException
from lib.core.plugin import ImagePlugin
from lib.core.plugin import VideoPlugin
from lib.core.repositories import BaseManageableRepository
from lib.core.repositories import BaseReadOnlyRepository
from lib.core.response import Response
from lib.core.serviceproviders import SuerannotateServiceProvider
from lib.core.types import PixelAnnotation
from lib.core.types import VectorAnnotation
from lib.core.usecases.base import BaseInteractiveUseCase
from lib.core.usecases.base import BaseUseCase
from lib.core.usecases.projects import GetAnnotationClassesUseCase
from PIL import UnidentifiedImageError
from pydantic import ValidationError

logger = logging.getLogger("root")


class GetImagesUseCase(BaseUseCase):
    def __init__(
        self,
        project: ProjectEntity,
        folder: FolderEntity,
        images: BaseReadOnlyRepository,
        annotation_status: str = None,
        image_name_prefix: str = None,
    ):
        super().__init__()
        self._project = project
        self._folder = folder
        self._images = images
        self._annotation_status = annotation_status
        self._image_name_prefix = image_name_prefix

    def validate_project_type(self):
        if self._project.project_type in constances.LIMITED_FUNCTIONS:
            raise AppValidationException(
                constances.LIMITED_FUNCTIONS[self._project.project_type]
            )

    def validate_annotation_status(self):
        if (
            self._annotation_status
            and self._annotation_status.lower()
            not in constances.AnnotationStatus.values()
        ):
            raise AppValidationException("Invalid annotations status.")

    def execute(self):
        if self.is_valid():
            condition = (
                Condition("team_id", self._project.team_id, EQ)
                & Condition("project_id", self._project.uuid, EQ)
                & Condition("folder_id", self._folder.uuid, EQ)
            )
            if self._image_name_prefix:
                condition = condition & Condition("name", self._image_name_prefix, EQ)
            if self._annotation_status:
                condition = condition & Condition(
                    "annotation_status",
                    constances.AnnotationStatus.get_value(self._annotation_status),
                    EQ,
                )

            self._response.data = self._images.get_all(condition)
        return self._response


class GetImageUseCase(BaseUseCase):
    def __init__(
        self,
        project: ProjectEntity,
        folder: FolderEntity,
        image_name: str,
        images: BaseReadOnlyRepository,
        service: SuerannotateServiceProvider,
    ):
        super().__init__()
        self._project = project
        self._folder = folder
        self._images = images
        self._image_name = image_name
        self._service = service

    def execute(self):
        images = (
            GetBulkImages(
                service=self._service,
                project_id=self._project.uuid,
                team_id=self._project.team_id,
                folder_id=self._folder.uuid,
                images=[self._image_name],
            )
            .execute()
            .data
        )
        if images:
            self._response.data = images[0]
        else:
            raise AppException("Image not found.")
        return self._response


class GetAllImagesUseCase(BaseUseCase):
    def __init__(
        self,
        project: ProjectEntity,
        service_provider: SuerannotateServiceProvider,
        annotation_status: str = None,
        name_prefix: str = None,
    ):
        super().__init__()
        self._project = project
        self._service_provider = service_provider
        self._annotation_status = annotation_status
        self._name_prefix = name_prefix

    @property
    def annotation_status(self):
        return constances.AnnotationStatus.get_value(self._annotation_status)

    def execute(self):
        condition = (
            Condition("team_id", self._project.team_id, EQ)
            & Condition("project_id", self._project.uuid, EQ)
            & Condition("folder_id", 0, EQ)
        )
        if self._annotation_status:
            condition &= Condition("annotation_status", self.annotation_status, EQ)
        if self._name_prefix:
            condition &= Condition("name", self._name_prefix, EQ)
        self._response.data = self._service_provider.list_images(
            query_string=condition.build_query()
        )
        return self._response


class GetBulkImages(BaseUseCase):
    def __init__(
        self,
        service: SuerannotateServiceProvider,
        project_id: int,
        team_id: int,
        folder_id: int,
        images: List[str],
    ):
        super().__init__()
        self._service = service
        self._project_id = project_id
        self._team_id = team_id
        self._folder_id = folder_id
        self._images = images
        self._chunk_size = 500

    def execute(self):
        res = []
        for i in range(0, len(self._images), self._chunk_size):
            response = self._service.get_bulk_images(
                project_id=self._project_id,
                team_id=self._team_id,
                folder_id=self._folder_id,
                images=self._images[i : i + self._chunk_size],  # noqa: E203
            )
            if "error" in response:
                raise AppException(response["error"])
            res += [ImageEntity.from_dict(**image) for image in response]
        self._response.data = res
        return self._response


class AttachFileUrlsUseCase(BaseUseCase):
    def __init__(
        self,
        project: ProjectEntity,
        folder: FolderEntity,
        attachments: List[ImageEntity],
        backend_service_provider: SuerannotateServiceProvider,
        annotation_status: str = None,
        upload_state_code: int = constances.UploadState.EXTERNAL.value,
    ):
        super().__init__()
        self._attachments = attachments
        self._project = project
        self._folder = folder
        self._backend_service = backend_service_provider
        self._annotation_status = annotation_status
        self._upload_state_code = upload_state_code

    def _validate_limitations(self, to_upload_count):
        response = self._backend_service.get_limitations(
            team_id=self._project.team_id,
            project_id=self._project.uuid,
            folder_id=self._folder.uuid,
        )
        if not response.ok:
            raise AppValidationException(response.error)
        errors = []
        if to_upload_count > response.data.folder_limit.remaining_image_count:
            errors.append(constances.ATTACH_FOLDER_LIMIT_ERROR_MESSAGE)
        elif to_upload_count > response.data.project_limit.remaining_image_count:
            errors.append(constances.ATTACH_PROJECT_LIMIT_ERROR_MESSAGE)
        elif (
            response.data.user_limit
            and to_upload_count > response.data.user_limit.remaining_image_count
        ):
            errors.append(constances.ATTACH_USER_LIMIT_ERROR_MESSAGE)
        if errors:
            raise AppValidationException("\n".join(errors))

    @property
    def annotation_status_code(self):
        if self._annotation_status:
            if isinstance(self._annotation_status, int):
                return self._annotation_status
            return constances.AnnotationStatus.get_value(self._annotation_status)
        return constances.AnnotationStatus.NOT_STARTED.value

    @property
    def upload_state_code(self) -> int:
        if not self._upload_state_code:
            return constances.UploadState.EXTERNAL.value
        return self._upload_state_code

    def execute(self):
        response = self._backend_service.get_bulk_images(
            project_id=self._project.uuid,
            team_id=self._project.team_id,
            folder_id=self._folder.uuid,
            images=[image.name for image in self._attachments],
        )
        if isinstance(response, dict) and "error" in response:
            raise AppException(response["error"])
        duplications = [image["name"] for image in response]
        meta = {}
        to_upload = []
        for image in self._attachments:
            if not image.name:
                image.name = str(uuid.uuid4())
            if image.name not in duplications:
                to_upload.append({"name": image.name, "path": image.path})
                meta[image.name] = {
                    "width": image.meta.width,
                    "height": image.meta.height,
                }
        try:
            self._validate_limitations(len(to_upload))
        except AppValidationException as e:
            self._response.errors = e
            return self._response
        if to_upload:
            backend_response = self._backend_service.attach_files(
                project_id=self._project.uuid,
                folder_id=self._folder.uuid,
                team_id=self._project.team_id,
                files=to_upload,
                annotation_status_code=self.annotation_status_code,
                upload_state_code=self.upload_state_code,
                meta=meta,
            )
            if isinstance(backend_response, dict) and "error" in backend_response:
                self._response.errors = AppException(backend_response["error"])
            else:
                self._response.data = backend_response, duplications
        else:
            self._response.data = [], duplications
        return self._response


class GetImageBytesUseCase(BaseUseCase):
    def __init__(
        self,
        image: ImageEntity,
        backend_service_provider: SuerannotateServiceProvider,
        image_variant: str = "original",
    ):
        super().__init__()
        self._image = image
        self._backend_service = backend_service_provider
        self._image_variant = image_variant

    def execute(self):
        auth_data = self._backend_service.get_download_token(
            project_id=self._image.project_id,
            team_id=self._image.team_id,
            folder_id=self._image.folder_id,
            image_id=self._image.uuid,
            include_original=1,
        )
        download_url = auth_data[self._image_variant]["url"]
        headers = auth_data[self._image_variant]["headers"]
        response = requests.get(url=download_url, headers=headers)
        self._response.data = io.BytesIO(response.content)
        return self._response


class CopyImageAnnotationClasses(BaseUseCase):
    def __init__(
        self,
        from_project: ProjectEntity,
        to_project: ProjectEntity,
        from_image: ImageEntity,
        to_image: ImageEntity,
        from_project_s3_repo: BaseManageableRepository,
        to_project_s3_repo: BaseManageableRepository,
        to_project_annotation_classes: BaseReadOnlyRepository,
        from_project_annotation_classes: BaseReadOnlyRepository,
        backend_service_provider: SuerannotateServiceProvider,
        from_folder: FolderEntity = None,
        to_folder: FolderEntity = None,
        annotation_type: str = "MAIN",
    ):
        super().__init__()
        self._from_project = from_project
        self._to_project = to_project
        self._from_folder = from_folder
        self._to_folder = to_folder
        self._from_project_annotation_classes = from_project_annotation_classes
        self._to_project_annotation_classes = to_project_annotation_classes
        self._from_project_s3_repo = from_project_s3_repo
        self.to_project_s3_repo = to_project_s3_repo
        self._from_image = from_image
        self._to_image = to_image
        self._backend_service = backend_service_provider
        self._annotation_type = annotation_type

    @property
    def default_annotation(self):
        return {
            "annotation_json": None,
            "annotation_json_filename": None,
            "annotation_mask": None,
            "annotation_mask_filename": None,
        }

    @property
    def annotation_json_name(self):
        if self._project.project_type == constances.ProjectType.VECTOR.value:
            return f"{self._image.name}___objects.json"
        elif self._project.project_type == constances.ProjectType.PIXEL.value:
            return f"{self._image.name}___pixel.json"

    @property
    def download_auth_data(self):
        return self._backend_service.get_download_token(
            project_id=self._from_image.project_id,
            team_id=self._from_image.team_id,
            folder_id=self._from_image.folder_id,
            image_id=self._from_image.uuid,
            include_original=1,
        )

    @property
    def upload_auth_data(self):
        return self._backend_service.get_upload_token(
            project_id=self._to_image.project_id,
            team_id=self._to_image.team_id,
            folder_id=self._to_image.folder_id,
            image_id=self._to_image.uuid,
        )

    def validate_project_type(self):
        if self._from_project.project_type != self._to_project.project_type:
            raise AppValidationException("Projects are different.")

    def execute(self):
        if self._annotation_type not in self.download_auth_data["annotations"]:
            self._response.data = self.default_annotation
            return
        annotations = self.download_auth_data["annotations"][self._annotation_type][0]
        response = requests.get(
            url=annotations["annotation_json_path"]["url"],
            headers=annotations["annotation_json_path"]["headers"],
        )
        if not response.ok:
            raise AppException("Couldn't load annotations.")

        image_annotations = response.json()
        from_project_annotation_classes = (
            self._from_project_annotation_classes.get_all()
        )
        to_project_annotation_classes = self._to_project_annotation_classes.get_all()

        annotations_classes_from_copy = {
            from_annotation.uuid: from_annotation
            for from_annotation in from_project_annotation_classes
            for to_annotation in to_project_annotation_classes
            if from_annotation.name == to_annotation.name
        }

        annotations_classes_to_copy = {
            to_annotation.name: to_annotation
            for to_annotation in to_project_annotation_classes
            for from_annotation in from_project_annotation_classes
            if from_annotation.name == to_annotation.name
        }

        for instance in image_annotations["instances"]:
            if instance["classId"] < 0 or not annotations_classes_from_copy.get(
                instance["classId"]
            ):
                continue
            project_annotation_class = annotations_classes_from_copy[
                instance["classId"]
            ]
            instance["className"] = project_annotation_class.name
            if instance.get("attributes"):
                for attribute in instance["attributes"]:
                    attribute_group = None
                    if attribute.get("groupId"):
                        for group in project_annotation_class.attribute_groups:
                            if group["id"] == attribute["groupId"]:
                                attribute["groupName"] = group["name"]
                                attribute_group = group
                        if attribute.get("id") and attribute_group:
                            for attr in attribute_group["attributes"]:
                                if attr["id"] == attribute["id"]:
                                    attribute["name"] = attr["name"]

        for instance in image_annotations["instances"]:
            if (
                "className" not in instance
                and instance["className"] not in annotations_classes_to_copy
            ):
                continue
            annotation_class = annotations_classes_to_copy.get(instance["className"])
            if not annotation_class:
                instance["classId"] = -1
                continue
            attribute_groups_map = {
                group["name"]: group for group in annotation_class.attribute_groups
            }
            instance["classId"] = annotation_class.uuid
            for attribute in instance["attributes"]:
                if attribute_groups_map.get(attribute["groupName"]):
                    attribute["groupId"] = attribute_groups_map[attribute["groupName"]][
                        "id"
                    ]
                    attr_map = {
                        attr["name"]: attr
                        for attr in attribute_groups_map[attribute["groupName"]][
                            "attributes"
                        ]
                    }
                    if attribute["name"] not in attr_map:
                        del attribute["groupId"]
                        continue
                    attribute["id"] = attr_map[attribute["name"]]["id"]

        auth_data = self.upload_auth_data
        file = S3FileEntity(
            uuid=auth_data["annotation_json_path"]["filePath"],
            data=json.dumps(image_annotations),
        )
        self.to_project_s3_repo.insert(file)

        if (
            self._to_project.project_type == constances.ProjectType.PIXEL.value
            and annotations.get("annotation_bluemap_path")
            and annotations["annotation_bluemap_path"]["exist"]
        ):
            response = requests.get(
                url=annotations["annotation_bluemap_path"]["url"],
                headers=annotations["annotation_bluemap_path"]["headers"],
            )
            if not response.ok:
                raise AppException("Couldn't load annotations.")
            self.to_project_s3_repo.insert(
                S3FileEntity(
                    auth_data["annotation_bluemap_path"]["filePath"], response.content
                )
            )
        return self._response


class UpdateImageUseCase(BaseUseCase):
    def __init__(self, image: ImageEntity, images: BaseManageableRepository):
        super().__init__()
        self._image = image
        self._images = images

    def execute(self):
        self._images.update(self._image)


class DownloadImageFromPublicUrlUseCase(BaseUseCase):
    def __init__(
        self, project: ProjectEntity, image_url: str, image_name: str = None,
    ):
        super().__init__()
        self._project = project
        self._image_url = image_url
        self._image_name = image_name

    def validate_project_type(self):
        if self._project.upload_state == constances.UploadState.EXTERNAL.value:
            raise AppValidationException(
                "The function does not support projects containing images attached with URLs"
            )

    def execute(self):
        try:
            response = requests.get(url=self._image_url)
            if response.ok:
                import re

                content_description = response.headers.get(
                    "Content-Description", response.headers.get("Content-Disposition")
                )
                if content_description:
                    result = re.findall(
                        r"filename\*?=([^;]+)", content_description, flags=re.IGNORECASE
                    )
                else:
                    result = None
                self._response.data = (
                    io.BytesIO(response.content),
                    result[0].strip().strip('"')
                    if result
                    else str(uuid.uuid4()) + ".jpg",
                )
            else:
                raise requests.exceptions.RequestException()
        except requests.exceptions.RequestException as e:
            self._response.errors = AppException(
                f"Couldn't download image {self._image_url}, {e}"
            )
        return self._response


class ImagesBulkCopyUseCase(BaseUseCase):
    """
    Copy images in bulk between folders in a project.
    Return skipped image names.
    """

    CHUNK_SIZE = 1000

    def __init__(
        self,
        project: ProjectEntity,
        from_folder: FolderEntity,
        to_folder: FolderEntity,
        image_names: List[str],
        backend_service_provider: SuerannotateServiceProvider,
        include_annotations: bool,
        include_pin: bool,
    ):
        super().__init__()
        self._project = project
        self._from_folder = from_folder
        self._to_folder = to_folder
        self._image_names = image_names
        self._backend_service = backend_service_provider
        self._include_annotations = include_annotations
        self._include_pin = include_pin

    def _validate_limitations(self, images_to_copy_count):
        response = self._backend_service.get_limitations(
            team_id=self._project.team_id,
            project_id=self._project.uuid,
            folder_id=self._to_folder.uuid,
        )
        if not response.ok:
            raise AppValidationException(response.error)
        if images_to_copy_count > response.data.folder_limit.remaining_image_count:
            AppValidationException(constances.COPY_FOLDER_LIMIT_ERROR_MESSAGE)
        if images_to_copy_count > response.data.project_limit.remaining_image_count:
            AppValidationException(constances.COPY_PROJECT_LIMIT_ERROR_MESSAGE)

    def validate_project_type(self):
        if self._project.project_type in constances.LIMITED_FUNCTIONS:
            raise AppValidationException(
                constances.LIMITED_FUNCTIONS[self._project.project_type]
            )

    def execute(self):
        if self.is_valid():
            images = self._backend_service.get_bulk_images(
                project_id=self._project.uuid,
                team_id=self._project.team_id,
                folder_id=self._to_folder.uuid,
                images=self._image_names,
            )
            duplications = [image["name"] for image in images]
            images_to_copy = set(self._image_names) - set(duplications)
            skipped_images = duplications
            try:
                self._validate_limitations(len(images_to_copy))
            except AppValidationException as e:
                self._response.errors = e
                return self._response

            for i in range(0, len(images_to_copy), self.CHUNK_SIZE):
                poll_id = self._backend_service.copy_images_between_folders_transaction(
                    team_id=self._project.team_id,
                    project_id=self._project.uuid,
                    from_folder_id=self._from_folder.uuid,
                    to_folder_id=self._to_folder.uuid,
                    images=self._image_names[i : i + self.CHUNK_SIZE],
                    include_annotations=self._include_annotations,
                    include_pin=self._include_pin,
                )
                if not poll_id:
                    skipped_images.append(self._image_names[i : i + self.CHUNK_SIZE])
                    continue

                await_time = len(images_to_copy) * 0.3
                timeout_start = time.time()
                while time.time() < timeout_start + await_time:
                    done_count, skipped_count = self._backend_service.get_progress(
                        self._project.uuid, self._project.team_id, poll_id
                    )
                    if done_count + skipped_count == len(images_to_copy):
                        break
                    time.sleep(4)

            self._response.data = skipped_images
        return self._response


class DeleteImageUseCase(BaseUseCase):
    def __init__(
        self,
        images: BaseManageableRepository,
        image: ImageEntity,
        team_id: int,
        project_id: int,
    ):
        super().__init__()
        self._images = images
        self._image = image
        self._team_id = team_id
        self._project_id = project_id

    def execute(self):
        self._images.delete(self._image.uuid, self._team_id, self._project_id)
        return self._response


class GetImageMetadataUseCase(BaseUseCase):
    def __init__(
        self,
        image_name: str,
        project: ProjectEntity,
        folder: FolderEntity,
        service: SuerannotateServiceProvider,
    ):
        super().__init__()
        self._image_name = image_name
        self._project = project
        self._service = service
        self._folder = folder

    def validate_project_type(self):
        if self._project.project_type in constances.LIMITED_FUNCTIONS:
            raise AppValidationException(
                constances.LIMITED_FUNCTIONS[self._project.project_type]
            )

    def execute(self):
        if self.is_valid():
            data = self._service.get_bulk_images(
                images=[self._image_name],
                team_id=self._project.team_id,
                project_id=self._project.uuid,
                folder_id=self._folder.uuid,
            )
            if data:
                self._response.data = data[0]
            else:
                self._response.errors = AppException("Image not found.")
        return self._response


class ImagesBulkMoveUseCase(BaseUseCase):
    """
    Copy images in bulk between folders in a project.
    Return skipped image names.
    """

    CHUNK_SIZE = 1000

    def __init__(
        self,
        project: ProjectEntity,
        from_folder: FolderEntity,
        to_folder: FolderEntity,
        image_names: List[str],
        backend_service_provider: SuerannotateServiceProvider,
    ):
        super().__init__()
        self._project = project
        self._from_folder = from_folder
        self._to_folder = to_folder
        self._image_names = image_names
        self._backend_service = backend_service_provider

    def validate_limitations(self):
        response = self._backend_service.get_limitations(
            team_id=self._project.team_id,
            project_id=self._project.uuid,
            folder_id=self._to_folder.uuid,
        )
        to_upload_count = len(self._image_names)
        if not response.ok:
            raise AppValidationException(response.error)
        if to_upload_count > response.data.folder_limit.remaining_image_count:
            raise AppValidationException(constances.MOVE_FOLDER_LIMIT_ERROR_MESSAGE)
        if to_upload_count > response.data.project_limit.remaining_image_count:
            raise AppValidationException(constances.MOVE_PROJECT_LIMIT_ERROR_MESSAGE)

    def execute(self):
        if self.is_valid():
            moved_images = []
            for i in range(0, len(self._image_names), self.CHUNK_SIZE):
                moved_images.extend(
                    self._backend_service.move_images_between_folders(
                        team_id=self._project.team_id,
                        project_id=self._project.uuid,
                        from_folder_id=self._from_folder.uuid,
                        to_folder_id=self._to_folder.uuid,
                        images=self._image_names[i : i + self.CHUNK_SIZE],  # noqa: E203
                    )
                )
            self._response.data = moved_images
        return self._response


class CreateFuseImageUseCase(BaseUseCase):
    TRANSPARENCY = 128

    def __init__(
        self,
        project_type: str,
        image_path: str,
        classes: list = None,
        in_memory: bool = False,
        generate_overlay: bool = False,
    ):
        super().__init__()
        self._project_type = project_type
        self._image_path = image_path
        self._annotations = None
        self._classes = classes
        self._annotation_mask_path = None
        self._in_memory = in_memory
        self._generate_overlay = generate_overlay

    @staticmethod
    def generate_color(value: str = None):
        if not value:
            return (
                random.randint(1, 255),
                random.randint(1, 255),
                random.randint(1, 255),
            )
        return tuple(int(value.lstrip("#")[i : i + 2], 16) for i in (0, 2, 4))

    @property
    def annotations(self):
        if not self._annotations:
            image_path = (
                f"{Path(self._image_path).parent}/{Path(self._image_path).name}"
            )
            if self._project_type.upper() == constances.ProjectType.PIXEL.name.upper():
                self._annotations = json.load(open(f"{image_path}___pixel.json"))
            else:
                self._annotations = json.load(open(f"{image_path}___objects.json"))
        return self._annotations

    @property
    def blue_mask_path(self):
        image_path = Path(self._image_path)
        if self._project_type.upper() == constances.ProjectType.PIXEL.name.upper():
            self._annotation_mask_path = str(
                image_path.parent / f"{image_path.name}___save.png"
            )
        else:
            raise AppException("Vector project doesn't have blue mask.")

        return self._annotation_mask_path

    def execute(self):
        with open(self._image_path, "rb") as file:
            class_color_map = {}
            Image = namedtuple("Image", ["type", "path", "content"])
            for annotation_class in self._classes:
                class_color_map[annotation_class["name"]] = self.generate_color(
                    annotation_class["color"]
                )
            if self._project_type.upper() == constances.ProjectType.VECTOR.name.upper():
                image = ImagePlugin(io.BytesIO(file.read()))

                images = [
                    Image("fuse", f"{self._image_path}___fuse.png", image.get_empty(),)
                ]
                if self._generate_overlay:
                    images.append(
                        Image("overlay", f"{self._image_path}___overlay.png", image)
                    )

                outline_color = 4 * (255,)
                for instance in self.annotations["instances"]:
                    if (not instance.get("className")) or (
                        not class_color_map.get(instance["className"])
                    ):
                        continue
                    color = class_color_map.get(instance["className"])
                    if not color:
                        class_color_map[instance["className"]] = self.generate_color()
                    for image in images:
                        fill_color = (
                            *class_color_map[instance["className"]],
                            255 if image.type == "fuse" else self.TRANSPARENCY,
                        )
                        if instance["type"] == "bbox":
                            image.content.draw_bbox(
                                **instance["points"],
                                fill_color=fill_color,
                                outline_color=outline_color,
                            )
                        elif instance["type"] == "polygon":
                            image.content.draw_polygon(
                                instance["points"],
                                fill_color=fill_color,
                                outline_color=outline_color,
                            )
                        elif instance["type"] == "ellipse":
                            image.content.draw_ellipse(
                                instance["cx"],
                                instance["cy"],
                                instance["rx"],
                                instance["ry"],
                                fill_color=fill_color,
                                outline_color=outline_color,
                            )
                        elif instance["type"] == "polyline":
                            image.content.draw_polyline(
                                points=instance["points"], fill_color=fill_color
                            )
                        elif instance["type"] == "point":
                            image.content.draw_point(
                                x=instance["x"],
                                y=instance["y"],
                                fill_color=fill_color,
                                outline_color=outline_color,
                            )
                        elif instance["type"] == "template":
                            point_set = instance["points"]
                            points_id_map = {}
                            for points in point_set:
                                points_id_map[points["id"]] = (points["x"], points["y"])
                                points = (
                                    points["x"] - 2,
                                    points["y"] - 2,
                                    points["x"] + 2,
                                    points["y"] + 2,
                                )
                                image.content.draw_ellipse(
                                    *points, fill_color, fill_color, fixed=True
                                )
                            for connection in instance["connections"]:
                                image.content.draw_line(
                                    points_id_map[connection["from"]],
                                    points_id_map[connection["to"]],
                                    fill_color=fill_color,
                                )
            else:
                if not os.path.exists(self.blue_mask_path):
                    logger.warning(
                        "There is no blue map to generate fuse or overlay images."
                    )
                    return self._response
                image = ImagePlugin(io.BytesIO(file.read()))
                annotation_mask = np.array(
                    ImagePlugin(
                        io.BytesIO(open(self.blue_mask_path, "rb").read())
                    ).content
                )
                weight, height = image.get_size()
                empty_image_arr = np.full((height, weight, 4), [0, 0, 0, 255], np.uint8)
                for annotation in self.annotations["instances"]:
                    if (not annotation.get("className")) or (
                        not class_color_map.get(annotation["className"])
                    ):
                        continue
                    fill_color = *class_color_map[annotation["className"]], 255
                    for part in annotation["parts"]:
                        part_color = *self.generate_color(part["color"]), 255
                        temp_mask = np.alltrue(annotation_mask == part_color, axis=2)
                        empty_image_arr[temp_mask] = fill_color

                images = [
                    Image(
                        "fuse",
                        f"{self._image_path}___fuse.png",
                        ImagePlugin.from_array(empty_image_arr),
                    )
                ]

                if self._generate_overlay:
                    alpha = 0.5  # transparency measure
                    overlay = copy.copy(empty_image_arr)
                    overlay[:, :, :3] = np.array(image.content)[:, :, :3]
                    overlay = ImagePlugin.from_array(
                        cv2.addWeighted(empty_image_arr, alpha, overlay, 1 - alpha, 0)
                    )
                    images.append(
                        Image("overlay", f"{self._image_path}___overlay.png", overlay)
                    )

            if not self._in_memory:
                paths = []
                for image in images:
                    image.content.save(image.path)
                    paths.append(image.path)
                self._response.data = paths
            else:
                self._response.data = (image.content for image in images)
        return self._response


class GetS3ImageUseCase(BaseUseCase):
    def __init__(
        self, s3_bucket, image_path: str,
    ):
        super().__init__()
        self._s3_bucket = s3_bucket
        self._image_path = image_path

    def execute(self):
        try:
            image = io.BytesIO()
            session = boto3.Session()
            resource = session.resource("s3")
            image_object = resource.Object(self._s3_bucket, self._image_path)
            if image_object.content_length > constances.MAX_IMAGE_SIZE:
                raise AppValidationException(
                    f"File size is {image_object.content_length}"
                )
            image_object.download_fileobj(image)
            self._response.data = image
        except ClientError as e:
            self._response.errors = str(e)
        return self._response


class DownloadImageUseCase(BaseUseCase):
    def __init__(
        self,
        project: ProjectEntity,
        folder: FolderEntity,
        image: ImageEntity,
        images: BaseManageableRepository,
        classes: BaseManageableRepository,
        backend_service_provider: SuerannotateServiceProvider,
        annotation_classes: BaseReadOnlyRepository,
        download_path: str,
        image_variant: str = "original",
        include_annotations: bool = False,
        include_fuse: bool = False,
        include_overlay: bool = False,
    ):
        super().__init__()
        self._project = project
        self._image = image
        self._download_path = download_path
        self._image_variant = image_variant
        self._include_fuse = include_fuse
        self._include_overlay = include_overlay
        self._include_annotations = include_annotations
        self.get_image_use_case = GetImageBytesUseCase(
            image=image,
            backend_service_provider=backend_service_provider,
            image_variant=image_variant,
        )
        self.download_annotation_use_case = DownloadImageAnnotationsUseCase(
            service=backend_service_provider,
            project=project,
            folder=folder,
            image_name=self._image.name,
            images=images,
            destination=download_path,
            annotation_classes=annotation_classes,
        )
        self.get_annotation_classes_ues_case = GetAnnotationClassesUseCase(
            classes=classes,
        )

    def validate_project_type(self):
        if self._project.project_type in constances.LIMITED_FUNCTIONS:
            raise AppValidationException(
                constances.LIMITED_FUNCTIONS[self._project.project_type]
            )

    def validate_variant_type(self):
        if self._image_variant not in ["original", "lores"]:
            raise AppValidationException(
                "Image download variant should be either original or lores"
            )

    def validate_download_path(self):
        if not Path(str(self._download_path)).is_dir():
            raise AppValidationException(
                f"local_dir_path {self._download_path} is not an existing directory"
            )

    def validate_include_annotations(self):
        if (
            self._include_fuse or self._include_overlay
        ) and not self._include_annotations:
            raise AppValidationException(
                "To download fuse or overlay image need to set include_annotations=True in download_image"
            )

    def execute(self):
        if self.is_valid():
            fuse_image = None
            annotations = None

            image_bytes = self.get_image_use_case.execute().data
            download_path = f"{self._download_path}/{self._image.name}"
            if self._image_variant == "lores":
                download_path = download_path + "___lores.jpg"
            with open(download_path, "wb") as image_file:
                image_file.write(image_bytes.getbuffer())

            if self._include_annotations:
                annotations = self.download_annotation_use_case.execute().data

            if self._include_annotations and (
                self._include_fuse or self._include_overlay
            ):
                classes = self.get_annotation_classes_ues_case.execute().data
                fuse_image = (
                    CreateFuseImageUseCase(
                        project_type=constances.ProjectType.get_name(
                            self._project.project_type
                        ),
                        image_path=download_path,
                        classes=[
                            annotation_class.to_dict() for annotation_class in classes
                        ],
                        generate_overlay=self._include_overlay,
                    )
                    .execute()
                    .data
                )

            self._response.data = (
                download_path,
                annotations,
                fuse_image,
            )

        return self._response


class UploadImageToProject(BaseUseCase):
    def __init__(
        self,
        project: ProjectEntity,
        folder: FolderEntity,
        s3_repo,
        settings: BaseManageableRepository,
        backend_client: SuerannotateServiceProvider,
        annotation_status: str,
        image_bytes: io.BytesIO = None,
        image_path: str = None,
        image_name: str = None,
        from_s3_bucket: str = None,
        image_quality_in_editor: str = None,
    ):
        super().__init__()
        self._project = project
        self._folder = folder
        self._image_bytes = image_bytes
        self._image_path = image_path
        self._image_name = image_name
        self._from_s3_bucket = from_s3_bucket
        self._image_quality_in_editor = image_quality_in_editor
        self._settings = settings
        self._s3_repo = s3_repo
        self._backend_client = backend_client
        self._annotation_status = annotation_status
        self._auth_data = None

    @property
    def s3_repo(self):
        self._auth_data = self._backend_client.get_s3_upload_auth_token(
            self._project.team_id, self._folder.uuid, self._project.uuid
        )
        if "error" in self._auth_data:
            raise AppException(self._auth_data.get("error"))
        return self._s3_repo(
            self._auth_data["accessKeyId"],
            self._auth_data["secretAccessKey"],
            self._auth_data["sessionToken"],
            self._auth_data["bucket"],
        )

    def validate_project_type(self):
        if self._project.project_type in [
            constances.ProjectType.VIDEO.value,
            constances.ProjectType.DOCUMENT.value,
        ]:
            raise AppException(constances.LIMITED_FUNCTIONS[self._project.project_type])

    def validate_limitations(self):
        response = self._backend_client.get_limitations(
            team_id=self._project.team_id,
            project_id=self._project.uuid,
            folder_id=self._folder.uuid,
        )
        if response.data.folder_limit.remaining_image_count < 1:
            raise AppValidationException(constances.UPLOAD_FOLDER_LIMIT_ERROR_MESSAGE)
        elif response.data.project_limit.remaining_image_count < 1:
            raise AppValidationException(constances.UPLOAD_PROJECT_LIMIT_ERROR_MESSAGE)
        elif (
            response.data.user_limit
            and response.data.user_limit.remaining_image_count < 1
        ):
            raise AppValidationException(constances.UPLOAD_USER_LIMIT_ERROR_MESSAGE)

    @property
    def auth_data(self):
        return self._auth_data

    def validate_arguments(self):
        if not self._image_path and self._image_bytes is None:
            raise AppValidationException("Image data not provided.")

    def validate_image_name_uniqueness(self):
        image_entities = (
            GetBulkImages(
                service=self._backend_client,
                project_id=self._project.uuid,
                team_id=self._project.team_id,
                folder_id=self._folder.uuid,
                images=[
                    self._image_name
                    if self._image_name
                    else Path(self._image_path).name
                ],
            )
            .execute()
            .data
        )
        if image_entities:
            raise AppValidationException("Image with this name already exists.")

    def execute(self) -> Response:
        if self.is_valid():
            if self._image_path and self._from_s3_bucket:
                image_bytes = (
                    GetS3ImageUseCase(
                        s3_bucket=self._from_s3_bucket, image_path=self._image_path
                    )
                    .execute()
                    .data
                )
            elif self._image_path:
                image_bytes = io.BytesIO(open(self._image_path, "rb").read())
            else:
                image_bytes = self._image_bytes

            s3_upload_response = UploadImageS3UseCase(
                project=self._project,
                image_path=self._image_name
                if self._image_name
                else Path(self._image_path).name,
                project_settings=self._settings.get_all(),
                image=image_bytes,
                s3_repo=self.s3_repo,
                upload_path=self.auth_data["filePath"],
                image_quality_in_editor=self._image_quality_in_editor,
            ).execute()

            if s3_upload_response.errors:
                raise AppException(s3_upload_response.errors)
            AttachFileUrlsUseCase(
                project=self._project,
                folder=self._folder,
                attachments=[s3_upload_response.data],
                backend_service_provider=self._backend_client,
                annotation_status=self._annotation_status,
                upload_state_code=constances.UploadState.BASIC.value,
            ).execute()
        return self._response


class UploadImagesToProject(BaseInteractiveUseCase):
    MAX_WORKERS = 10

    def __init__(
        self,
        project: ProjectEntity,
        folder: FolderEntity,
        settings: BaseManageableRepository,
        s3_repo,
        backend_client: SuerannotateServiceProvider,
        paths: List[str],
        extensions=constances.DEFAULT_IMAGE_EXTENSIONS,
        annotation_status="NotStarted",
        from_s3_bucket=None,
        exclude_file_patterns: List[str] = constances.DEFAULT_FILE_EXCLUDE_PATTERNS,
        recursive_sub_folders: bool = False,
        image_quality_in_editor=None,
    ):
        super().__init__()

        self._auth_data = None
        self._s3_repo_instance = None
        self._images_to_upload = None
        self._paths = paths
        self._project = project
        self._folder = folder
        self._settings = settings.get_all()
        self._s3_repo = s3_repo
        self._backend_client = backend_client
        self._image_quality_in_editor = image_quality_in_editor
        self._from_s3_bucket = from_s3_bucket
        self._extensions = extensions
        self._recursive_sub_folders = recursive_sub_folders
        if exclude_file_patterns:
            list(exclude_file_patterns).extend(
                list(constances.DEFAULT_FILE_EXCLUDE_PATTERNS)
            )
        self._exclude_file_patterns = exclude_file_patterns
        self._annotation_status = annotation_status

    @property
    def extensions(self):
        if not self._extensions:
            return constances.DEFAULT_IMAGE_EXTENSIONS
        return self._extensions

    @property
    def exclude_file_patterns(self):
        if not self._exclude_file_patterns:
            return constances.DEFAULT_FILE_EXCLUDE_PATTERNS
        return self._exclude_file_patterns

    def validate_limitations(self):
        response = self._backend_client.get_limitations(
            team_id=self._project.team_id,
            project_id=self._project.uuid,
            folder_id=self._folder.uuid,
        )
        if not response.ok:
            raise AppValidationException(response.error)
        to_upload_count = len(self.images_to_upload[0])
        if to_upload_count > response.data.folder_limit.remaining_image_count:
            raise AppValidationException(constances.UPLOAD_FOLDER_LIMIT_ERROR_MESSAGE)
        elif to_upload_count > response.data.project_limit.remaining_image_count:
            raise AppValidationException(constances.UPLOAD_PROJECT_LIMIT_ERROR_MESSAGE)
        elif (
            response.data.user_limit
            and to_upload_count > response.data.user_limit.remaining_image_count
        ):
            raise AppValidationException(constances.UPLOAD_USER_LIMIT_ERROR_MESSAGE)

    def validate_annotation_status(self):
        if (
            self._annotation_status
            and self._annotation_status.lower()
            not in constances.AnnotationStatus.values()
        ):
            raise AppValidationException("Invalid annotations status")

    def validate_extensions(self):
        if self._extensions and not all(
            [
                extension in constances.DEFAULT_IMAGE_EXTENSIONS
                for extension in self._extensions
            ]
        ):
            raise AppValidationException("")

    def validate_project_type(self):
        if self._project.project_type in constances.LIMITED_FUNCTIONS:
            raise AppValidationException(
                constances.LIMITED_FUNCTIONS[self._project.project_type]
            )

    @property
    def auth_data(self):
        if not self._auth_data:
            response = self._backend_client.get_s3_upload_auth_token(
                team_id=self._project.team_id,
                folder_id=self._folder.uuid,
                project_id=self._project.uuid,
            )
            if "error" in response:
                raise AppException(response.get("error"))
            self._auth_data = response
        return self._auth_data

    @property
    def s3_repository(self):
        if not self._s3_repo_instance:
            self._s3_repo_instance = self._s3_repo(
                self.auth_data["accessKeyId"],
                self.auth_data["secretAccessKey"],
                self.auth_data["sessionToken"],
                self.auth_data["bucket"],
            )
        return self._s3_repo_instance

    def _upload_image(self, image_path: str):
        ProcessedImage = namedtuple(
            "ProcessedImage", ["uploaded", "path", "entity", "name"]
        )
        if self._from_s3_bucket:
            response = GetS3ImageUseCase(
                s3_bucket=self._from_s3_bucket, image_path=image_path
            ).execute()
            if response.errors:
                logger.warning(
                    f"Unable to upload image {image_path} \n{response.errors}"
                )
                return ProcessedImage(
                    uploaded=False,
                    path=image_path,
                    entity=None,
                    name=Path(image_path).name,
                )
            image_bytes = response.data
        else:
            try:
                image_bytes = io.BytesIO(open(image_path, "rb").read())
            except OSError:
                return ProcessedImage(
                    uploaded=False,
                    path=image_path,
                    entity=None,
                    name=Path(image_path).name,
                )
        upload_response = UploadImageS3UseCase(
            project=self._project,
            project_settings=self._settings,
            image_path=image_path,
            image=image_bytes,
            s3_repo=self.s3_repository,
            upload_path=self.auth_data["filePath"],
            image_quality_in_editor=self._image_quality_in_editor,
        ).execute()

        if not upload_response.errors and upload_response.data:
            entity = upload_response.data
            return ProcessedImage(
                uploaded=True,
                path=entity.path,
                entity=entity,
                name=Path(image_path).name,
            )
        else:
            return ProcessedImage(
                uploaded=False, path=image_path, entity=None, name=Path(image_path).name
            )

    def filter_paths(self, paths: List[str]):
        paths = [
            path
            for path in paths
            if not any([extension in path for extension in self.exclude_file_patterns])
        ]
        name_path_map = defaultdict(list)
        for path in paths:
            name_path_map[Path(path).name].append(path)

        filtered_paths = []
        duplicated_paths = []
        for file_name in name_path_map:
            if len(name_path_map[file_name]) > 1:
                duplicated_paths.append(name_path_map[file_name][1:])
            filtered_paths.append(name_path_map[file_name][0])

        image_entities = (
            GetBulkImages(
                service=self._backend_client,
                project_id=self._project.uuid,
                team_id=self._project.team_id,
                folder_id=self._folder.uuid,
                images=[image.split("/")[-1] for image in filtered_paths],
            )
            .execute()
            .data
        )
        images_to_upload = []
        image_list = [image.name for image in image_entities]

        for path in filtered_paths:
            if Path(path).name not in image_list:
                images_to_upload.append(path)
            else:
                duplicated_paths.append(path)
        return list(set(images_to_upload)), duplicated_paths

    @property
    def images_to_upload(self):
        if not self._images_to_upload:
            self._images_to_upload = self.filter_paths(self._paths)
        return self._images_to_upload

    def execute(self):
        if self.is_valid():
            images_to_upload, duplications = self.images_to_upload
            images_to_upload = images_to_upload[: self.auth_data["availableImageCount"]]
            if not images_to_upload:
                return self._response

            uploaded_images = []
            failed_images = []
            with concurrent.futures.ThreadPoolExecutor(
                max_workers=self.MAX_WORKERS
            ) as executor:
                results = [
                    executor.submit(self._upload_image, image_path)
                    for image_path in images_to_upload
                ]
                for future in concurrent.futures.as_completed(results):
                    processed_image = future.result()
                    if processed_image.uploaded and processed_image.entity:
                        uploaded_images.append(processed_image)
                    else:
                        failed_images.append(processed_image.path)
                    yield

            uploaded = []
            for i in range(0, len(uploaded_images), 100):
                response = AttachFileUrlsUseCase(
                    project=self._project,
                    folder=self._folder,
                    backend_service_provider=self._backend_client,
                    attachments=[
                        image.entity for image in uploaded_images[i : i + 100]  # noqa: E203
                    ],
                    annotation_status=self._annotation_status,
                    upload_state_code=constances.UploadState.BASIC.value,
                ).execute()
                if response.errors:
                    logger.error(response.errors)
                    continue
                attachments, attach_duplications = response.data
                uploaded.extend(attachments)
                duplications.extend(attach_duplications)
            uploaded = [image["name"] for image in uploaded]
            failed_images = [image.split("/")[-1] for image in failed_images]
            self._response.data = uploaded, failed_images, duplications
        return self._response


class UploadImagesFromFolderToProject(UploadImagesToProject):
    MAX_WORKERS = 10

    def __init__(
        self,
        project: ProjectEntity,
        folder: FolderEntity,
        settings: BaseManageableRepository,
        s3_repo,
        backend_client: SuerannotateServiceProvider,
        folder_path: str,
        extensions=constances.DEFAULT_IMAGE_EXTENSIONS,
        annotation_status="NotStarted",
        from_s3_bucket=None,
        exclude_file_patterns: List[str] = constances.DEFAULT_FILE_EXCLUDE_PATTERNS,
        recursive_sub_folders: bool = False,
        image_quality_in_editor=None,
    ):
        paths = UploadImagesFromFolderToProject.extract_paths(
            folder_path=folder_path,
            extensions=extensions,
            from_s3_bucket=from_s3_bucket,
            recursive_sub_folders=recursive_sub_folders,
        )
        super().__init__(
            project,
            folder,
            settings,
            s3_repo,
            backend_client,
            paths,
            extensions,
            annotation_status,
            from_s3_bucket,
            exclude_file_patterns,
            recursive_sub_folders,
            image_quality_in_editor,
        )

    @classmethod
    def extract_paths(
        cls, folder_path, extensions, from_s3_bucket=None, recursive_sub_folders=False
    ):
        if not extensions:
            extensions = constances.DEFAULT_IMAGE_EXTENSIONS
        paths = []
        if from_s3_bucket is None:
            for extension in extensions:
                if recursive_sub_folders:
                    paths += list(Path(folder_path).rglob(f"*.{extension.lower()}"))
                    if os.name != "nt":
                        paths += list(Path(folder_path).rglob(f"*.{extension.upper()}"))
                else:
                    paths += list(Path(folder_path).glob(f"*.{extension.lower()}"))
                    if os.name != "nt":
                        paths += list(Path(folder_path).glob(f"*.{extension.upper()}"))

        else:
            s3_client = boto3.client("s3")
            paginator = s3_client.get_paginator("list_objects_v2")
            response_iterator = paginator.paginate(
                Bucket=from_s3_bucket, Prefix=folder_path
            )
            for response in response_iterator:
                contents = response.get("Contents", [])
                for object_data in contents:
                    key = object_data["Key"]
                    if not recursive_sub_folders and "/" in key[len(folder_path) + 1 :]:
                        continue
                    for extension in extensions:
                        if key.endswith(f".{extension.lower()}") or key.endswith(
                            f".{extension.upper()}"
                        ):
                            paths.append(key)
                            break

        return [str(path) for path in paths]


class UploadImagesFromPublicUrls(BaseInteractiveUseCase):
    MAX_WORKERS = 10
    ProcessedImage = namedtuple("ProcessedImage", ["url", "uploaded", "path", "entity"])

    def __init__(
        self,
        project: ProjectEntity,
        folder: FolderEntity,
        backend_service: SuerannotateServiceProvider,
        settings: BaseManageableRepository,
        s3_repo,
        image_urls: List[str],
        image_names: List[str] = None,
        annotation_status: str = None,
        image_quality_in_editor: str = None,
    ):
        super().__init__()
        self._project = project
        self._folder = folder
        self._backend_service = backend_service
        self._s3_repo = s3_repo
        self._image_urls = image_urls
        self._image_names = image_names
        self._annotation_status = annotation_status
        self._image_quality_in_editor = image_quality_in_editor
        self._settings = settings
        self._auth_data = None

    @property
    def auth_data(self):
        if not self._auth_data:
            self._auth_data = self._backend_service.get_s3_upload_auth_token(
            self._project.team_id, self._folder.uuid, self._project.uuid
        )
        return self._auth_data

    @property
    def s3_repo(self):

        if "error" in self.auth_data:
            raise AppException(self._auth_data.get("error"))
        return self._s3_repo(
            self.auth_data["accessKeyId"],
            self.auth_data["secretAccessKey"],
            self.auth_data["sessionToken"],
            self.auth_data["bucket"],
        )

    def validate_limitations(self):
        response = self._backend_service.get_limitations(
            team_id=self._project.team_id,
            project_id=self._project.uuid,
            folder_id=self._folder.uuid,
        )
        if not response.ok:
            raise AppValidationException(response.error)
        to_upload_count = len(self._image_urls)
        if to_upload_count > response.data.folder_limit.remaining_image_count:
            raise AppValidationException(constances.UPLOAD_FOLDER_LIMIT_ERROR_MESSAGE)
        elif to_upload_count > response.data.project_limit.remaining_image_count:
            raise AppValidationException(constances.UPLOAD_PROJECT_LIMIT_ERROR_MESSAGE)
        elif (
            response.data.user_limit
            and to_upload_count > response.data.user_limit.remaining_image_count
        ):
            raise AppValidationException(constances.UPLOAD_USER_LIMIT_ERROR_MESSAGE)

    def validate_image_names(self):
        if self._image_names and len(self._image_names) != len(self._image_urls):
            raise AppException("Not all image URLs have corresponding names.")

    def validate_project_type(self):
        if self._project.project_type in (
            constances.ProjectType.VIDEO.value,
            constances.ProjectType.DOCUMENT.value,
        ):
            raise AppValidationException(
                "The function does not support projects containing "
                f"{constances.ProjectType.get_name(self._project.project_type)} attached with URLs"
            )

    def validate_annotation_status(self):
        if self._annotation_status:
            if (
                self._annotation_status.lower()
                not in constances.AnnotationStatus.values()
            ):
                raise AppValidationException("Invalid annotations status.")
        else:
            self._annotation_status = constances.AnnotationStatus.NOT_STARTED

    def upload_image(self, image_url, image_name=None):
        download_response = DownloadImageFromPublicUrlUseCase(
            project=self._project, image_url=image_url, image_name=image_name
        ).execute()
        if not download_response.errors:
            content, content_name = download_response.data
            image_name = image_name if image_name else content_name
            duplicated_images = [
                image.name
                for image in GetBulkImages(
                    service=self._backend_service,
                    project_id=self._project.uuid,
                    team_id=self._project.team_id,
                    folder_id=self._folder.uuid,
                    images=[image_name],
                )
                .execute()
                .data
            ]
            if image_name not in duplicated_images:
                upload_response = UploadImageS3UseCase(
                    project=self._project,
                    project_settings=self._settings,
                    image_path=image_name,
                    image=content,
                    s3_repo=self.s3_repo,
                    upload_path=self.auth_data["filePath"],
                    image_quality_in_editor=self._image_quality_in_editor,
                ).execute()

                if upload_response.errors:
                    logger.warning(upload_response.errors)
                else:
                    return self.ProcessedImage(
                        url=image_url,
                        uploaded=True,
                        path=image_url,
                        entity=upload_response.data,
                    )
        logger.warning(download_response.errors)
        return self.ProcessedImage(
            url=image_url, uploaded=False, path=image_name, entity=None
        )

    def execute(self):
        if self.is_valid():
            images_to_upload = []

            logger.info("Downloading %s images", len(self._image_urls))
            with concurrent.futures.ThreadPoolExecutor(
                max_workers=self.MAX_WORKERS
            ) as executor:
                failed_images = []
                if self._image_names:
                    results = [
                        executor.submit(self.upload_image, url, self._image_names[idx])
                        for idx, url in enumerate(self._image_urls)
                    ]
                else:
                    results = [
                        executor.submit(self.upload_image, url)
                        for url in self._image_urls
                    ]
                for future in concurrent.futures.as_completed(results):
                    processed_image = future.result()
                    if processed_image.uploaded and processed_image.entity:
                        images_to_upload.append(processed_image)
                    else:
                        failed_images.append(processed_image)
                    yield

            uploaded = []
            duplicates = []
            for i in range(0, len(images_to_upload), 100):
                response = AttachFileUrlsUseCase(
                    project=self._project,
                    folder=self._folder,
                    backend_service_provider=self._backend_service,
                    attachments=[
                        image.entity for image in images_to_upload[i : i + 100]
                    ],
                    annotation_status=self._annotation_status,
                ).execute()
                if response.errors:
                    continue
                attachments, duplications = response.data
                uploaded.extend([attachment["name"] for attachment in attachments])
                duplicates.extend([duplication["name"] for duplication in duplications])
            uploaded_image_urls = list(
                {
                    image.entity.name
                    for image in images_to_upload
                    if image.entity.name in uploaded
                }
            )
            failed_image_urls = [image.url for image in failed_images]
            self._response.data = (
                uploaded_image_urls,
                uploaded,
                duplicates,
                failed_image_urls,
            )
        return self._response


class UploadImageS3UseCase(BaseUseCase):
    def __init__(
        self,
        project: ProjectEntity,
        project_settings: List[ProjectSettingEntity],
        image_path: str,
        image: io.BytesIO,
        s3_repo: BaseManageableRepository,
        upload_path: str,
        image_quality_in_editor: str = None,
    ):
        super().__init__()
        self._project = project
        self._project_settings = project_settings
        self._image_path = image_path
        self._image = image
        self._s3_repo = s3_repo
        self._upload_path = upload_path
        self._image_quality_in_editor = image_quality_in_editor

    @property
    def max_resolution(self) -> int:
        if self._project.project_type == ProjectType.PIXEL.value:
            return constances.MAX_PIXEL_RESOLUTION
        return constances.MAX_VECTOR_RESOLUTION

    def execute(self):
        image_name = Path(self._image_path).name
        try:
            image_processor = ImagePlugin(self._image, self.max_resolution)
            origin_width, origin_height = image_processor.get_size()
            thumb_image, _, _ = image_processor.generate_thumb()
            huge_image, huge_width, huge_height = image_processor.generate_huge()
            quality = 60
            if not self._image_quality_in_editor:
                for setting in self._project_settings:
                    if setting.attribute == "ImageQuality":
                        quality = setting.value
            else:
                quality = ImageQuality.get_value(self._image_quality_in_editor)
            if Path(image_name).suffix[1:].upper() in ("JPEG", "JPG"):
                if quality == 100:
                    self._image.seek(0)
                    low_resolution_image = self._image
                else:
                    (
                        low_resolution_image,
                        _,
                        _,
                    ) = image_processor.generate_low_resolution(quality=quality)
            else:
                if quality == 100:
                    (
                        low_resolution_image,
                        _,
                        _,
                    ) = image_processor.generate_low_resolution(
                        quality=quality, subsampling=0
                    )
                else:
                    (
                        low_resolution_image,
                        _,
                        _,
                    ) = image_processor.generate_low_resolution(
                        quality=quality, subsampling=-1
                    )
            image_key = (
                self._upload_path + str(uuid.uuid4()) + Path(self._image_path).suffix
            )

            file_entity = S3FileEntity(uuid=image_key, data=self._image)

            thumb_image_name = image_key + "___thumb.jpg"
            thumb_image_entity = S3FileEntity(uuid=thumb_image_name, data=thumb_image)
            self._s3_repo.insert(thumb_image_entity)

            low_resolution_image_name = image_key + "___lores.jpg"
            low_resolution_file_entity = S3FileEntity(
                uuid=low_resolution_image_name, data=low_resolution_image
            )
            self._s3_repo.insert(low_resolution_file_entity)

            huge_image_name = image_key + "___huge.jpg"
            huge_file_entity = S3FileEntity(
                uuid=huge_image_name,
                data=huge_image,
                metadata={"height": huge_width, "weight": huge_height},
            )
            self._s3_repo.insert(huge_file_entity)
            file_entity.data.seek(0)
            self._s3_repo.insert(file_entity)
            self._response.data = ImageEntity(
                name=image_name,
                path=image_key,
                meta=ImageInfoEntity(width=origin_width, height=origin_height),
            )
        except (ImageProcessingException, UnidentifiedImageError) as e:
            self._response.errors = e
        return self._response


class InteractiveAttachFileUrlsUseCase(BaseInteractiveUseCase):
    CHUNK_SIZE = 500

    def __init__(
        self,
        project: ProjectEntity,
        folder: FolderEntity,
        attachments: List[ImageEntity],
        backend_service_provider: SuerannotateServiceProvider,
        annotation_status: str = None,
        upload_state_code: int = constances.UploadState.EXTERNAL.value,
    ):
        super().__init__()
        self._attachments = attachments
        self._project = project
        self._folder = folder
        self._backend_service = backend_service_provider
        self._annotation_status = annotation_status
        self._upload_state_code = upload_state_code

    @property
    def attachments_count(self):
        return len(self._attachments)

    @property
    def chunks_count(self):
        return int(self.attachments_count / self.CHUNK_SIZE)

    def validate_limitations(self):
        attachments_count = self.attachments_count
        response = self._backend_service.get_limitations(
            team_id=self._project.team_id,
            project_id=self._project.uuid,
            folder_id=self._folder.uuid,
        )
        if not response.ok:
            raise AppValidationException(response.error)
        if attachments_count > response.data.folder_limit.remaining_image_count:
            raise AppValidationException(constances.ATTACH_FOLDER_LIMIT_ERROR_MESSAGE)
        elif attachments_count > response.data.project_limit.remaining_image_count:
            raise AppValidationException(constances.ATTACH_PROJECT_LIMIT_ERROR_MESSAGE)
        elif (
            response.data.user_limit
            and attachments_count > response.data.user_limit.remaining_image_count
        ):
            raise AppValidationException(constances.ATTACH_USER_LIMIT_ERROR_MESSAGE)

    @property
    def annotation_status_code(self):
        if self._annotation_status:
            return constances.AnnotationStatus.get_value(self._annotation_status)
        return constances.AnnotationStatus.NOT_STARTED.value

    @property
    def upload_state_code(self) -> int:
        if not self._upload_state_code:
            return constances.UploadState.EXTERNAL.value
        return self._upload_state_code

    def execute(self):
        if self.is_valid():
            uploaded_files, duplicated_files = [], []
            for i in range(0, self.attachments_count, self.CHUNK_SIZE):
                response = AttachFileUrlsUseCase(
                    project=self._project,
                    folder=self._folder,
                    attachments=self._attachments[i : i + self.CHUNK_SIZE],  # noqa: E203
                    backend_service_provider=self._backend_service,
                    annotation_status=self._annotation_status,
                    upload_state_code=self._upload_state_code,
                ).execute()
                if response.errors:
                    self._response.errors = response.errors
                    continue
                uploaded, duplicated = response.data
                uploaded_files.extend(uploaded)
                duplicated_files.extend(duplicated)
                yield len(uploaded) + len(duplicated)
            self._response.data = uploaded_files, duplicated_files
        return self._response


class CopyImageUseCase(BaseUseCase):
    def __init__(
        self,
        from_project: ProjectEntity,
        from_folder: FolderEntity,
        image_name: str,
        to_project: ProjectEntity,
        to_folder: FolderEntity,
        backend_service: SuerannotateServiceProvider,
        images: BaseManageableRepository,
        s3_repo,
        project_settings: List[ProjectSettingEntity],
        include_annotations: Optional[bool] = True,
        copy_annotation_status: Optional[bool] = True,
        copy_pin: Optional[bool] = True,
        move=False,
    ):
        super().__init__()
        self._from_project = from_project
        self._from_folder = from_folder
        self._image_name = image_name
        self._to_project = to_project
        self._to_folder = to_folder
        self._s3_repo = s3_repo
        self._project_settings = project_settings
        self._include_annotations = include_annotations
        self._copy_annotation_status = copy_annotation_status
        self._copy_pin = copy_pin
        self._backend_service = backend_service
        self._images = images
        self._move = move

    def validate_copy_path(self):
        if (
            self._from_project.name == self._to_project.name
            and self._from_folder.name == self._to_folder.name
        ):
            raise AppValidationException(
                "Cannot move image if source_project == destination_project."
            )

    def validate_project_type(self):
        if self._from_project.project_type in (
            constances.ProjectType.VIDEO.value,
            constances.ProjectType.DOCUMENT.value,
        ):
            raise AppValidationException(
                constances.LIMITED_FUNCTIONS[self._from_project.project_type]
            )

    def validate_limitations(self):
        response = self._backend_service.get_limitations(
            team_id=self._to_project.team_id,
            project_id=self._to_project.uuid,
            folder_id=self._to_folder.uuid,
        )
        if not response.ok:
            raise AppValidationException(response.error)

        if self._move:
            if self._from_project.uuid == self._to_project.uuid:
                if self._from_folder.uuid == self._to_folder.uuid:
                    raise AppValidationException(
                        "Cannot move image if source_project == destination_project."
                    )
                elif response.data.folder_limit.remaining_image_count < 1:
                    raise AppValidationException(
                        constances.MOVE_FOLDER_LIMIT_ERROR_MESSAGE
                    )
            elif response.data.project_limit.remaining_image_count < 1:
                raise AppValidationException(
                    constances.MOVE_PROJECT_LIMIT_ERROR_MESSAGE
                )
        else:
            if response.data.folder_limit.remaining_image_count < 1:
                raise AppValidationException(constances.COPY_FOLDER_LIMIT_ERROR_MESSAGE)
            if response.data.project_limit.remaining_image_count < 1:
                raise AppValidationException(
                    constances.COPY_PROJECT_LIMIT_ERROR_MESSAGE
                )
            if (
                response.data.user_limit
                and response.data.user_limit.remaining_image_count < 1
            ):
                raise AppValidationException(constances.COPY_SUPER_LIMIT_ERROR_MESSAGE)

    @property
    def s3_repo(self):
        self._auth_data = self._backend_service.get_s3_upload_auth_token(
            self._to_project.team_id, self._to_folder.uuid, self._to_project.uuid
        )
        if "error" in self._auth_data:
            raise AppException(self._auth_data.get("error"))
        return self._s3_repo(
            self._auth_data["accessKeyId"],
            self._auth_data["secretAccessKey"],
            self._auth_data["sessionToken"],
            self._auth_data["bucket"],
        )

    def execute(self) -> Response:
        if self.is_valid():
            image = (
                GetImageUseCase(
                    project=self._from_project,
                    folder=self._from_folder,
                    image_name=self._image_name,
                    images=self._images,
                    service=self._backend_service,
                )
                .execute()
                .data
            )

            image_bytes = (
                GetImageBytesUseCase(
                    image=image, backend_service_provider=self._backend_service,
                )
                .execute()
                .data
            )
            image_path = f"{self._to_folder}/{self._image_name}"

            auth_data = self._backend_service.get_s3_upload_auth_token(
                team_id=self._to_project.team_id,
                folder_id=self._to_folder.uuid,
                project_id=self._to_project.uuid,
            )
            if "error" in auth_data:
                raise AppException(auth_data["error"])
            s3_response = UploadImageS3UseCase(
                project=self._to_project,
                image_path=image_path,
                image=image_bytes,
                project_settings=self._project_settings,
                upload_path=auth_data["filePath"],
                s3_repo=self.s3_repo,
            ).execute()
            if s3_response.errors:
                raise AppException(s3_response.errors)
            image_entity = s3_response.data
            del image_bytes

            AttachFileUrlsUseCase(
                project=self._to_project,
                folder=self._to_folder,
                attachments=[image_entity],
                backend_service_provider=self._backend_service,
                annotation_status=image.annotation_status_code
                if self._copy_annotation_status
                else None,
                upload_state_code=constances.UploadState.BASIC.value,
            ).execute()
            self._response.data = image_entity
        return self._response


class DeleteAnnotations(BaseUseCase):
    POLL_AWAIT_TIME = 2
    CHUNK_SIZE = 2000

    def __init__(
        self,
        project: ProjectEntity,
        folder: FolderEntity,
        backend_service: SuerannotateServiceProvider,
        image_names: Optional[List[str]] = None,
    ):
        super().__init__()
        self._project = project
        self._folder = folder
        self._image_names = image_names
        self._backend_service = backend_service

    def execute(self) -> Response:
        polling_states = {}
        if self._image_names:
            for idx in range(0, len(self._image_names), self.CHUNK_SIZE):
                response = self._backend_service.delete_image_annotations(
                    project_id=self._project.uuid,
                    team_id=self._project.team_id,
                    folder_id=self._folder.uuid,
                    image_names=self._image_names[
                        idx : idx + self.CHUNK_SIZE  # noqa: E203
                    ],
                )
                if response:
                    polling_states[response.get("poll_id")] = False
        else:
            response = self._backend_service.delete_image_annotations(
                project_id=self._project.uuid,
                team_id=self._project.team_id,
                folder_id=self._folder.uuid,
            )
            if response:
                polling_states[response.get("poll_id")] = False

        if not polling_states:
            self._response.errors = AppException("Invalid image names or empty folder.")
        else:
            for poll_id in polling_states:
                timeout_start = time.time()
                while time.time() < timeout_start + self.POLL_AWAIT_TIME:
                    progress = int(
                        self._backend_service.get_annotations_delete_progress(
                            project_id=self._project.uuid,
                            team_id=self._project.team_id,
                            poll_id=poll_id,
                        ).get("process", -1)
                    )
                    if 0 < progress < 100:
                        logger.info("Delete annotations in progress.")
                    elif 0 > progress:
                        polling_states[poll_id] = False
                        self._response.errors = "Annotations delete fails."
                        continue
                    else:
                        polling_states[poll_id] = True
                        continue

            project_folder_name = (
                self._project.name
                + (f"/{self._folder.name}" if self._folder.name != "root" else "")
                + "."
            )

            if all(polling_states.values()):
                logger.info(
                    "The annotations have been successfully deleted from "
                    + project_folder_name
                )
            else:
                logger.info("Annotations delete fails.")
        return self._response


class UploadImageAnnotationsUseCase(BaseUseCase):
    def __init__(
        self,
        project: ProjectEntity,
        folder: FolderEntity,
        annotation_classes: BaseReadOnlyRepository,
        image_name: str,
        annotations: dict,
        backend_service_provider: SuerannotateServiceProvider,
        mask=None,
        verbose: bool = True,
        annotation_path: str = True,
    ):
        super().__init__()
        self._project = project
        self._folder = folder
        self._backend_service = backend_service_provider
        self._annotation_classes = annotation_classes
        self._image_name = image_name
        self._annotations = annotations
        self._mask = mask
        self._verbose = verbose
        self._annotation_path = annotation_path

    def validate_project_type(self):
        if self._project.project_type in constances.LIMITED_FUNCTIONS:
            raise AppValidationException(
                constances.LIMITED_FUNCTIONS[self._project.project_type]
            )

    @property
    def annotation_classes_name_map(self) -> dict:
        classes_data = defaultdict(dict)
        annotation_classes = self._annotation_classes.get_all()
        for annotation_class in annotation_classes:
            class_info = {"id": annotation_class.uuid}
            if annotation_class.attribute_groups:
                for attribute_group in annotation_class.attribute_groups:
                    attribute_group_data = defaultdict(dict)
                    for attribute in attribute_group["attributes"]:
                        if attribute["name"] in attribute_group_data.keys():
                            logger.warning(
                                f"Duplicate annotation class attribute name {attribute['name']}"
                                f" in attribute group {attribute_group['name']}. "
                                "Only one of the annotation class attributes will be used. "
                                "This will result in errors in annotation upload."
                            )
                        attribute_group_data[attribute["name"]] = attribute["id"]
                    if attribute_group["name"] in class_info.keys():
                        logger.warning(
                            f"Duplicate annotation class attribute group name {attribute_group['name']}."
                            " Only one of the annotation class attribute groups will be used."
                            " This will result in errors in annotation upload."
                        )
                    class_info["attribute_groups"] = {
                        attribute_group["name"]: {
                            "id": attribute_group["id"],
                            "attributes": attribute_group_data,
                        }
                    }
            if annotation_class.name in classes_data.keys():
                logger.warning(
                    f"Duplicate annotation class name {annotation_class.name}."
                    f" Only one of the annotation classes will be used."
                    " This will result in errors in annotation upload.",
                )
            classes_data[annotation_class.name] = class_info
        return classes_data

    @property
    def get_annotation_classes_name_to_id(self):
        annotation_classes = self._annotation_classes
        annotation_classes_dict = {}
        for annotation_class in annotation_classes:
            class_id = annotation_class["id"]
            class_name = annotation_class["name"]
            class_info = {"id": class_id, "attribute_groups": {}}
            if "attribute_groups" in annotation_class:
                for attribute_group in annotation_class["attribute_groups"]:
                    attribute_group_info = {}
                    for attribute in attribute_group["attributes"]:
                        if attribute["name"] in attribute_group_info:
                            logger.warning(
                                "Duplicate annotation class attribute name %s in attribute group %s. Only one of the annotation classe attributes will be used. This will result in errors in annotation upload.",
                                attribute["name"],
                                attribute_group["name"],
                            )
                        attribute_group_info[attribute["name"]] = attribute["id"]
                    if attribute_group["name"] in class_info["attribute_groups"]:
                        logger.warning(
                            "Duplicate annotation class attribute group name %s. Only one of the annotation classe attribute groups will be used. This will result in errors in annotation upload.",
                            attribute_group["name"],
                        )
                    class_info["attribute_groups"][attribute_group["name"]] = {
                        "id": attribute_group["id"],
                        "attributes": attribute_group_info,
                    }
            if class_name in annotation_classes_dict:
                logger.warning(
                    "Duplicate annotation class name %s. Only one of the annotation classes will be used. This will result in errors in annotation upload.",
                    class_name,
                )
            annotation_classes_dict[class_name] = class_info
        return annotation_classes_dict

    def get_templates_mapping(self):
        templates = self._backend_service.get_templates(
            team_id=self._project.team_id
        ).get("data", [])
        templates_map = {}
        for template in templates:
            templates_map[template["name"]] = template["id"]
        return templates_map

    def fill_classes_data(self, annotations: dict):
        annotation_classes = self.annotation_classes_name_map
        if "instances" not in annotations:
            return

        unknown_classes = {}
        for annotation in [i for i in annotations["instances"] if "className" in i]:
            if "className" not in annotation:
                return
            annotation_class_name = annotation["className"]
            if annotation_class_name not in annotation_classes.keys():
                if annotation_class_name not in unknown_classes:
                    unknown_classes[annotation_class_name] = {
                        "id": -(len(unknown_classes) + 1),
                        "attribute_groups": {},
                    }
        if unknown_classes:
            annotation_classes.update(unknown_classes)
        templates = self.get_templates_mapping()
        for annotation in (
            i for i in annotations["instances"] if i.get("type", None) == "template"
        ):
            annotation["templateId"] = templates.get(
                annotation.get("templateName", ""), -1
            )

        for annotation in [i for i in annotations["instances"] if "className" in i]:
            annotation_class_name = annotation["className"]
            if annotation_class_name not in annotation_classes.keys():
                logger.warning(
                    f"Couldn't find annotation class {annotation_class_name}"
                )
                continue
            annotation["classId"] = annotation_classes[annotation_class_name]["id"]
            for attribute in annotation["attributes"]:
                if (
                    attribute["groupName"]
                    not in annotation_classes[annotation_class_name]["attribute_groups"]
                ):
                    logger.warning(
                        f"Couldn't find annotation group {attribute['groupName']}."
                    )
                    continue
                attribute["groupId"] = annotation_classes[annotation_class_name][
                    "attribute_groups"
                ][attribute["groupName"]]["id"]
                if (
                    attribute["name"]
                    not in annotation_classes[annotation_class_name][
                        "attribute_groups"
                    ][attribute["groupName"]]["attributes"]
                ):
                    del attribute["groupId"]
                    logger.warning(
                        f"Couldn't find annotation name {attribute['name']} in"
                        f" annotation group {attribute['groupName']}",
                    )
                    continue
                attribute["id"] = annotation_classes[annotation_class_name][
                    "attribute_groups"
                ][attribute["groupName"]]["attributes"][attribute["name"]]

    def execute(self):
        if self.is_valid():
            image_data = self._backend_service.get_bulk_images(
                images=[self._image_name],
                folder_id=self._folder.uuid,
                team_id=self._project.team_id,
                project_id=self._project.uuid,
            )
            if not image_data:
                raise AppException("There is no images to attach annotation.")
            image_data = image_data[0]
            response = self._backend_service.get_annotation_upload_data(
                project_id=self._project.uuid,
                team_id=self._project.team_id,
                folder_id=self._folder.uuid,
                image_ids=[image_data["id"]],
            )
            if response.ok:
                session = boto3.Session(
                    aws_access_key_id=response.data.access_key,
                    aws_secret_access_key=response.data.secret_key,
                    aws_session_token=response.data.session_token,
                    region_name=response.data.region,
                )
                resource = session.resource("s3")
                bucket = resource.Bucket(response.data.bucket)
                self.fill_classes_data(self._annotations)
                bucket.put_object(
                    Key=response.data.images[image_data["id"]]["annotation_json_path"],
                    Body=json.dumps(self._annotations),
                )
                if self._project.project_type == constances.ProjectType.PIXEL.value:
                    mask_path = None
                    png_path = self._annotation_path.replace(
                        "___pixel.json", "___save.png"
                    )
                    if os.path.exists(png_path) and not self._mask:
                        mask_path = png_path
                    elif self._mask:
                        mask_path = self._mask

                    if mask_path:
                        with open(mask_path, "rb") as descriptor:
                            bucket.put_object(
                                Key=response.data.images[image_data["id"]][
                                    "annotation_bluemap_path"
                                ],
                                Body=descriptor.read(),
                            )
                if self._verbose:
                    logger.info(
                        "Uploading annotations for image %s in project %s.",
                        str(image_data["name"]),
                        self._project.name,
                    )
        return self._response


class DeleteImagesUseCase(BaseUseCase):
    CHUNK_SIZE = 1000

    def __init__(
        self,
        project: ProjectEntity,
        folder: FolderEntity,
        backend_service_provider: SuerannotateServiceProvider,
        images: BaseReadOnlyRepository,
        image_names: List[str] = None,
    ):
        super().__init__()
        self._project = project
        self._folder = folder
        self._images = images
        self._backend_service = backend_service_provider
        self._image_names = image_names

    def validate_project_type(self):
        if self._project.project_type in constances.LIMITED_FUNCTIONS:
            raise AppValidationException(
                constances.LIMITED_FUNCTIONS[self._project.project_type]
            )

    def execute(self):
        if self.is_valid():
            if self._image_names:
                image_ids = [
                    image.uuid
                    for image in GetBulkImages(
                        service=self._backend_service,
                        project_id=self._project.uuid,
                        team_id=self._project.team_id,
                        folder_id=self._folder.uuid,
                        images=self._image_names,
                    )
                    .execute()
                    .data
                ]
            else:
                condition = (
                    Condition("team_id", self._project.team_id, EQ)
                    & Condition("project_id", self._project.uuid, EQ)
                    & Condition("folder_id", self._folder.uuid, EQ)
                )
                image_ids = [image.uuid for image in self._images.get_all(condition)]

            for i in range(0, len(image_ids), self.CHUNK_SIZE):
                self._backend_service.delete_images(
                    project_id=self._project.uuid,
                    team_id=self._project.team_id,
                    image_ids=image_ids[i : i + self.CHUNK_SIZE],  # noqa: E203
                )
        return self._response


class UploadAnnotationsUseCase(BaseInteractiveUseCase):
    MAX_WORKERS = 10
    CHUNK_SIZE = 100
    AUTH_DATA_CHUNK_SIZE = 500

    def __init__(
        self,
        project: ProjectEntity,
        folder: FolderEntity,
        annotation_classes: List[AnnotationClassEntity],
        folder_path: str,
        annotation_paths: List[str],
        backend_service_provider: SuerannotateServiceProvider,
        templates: List[dict],
        pre_annotation: bool = False,
        client_s3_bucket=None,
    ):
        super().__init__()
        self._project = project
        self._folder = folder
        self._backend_service = backend_service_provider
        self._annotation_classes = annotation_classes
        self._folder_path = folder_path
        self._annotation_paths = annotation_paths
        self._client_s3_bucket = client_s3_bucket
        self._pre_annotation = pre_annotation
        self._templates = templates
        self._annotations_to_upload = None
        self._missing_annotations = None
        self.missing_attribute_groups = set()
        self.missing_classes = set()
        self.missing_attributes = set()

    @property
    def s3_client(self):
        return boto3.client("s3")

    @property
    def annotation_classes_name_map(self) -> dict:
        classes_data = defaultdict(dict)
        annotation_classes = self._annotation_classes
        for annotation_class in annotation_classes:
            class_info = {"id": annotation_class.uuid}
            if annotation_class.attribute_groups:
                for attribute_group in annotation_class.attribute_groups:
                    attribute_group_data = defaultdict(dict)
                    for attribute in attribute_group["attributes"]:
                        attribute_group_data[attribute["name"]] = attribute["id"]
                    class_info["attribute_groups"] = {
                        attribute_group["name"]: {
                            "id": attribute_group["id"],
                            "attributes": attribute_group_data,
                        }
                    }
            classes_data[annotation_class.name] = class_info
        return classes_data

    @property
    def annotation_postfix(self):
        return (
            constances.VECTOR_ANNOTATION_POSTFIX
            if self._project.project_type == constances.ProjectType.VECTOR.value
            else constances.PIXEL_ANNOTATION_POSTFIX
        )

    def get_templates_mapping(self):
        templates_map = {}
        for template in self._templates:
            templates_map[template["name"]] = template["id"]
        return templates_map

    def fill_classes_data(self, annotations: dict):
        annotation_classes = self.annotation_classes_name_map
        if "instances" not in annotations:
            return
        unknown_classes = {}
        for annotation in [i for i in annotations["instances"] if "className" in i]:
            if "className" not in annotation:
                return
            annotation_class_name = annotation["className"]
            if annotation_class_name not in annotation_classes:
                if annotation_class_name not in unknown_classes:
                    self.missing_classes.add(annotation_class_name)
                    unknown_classes[annotation_class_name] = {
                        "id": -(len(unknown_classes) + 1),
                        "attribute_groups": {},
                    }
        annotation_classes.update(unknown_classes)
        templates = self.get_templates_mapping()
        for annotation in (
            i for i in annotations["instances"] if i.get("type", None) == "template"
        ):
            annotation["templateId"] = templates.get(
                annotation.get("templateName", ""), -1
            )

        for annotation in [i for i in annotations["instances"] if "className" in i]:
            annotation_class_name = annotation["className"]
            if annotation_class_name not in annotation_classes:
                continue
            annotation["classId"] = annotation_classes[annotation_class_name]["id"]
            for attribute in annotation["attributes"]:
                if annotation_classes[annotation_class_name].get("attribute_groups"):
                    if (
                        attribute["groupName"]
                        not in annotation_classes[annotation_class_name][
                            "attribute_groups"
                        ]
                    ):
                        continue
                else:
                    self.missing_attribute_groups.add(attribute["groupName"])
                    continue

                attribute["groupId"] = annotation_classes[annotation_class_name][
                    "attribute_groups"
                ][attribute["groupName"]]["id"]

                if (
                    attribute["name"]
                    not in annotation_classes[annotation_class_name][
                        "attribute_groups"
                    ][attribute["groupName"]]["attributes"]
                ):
                    del attribute["groupId"]
                    self.missing_attributes.add(attribute["name"])
                    continue
                attribute["id"] = annotation_classes[annotation_class_name][
                    "attribute_groups"
                ][attribute["groupName"]]["attributes"]

    @property
    def annotations_to_upload(self):
        if not self._annotations_to_upload:
            annotation_paths = self._annotation_paths
            ImageInfo = namedtuple("ImageInfo", ["path", "name", "id"])
            images_detail = []
            for annotation_path in annotation_paths:
                images_detail.append(
                    ImageInfo(
                        id=None,
                        path=annotation_path,
                        name=os.path.basename(
                            annotation_path.replace(
                                constances.PIXEL_ANNOTATION_POSTFIX, ""
                            ).replace(constances.VECTOR_ANNOTATION_POSTFIX, ""),
                        ),
                    )
                )
            images_data = (
                GetBulkImages(
                    service=self._backend_service,
                    project_id=self._project.uuid,
                    team_id=self._project.team_id,
                    folder_id=self._folder.uuid,
                    images=[image.name for image in images_detail],
                )
                .execute()
                .data
            )

            for image_data in images_data:
                for idx, detail in enumerate(images_detail):
                    if detail.name == image_data.name:
                        images_detail[idx] = detail._replace(id=image_data.uuid)

            missing_annotations = list(
                filter(lambda detail: detail.id is None, images_detail)
            )
            annotations_to_upload = list(
                filter(lambda detail: detail.id is not None, images_detail)
            )
            if missing_annotations:
                for missing in missing_annotations:
                    logger.warning(
                        f"Couldn't find image {missing.path} for annotation upload."
                    )
            if not annotations_to_upload:
                raise AppException("No image to attach annotations.")
            self._missing_annotations = missing_annotations
            self._annotations_to_upload = annotations_to_upload
        return self._annotations_to_upload

    def _is_valid_json(self, json_data: dict):
        try:
            if self._project.project_type == constances.ProjectType.PIXEL.value:
                PixelAnnotation(**json_data)
            else:
                VectorAnnotation(**json_data)
            return True
        except ValidationError as _:
            return False

    def execute(self):
        uploaded_annotations = []
        missing_annotations = []
        failed_annotations = []
        for _ in range(0, len(self.annotations_to_upload), self.AUTH_DATA_CHUNK_SIZE):
            annotations_to_upload = self.annotations_to_upload[
                _ : _ + self.AUTH_DATA_CHUNK_SIZE  # noqa: E203
            ]

            if self._pre_annotation:
                response = self._backend_service.get_pre_annotation_upload_data(
                    project_id=self._project.uuid,
                    team_id=self._project.team_id,
                    folder_id=self._folder.uuid,
                    image_ids=[int(image.id) for image in annotations_to_upload],
                )
            else:
                response = self._backend_service.get_annotation_upload_data(
                    project_id=self._project.uuid,
                    team_id=self._project.team_id,
                    folder_id=self._folder.uuid,
                    image_ids=[int(image.id) for image in annotations_to_upload],
                )
            if response.ok:
                session = boto3.Session(
                    aws_access_key_id=response.data.access_key,
                    aws_secret_access_key=response.data.secret_key,
                    aws_session_token=response.data.session_token,
                    region_name=response.data.region,
                )
                resource = session.resource("s3")
                bucket = resource.Bucket(response.data.bucket)
                image_id_name_map = {
                    image.id: image for image in self.annotations_to_upload
                }
                if self._client_s3_bucket:
                    from_session = boto3.Session()
                    from_s3 = from_session.resource("s3")
                else:
                    from_s3 = None

                for _ in range(len(annotations_to_upload) - len(response.data.images)):
                    yield
                with concurrent.futures.ThreadPoolExecutor(
                    max_workers=self.MAX_WORKERS
                ) as executor:
                    results = [
                        executor.submit(
                            self.upload_to_s3,
                            image_id,
                            image_info,
                            bucket,
                            from_s3,
                            image_id_name_map,
                        )
                        for image_id, image_info in response.data.images.items()
                    ]
                    for future in concurrent.futures.as_completed(results):
                        annotation, uploaded = future.result()
                        if uploaded:
                            uploaded_annotations.append(annotation)
                        else:
                            failed_annotations.append(annotation)
                        yield

                uploaded_annotations = [
                    annotation.path for annotation in uploaded_annotations
                ]
                missing_annotations.extend(
                    [annotation.path for annotation in self._missing_annotations]
                )
                failed_annotations = [
                    annotation.path for annotation in failed_annotations
                ]
            self._response.data = (
                uploaded_annotations,
                failed_annotations,
                missing_annotations,
            )
        self.report_missing_data()
        return self._response

    def upload_to_s3(
        self, image_id: int, image_info, bucket, from_s3, image_id_name_map
    ):
        try:
            if from_s3:
                file = io.BytesIO()
                s3_object = from_s3.Object(
                    self._client_s3_bucket, image_id_name_map[image_id].path
                )
                s3_object.download_fileobj(file)
                file.seek(0)
                annotation_json = json.load(file)
            else:
                annotation_json = json.load(open(image_id_name_map[image_id].path))
            self.fill_classes_data(annotation_json)
            if not self._is_valid_json(annotation_json):
                logger.warning(f"Invalid json {image_id_name_map[image_id].path}")
                return image_id_name_map[image_id], False
            bucket.put_object(
                Key=image_info["annotation_json_path"],
                Body=json.dumps(annotation_json),
            )
            if self._project.project_type == constances.ProjectType.PIXEL.value:
                mask_path = image_id_name_map[image_id].path.replace(
                    "___pixel.json", constances.ANNOTATION_MASK_POSTFIX
                )
                if from_s3:
                    file = io.BytesIO()
                    s3_object = from_s3.Object(self._client_s3_bucket, mask_path)
                    s3_object.download_fileobj(file)
                    file.seek(0)
                else:
                    with open(mask_path, "rb") as mask_file:
                        file = io.BytesIO(mask_file.read())
                bucket.put_object(Key=image_info["annotation_bluemap_path"], Body=file)
            return image_id_name_map[image_id], True
        except Exception as _:
            return image_id_name_map[image_id], False

    def report_missing_data(self):
        if self.missing_classes:
            logger.warning(f"Couldn't find classes [{', '.join(self.missing_classes)}]")
        if self.missing_attribute_groups:
            logger.warning(
                f"Couldn't find annotation groups [{', '.join(self.missing_attribute_groups)}]"
            )
        if self.missing_attributes:
            logger.warning(
                f"Couldn't find attributes [{', '.join(self.missing_attributes)}]"
            )


class DownloadImageAnnotationsUseCase(BaseUseCase):
    def __init__(
        self,
        service: SuerannotateServiceProvider,
        project: ProjectEntity,
        folder: FolderEntity,
        image_name: str,
        images: BaseManageableRepository,
        destination: str,
        annotation_classes: BaseManageableRepository,
    ):
        super().__init__()
        self._service = service
        self._project = project
        self._folder = folder
        self._image_name = image_name
        self._images = images
        self._destination = destination
        self._annotation_classes = annotation_classes

    @property
    def image_use_case(self):
        return GetImageUseCase(
            service=self._service,
            project=self._project,
            folder=self._folder,
            image_name=self._image_name,
            images=self._images,
        )

    def validate_project_type(self):
        if self._project.project_type in constances.LIMITED_FUNCTIONS:
            raise AppValidationException(
                constances.LIMITED_FUNCTIONS[self._project.project_type]
            )

    @property
    def annotation_classes_id_name_map(self) -> dict:
        classes_data = defaultdict(dict)
        annotation_classes = self._annotation_classes.get_all()
        for annotation_class in annotation_classes:
            class_info = {"name": annotation_class.name, "attribute_groups": {}}
            if annotation_class.attribute_groups:
                for attribute_group in annotation_class.attribute_groups:
                    attribute_group_data = defaultdict(dict)
                    for attribute in attribute_group["attributes"]:
                        attribute_group_data[attribute["id"]] = attribute["name"]
                    class_info["attribute_groups"] = {
                        attribute_group["id"]: {
                            "name": attribute_group["name"],
                            "attributes": attribute_group_data,
                        }
                    }
            classes_data[annotation_class.uuid] = class_info
        return classes_data

    def get_templates_mapping(self):
        templates = self._service.get_templates(team_id=self._project.team_id).get(
            "data", []
        )
        templates_map = {}
        for template in templates:
            templates_map[template["id"]] = template["name"]
        return templates_map

    def fill_classes_data(self, annotations: dict):
        annotation_classes = self.annotation_classes_id_name_map
        if "instances" not in annotations:
            return
        templates = self.get_templates_mapping()
        for annotation in (
            i for i in annotations["instances"] if i.get("type", None) == "template"
        ):
            template_name = templates.get(annotation.get("templateId"), None)
            if template_name:
                annotation["templateName"] = template_name
        for annotation in [
            i
            for i in annotations["instances"]
            if "classId" in i and i["classId"] in annotation_classes
        ]:
            annotation_class = annotation_classes[annotation["classId"]]
            annotation["className"] = annotation_class["name"]
            for attribute in [
                i
                for i in annotation["attributes"]
                if "groupId" in i
                and i["groupId"] in annotation_class["attribute_groups"].keys()
            ]:
                attribute["groupName"] = annotation_class["attribute_groups"][
                    attribute["groupId"]
                ]["name"]
                if attribute["id"] not in list(
                    annotation_class["attribute_groups"][attribute["groupId"]][
                        "attributes"
                    ].keys()
                ):
                    continue
                attribute["name"] = annotation_class["attribute_groups"][
                    attribute["groupId"]
                ]["attributes"][attribute["id"]]

    def execute(self):
        if self.is_valid():
            data = {
                "annotation_json": None,
                "annotation_json_filename": None,
                "annotation_mask": None,
                "annotation_mask_filename": None,
            }
            image_response = self.image_use_case.execute()
            token = self._service.get_download_token(
                project_id=self._project.uuid,
                team_id=self._project.team_id,
                folder_id=self._folder.uuid,
                image_id=image_response.data.uuid,
            )
            credentials = token["annotations"]["MAIN"][0]

            annotation_json_creds = credentials["annotation_json_path"]
            if self._project.project_type == constances.ProjectType.VECTOR.value:
                file_postfix = "___objects.json"
            else:
                file_postfix = "___pixel.json"

            response = requests.get(
                url=annotation_json_creds["url"],
                headers=annotation_json_creds["headers"],
            )
            if not response.ok:
                logger.warning("Couldn't load annotations.")
                self._response.data = (None, None)
                return self._response
            data["annotation_json"] = response.json()
            data["annotation_json_filename"] = f"{self._image_name}{file_postfix}"
            mask_path = None
            if self._project.project_type == constances.ProjectType.PIXEL.value:
                annotation_blue_map_creds = credentials["annotation_bluemap_path"]
                response = requests.get(
                    url=annotation_blue_map_creds["url"],
                    headers=annotation_blue_map_creds["headers"],
                )
                data["annotation_mask_filename"] = f"{self._image_name}___save.png"
                if response.ok:
                    data["annotation_mask"] = io.BytesIO(response.content).getbuffer()
                    mask_path = (
                        Path(self._destination) / data["annotation_mask_filename"]
                    )
                    with open(mask_path, "wb") as f:
                        f.write(data["annotation_mask"])
                else:
                    logger.info("There is no blue-map for the image.")

            json_path = Path(self._destination) / data["annotation_json_filename"]
            self.fill_classes_data(data["annotation_json"])
            with open(json_path, "w") as f:
                json.dump(data["annotation_json"], f, indent=4)

            self._response.data = (str(json_path), str(mask_path))
        return self._response


class DownloadImagePreAnnotationsUseCase(BaseUseCase):
    def __init__(
        self,
        service: SuerannotateServiceProvider,
        project: ProjectEntity,
        folder: FolderEntity,
        image_name: str,
        images: BaseManageableRepository,
        destination: str,
    ):
        super().__init__()
        self._service = service
        self._project = project
        self._folder = folder
        self._image_name = image_name
        self._image_response = Response()
        self._images = images
        self._destination = destination

    @property
    def image_use_case(self):
        return GetImageUseCase(
            project=self._project,
            folder=self._folder,
            image_name=self._image_name,
            images=self._images,
            service=self._service,
        )

    def execute(self):
        data = {
            "preannotation_json": None,
            "preannotation_json_filename": None,
            "preannotation_mask": None,
            "preannotation_mask_filename": None,
        }
        image_response = self.image_use_case.execute()
        token = self._service.get_download_token(
            project_id=self._project.uuid,
            team_id=self._project.team_id,
            folder_id=self._folder.uuid,
            image_id=image_response.data.uuid,
        )
        credentials = token["annotations"]["PREANNOTATION"][0]
        annotation_json_creds = credentials["annotation_json_path"]
        if self._project.project_type == constances.ProjectType.VECTOR.value:
            file_postfix = "___objects.json"
        else:
            file_postfix = "___pixel.json"

        response = requests.get(
            url=annotation_json_creds["url"], headers=annotation_json_creds["headers"],
        )
        if not response.ok:
            raise AppException("Couldn't load annotations.")
        data["preannotation_json"] = response.json()
        data["preannotation_json_filename"] = f"{self._image_name}{file_postfix}"
        mask_path = None
        if self._project.project_type == constances.ProjectType.PIXEL.value:
            annotation_blue_map_creds = credentials["annotation_bluemap_path"]
            response = requests.get(
                url=annotation_blue_map_creds["url"],
                headers=annotation_blue_map_creds["headers"],
            )
            data["preannotation_mask"] = io.BytesIO(response.content)
            data["preannotation_mask_filename"] = f"{self._image_name}___save.png"
            mask_path = Path(self._destination) / data["preannotation_mask_filename"]
            with open(mask_path, "wb") as f:
                f.write(data["preannotation_mask"].getbuffer())

        json_path = Path(self._destination) / data["preannotation_json_filename"]
        with open(json_path, "w") as f:
            json.dump(data["preannotation_json"], f, indent=4)

            self._response.data = (str(json_path), str(mask_path))
        return self._response


class GetImageAnnotationsUseCase(BaseUseCase):
    def __init__(
        self,
        service: SuerannotateServiceProvider,
        project: ProjectEntity,
        folder: FolderEntity,
        image_name: str,
        images: BaseManageableRepository,
    ):
        super().__init__()
        self._service = service
        self._project = project
        self._folder = folder
        self._image_name = image_name
        self._images = images

    @property
    def image_use_case(self):
        use_case = GetImageUseCase(
            project=self._project,
            folder=self._folder,
            image_name=self._image_name,
            images=self._images,
            service=self._service,
        )
        return use_case

    def validate_project_type(self):
        if self._project.project_type in constances.LIMITED_FUNCTIONS:
            raise AppValidationException(
                constances.LIMITED_FUNCTIONS[self._project.project_type]
            )

    def execute(self):
        if self.is_valid():
            data = {
                "annotation_json": None,
                "annotation_json_filename": None,
                "annotation_mask": None,
                "annotation_mask_filename": None,
            }
            image_response = self.image_use_case.execute()
            token = self._service.get_download_token(
                project_id=self._project.uuid,
                team_id=self._project.team_id,
                folder_id=self._folder.uuid,
                image_id=image_response.data.uuid,
            )
            credentials = token["annotations"]["MAIN"][0]
            if self._project.project_type == constances.ProjectType.VECTOR.value:
                file_postfix = "___objects.json"
            else:
                file_postfix = "___pixel.json"
                data["annotation_mask_filename"] = f"{self._image_name}___save.png"
            data["annotation_json_filename"] = f"{self._image_name}{file_postfix}"

            response = requests.get(
                url=credentials["annotation_json_path"]["url"],
                headers=credentials["annotation_json_path"]["headers"],
            )
            if not response.ok:
                logger.warning("Couldn't load annotations.")
                self._response.data = data
                return self._response
            data["annotation_json"] = response.json()
            data["annotation_json_filename"] = f"{self._image_name}{file_postfix}"
            if self._project.project_type == constances.ProjectType.PIXEL.value:
                annotation_blue_map_creds = credentials["annotation_bluemap_path"]
                response = requests.get(
                    url=annotation_blue_map_creds["url"],
                    headers=annotation_blue_map_creds["headers"],
                )
                data["annotation_mask"] = io.BytesIO(response.content)

            self._response.data = data

        return self._response


class GetImagePreAnnotationsUseCase(BaseUseCase):
    def __init__(
        self,
        service: SuerannotateServiceProvider,
        project: ProjectEntity,
        folder: FolderEntity,
        image_name: str,
        images: BaseManageableRepository,
    ):
        super().__init__()
        self._service = service
        self._project = project
        self._folder = folder
        self._image_name = image_name
        self._images = images

    @property
    def image_use_case(self):
        return GetImageUseCase(
            project=self._project,
            folder=self._folder,
            image_name=self._image_name,
            images=self._images,
            service=self._service,
        )

    def validate_project_type(self):
        if self._project.project_type in constances.LIMITED_FUNCTIONS:
            raise AppValidationException(
                constances.LIMITED_FUNCTIONS[self._project.project_type]
            )

    def execute(self):
        data = {
            "preannotation_json": None,
            "preannotation_json_filename": None,
            "preannotation_mask": None,
            "preannotation_mask_filename": None,
        }
        image_response = self.image_use_case.execute()
        token = self._service.get_download_token(
            project_id=self._project.uuid,
            team_id=self._project.team_id,
            folder_id=self._folder.uuid,
            image_id=image_response.data.uuid,
        )
        credentials = token["annotations"]["PREANNOTATION"][0]
        annotation_json_creds = credentials["annotation_json_path"]
        if self._project.project_type == constances.ProjectType.VECTOR.value:
            file_postfix = "___objects.json"
        else:
            file_postfix = "___pixel.json"

        response = requests.get(
            url=annotation_json_creds["url"], headers=annotation_json_creds["headers"],
        )
        if not response.ok:
            raise AppException("Couldn't load annotations.")
        data["preannotation_json"] = response.json()
        data["preannotation_json_filename"] = f"{self._image_name}{file_postfix}"
        if self._project.project_type == constances.ProjectType.PIXEL.value:
            annotation_blue_map_creds = credentials["annotation_bluemap_path"]
            response = requests.get(
                url=annotation_blue_map_creds["url"],
                headers=annotation_blue_map_creds["headers"],
            )
            data["preannotation_mask"] = io.BytesIO(response.content)
            data["preannotation_mask_filename"] = f"{self._image_name}___save.png"

        self._response.data = data
        return self._response


class AssignImagesUseCase(BaseUseCase):
    CHUNK_SIZE = 500

    def __init__(
        self,
        service: SuerannotateServiceProvider,
        project: ProjectEntity,
        folder: FolderEntity,
        image_names: list,
        user: str,
    ):
        super().__init__()
        self._project = project
        self._folder = folder
        self._image_names = image_names
        self._user = user
        self._service = service

    def validate_project_type(self):
        if self._project.project_type in constances.LIMITED_FUNCTIONS:
            raise AppValidationException(
                constances.LIMITED_FUNCTIONS[self._project.project_type]
            )

    def execute(self):
        if self.is_valid():
            for i in range(0, len(self._image_names), self.CHUNK_SIZE):
                is_assigned = self._service.assign_images(
                    team_id=self._project.team_id,
                    project_id=self._project.uuid,
                    folder_name=self._folder.name,
                    user=self._user,
                    image_names=self._image_names[
                        i : i + self.CHUNK_SIZE  # noqa: E203
                    ],
                )
                if not is_assigned:
                    self._response.errors = AppException(
                        f"Cant assign {', '.join(self._image_names[i: i + self.CHUNK_SIZE])}"
                    )
                    continue
        return self._response


class UnAssignImagesUseCase(BaseUseCase):
    CHUNK_SIZE = 500

    def __init__(
        self,
        service: SuerannotateServiceProvider,
        project_entity: ProjectEntity,
        folder: FolderEntity,
        image_names: list,
    ):
        super().__init__()
        self._project_entity = project_entity
        self._folder = folder
        self._image_names = image_names
        self._service = service

    def execute(self):
        # todo handling to backend side
        for i in range(0, len(self._image_names), self.CHUNK_SIZE):
            is_un_assigned = self._service.un_assign_images(
                team_id=self._project_entity.team_id,
                project_id=self._project_entity.uuid,
                folder_name=self._folder.name,
                image_names=self._image_names[i : i + self.CHUNK_SIZE],  # noqa: E203
            )
            if not is_un_assigned:
                self._response.errors = AppException(
                    f"Cant un assign {', '.join(self._image_names[i: i + self.CHUNK_SIZE])}"
                )

        return self._response


class UnAssignFolderUseCase(BaseUseCase):
    def __init__(
        self,
        service: SuerannotateServiceProvider,
        project_entity: ProjectEntity,
        folder: FolderEntity,
    ):
        super().__init__()
        self._service = service
        self._project_entity = project_entity
        self._folder = folder

    def execute(self):
        is_un_assigned = self._service.un_assign_folder(
            team_id=self._project_entity.team_id,
            project_id=self._project_entity.uuid,
            folder_name=self._folder.name,
        )
        if not is_un_assigned:
            self._response.errors = AppException(f"Cant un assign {self._folder.name}")
        return self._response


class SetImageAnnotationStatuses(BaseUseCase):
    CHUNK_SIZE = 500

    def __init__(
        self,
        service: SuerannotateServiceProvider,
        projects: BaseReadOnlyRepository,
        image_names: list,
        team_id: int,
        project_id: int,
        folder_id: int,
        images_repo: BaseManageableRepository,
        annotation_status: int,
    ):
        super().__init__()
        self._service = service
        self._projects = projects
        self._image_names = image_names
        self._team_id = team_id
        self._project_id = project_id
        self._folder_id = folder_id
        self._annotation_status = annotation_status
        self._images_repo = images_repo

    def validate_project_type(self):
        project = self._projects.get_one(uuid=self._project_id, team_id=self._team_id)
        if project.project_type in constances.LIMITED_FUNCTIONS:
            raise AppValidationException(
                constances.LIMITED_FUNCTIONS[project.project_type]
            )

    def execute(self):
        if self.is_valid():
            if self._image_names is None:
                condition = (
                    Condition("team_id", self._team_id, EQ)
                    & Condition("project_id", self._project_id, EQ)
                    & Condition("folder_id", self._folder_id, EQ)
                )
                self._image_names = [
                    image.name for image in self._images_repo.get_all(condition)
                ]
            for i in range(0, len(self._image_names), self.CHUNK_SIZE):
                status_changed = self._service.set_images_statuses_bulk(
                    image_names=self._image_names[
                        i : i + self.CHUNK_SIZE  # noqa: E203
                    ],
                    team_id=self._team_id,
                    project_id=self._project_id,
                    folder_id=self._folder_id,
                    annotation_status=self._annotation_status,
                )
                if not status_changed:
                    self._response.errors = AppException("Failed to change status.")
        return self._response


class CreateAnnotationClassUseCase(BaseUseCase):
    def __init__(
        self,
        annotation_classes: BaseManageableRepository,
        annotation_class: AnnotationClassEntity,
        project_name: str,
    ):
        super().__init__()
        self._annotation_classes = annotation_classes
        self._annotation_class = annotation_class
        self._project_name = project_name

    def validate_uniqueness(self):
        annotation_classes = self._annotation_classes.get_all(
            Condition("name", self._annotation_class.name, EQ)
        )
        if any(
            [
                True
                for annotation_class in annotation_classes
                if annotation_class.name == self._annotation_class.name
            ]
        ):
            raise AppValidationException("Annotation class already exits.")

    def execute(self):
        if self.is_valid():
            logger.info(
                "Creating annotation class in project %s with name %s",
                self._project_name,
                self._annotation_class.name,
            )
            created = self._annotation_classes.insert(entity=self._annotation_class)
            self._response.data = created
        else:
            self._response.data = self._annotation_class
        return self._response


class DeleteAnnotationClassUseCase(BaseUseCase):
    def __init__(
        self,
        annotation_classes_repo: BaseManageableRepository,
        annotation_class_name: str,
        project_name: str,
    ):
        super().__init__()
        self._annotation_classes_repo = annotation_classes_repo
        self._annotation_class_name = annotation_class_name
        self._annotation_class = None
        self._project_name = project_name

    @property
    def uuid(self):
        if self._annotation_class:
            return self._annotation_class.uuid

    def execute(self):
        annotation_classes = self._annotation_classes_repo.get_all(
            condition=Condition("name", self._annotation_class_name, EQ)
            & Condition("pattern", True, EQ)
        )
        self._annotation_class = annotation_classes[0]
        logger.info(
            "Deleting annotation class from project %s with name %s",
            self._project_name,
            self._annotation_class_name,
        )
        self._annotation_classes_repo.delete(uuid=self.uuid)


class GetAnnotationClassUseCase(BaseUseCase):
    def __init__(
        self,
        annotation_classes_repo: BaseManageableRepository,
        annotation_class_name: str,
    ):
        super().__init__()
        self._annotation_classes_repo = annotation_classes_repo
        self._annotation_class_name = annotation_class_name

    def execute(self):
        classes = self._annotation_classes_repo.get_all(
            condition=Condition("name", self._annotation_class_name, EQ)
        )
        self._response.data = classes[0]
        return self._response


class DownloadAnnotationClassesUseCase(BaseUseCase):
    def __init__(
        self,
        annotation_classes_repo: BaseManageableRepository,
        download_path: str,
        project_name: str,
    ):
        super().__init__()
        self._annotation_classes_repo = annotation_classes_repo
        self._download_path = download_path
        self._project_name = project_name

    def execute(self):
        logger.info(
            "Downloading classes.json from project %s to folder %s.",
            self._project_name,
            str(self._download_path),
        )
        classes = self._annotation_classes_repo.get_all()
        classes = [entity.to_dict() for entity in classes]
        json_path = f"{self._download_path}/classes.json"
        json.dump(classes, open(json_path, "w"), indent=4)
        self._response.data = json_path
        return self._response


class CreateAnnotationClassesUseCase(BaseUseCase):
    CHUNK_SIZE = 500

    def __init__(
        self,
        service: SuerannotateServiceProvider,
        annotation_classes_repo: BaseManageableRepository,
        annotation_classes: list,
        project: ProjectEntity,
    ):
        super().__init__()
        self._service = service
        self._annotation_classes_repo = annotation_classes_repo
        self._annotation_classes = annotation_classes
        self._project = project

    def validate_annotation_classes(self):
        if "attribute_groups" not in self._annotation_classes:
            raise AppValidationException("Field attribute_groups is required.")

    def execute(self):
        existing_annotation_classes = self._annotation_classes_repo.get_all()
        existing_classes_name = [i.name for i in existing_annotation_classes]
        unique_annotation_classes = []
        for annotation_class in self._annotation_classes:
            if annotation_class["name"] in existing_classes_name:
                logger.warning(
                    "Annotation class %s already in project. Skipping.",
                    annotation_class["name"],
                )
                continue
            else:
                unique_annotation_classes.append(annotation_class)

        created = []

        for i in range(0, len(unique_annotation_classes), self.CHUNK_SIZE):
            created += self._service.set_annotation_classes(
                project_id=self._project.uuid,
                team_id=self._project.team_id,
                data=unique_annotation_classes[i : i + self.CHUNK_SIZE],
            )
        self._response.data = created
        return self._response


class UploadFileToS3UseCase(BaseUseCase):
    def __init__(self, to_s3_bucket, path, s3_key: str):
        super().__init__()
        self._to_s3_bucket = to_s3_bucket
        self._path = path
        self._s3_key = s3_key

    def execute(self):
        self._to_s3_bucket.upload_file(str(self._path), self._s3_key)


class ExtractFramesUseCase(BaseUseCase):
    def __init__(
        self,
        backend_service_provider: SuerannotateServiceProvider,
        project: ProjectEntity,
        folder: FolderEntity,
        video_path: str,
        extract_path: str,
        start_time: float,
        end_time: float = None,
        target_fps: float = None,
        annotation_status_code: int = constances.AnnotationStatus.NOT_STARTED.value,
        image_quality_in_editor: str = None,
        limit: int = None,
    ):
        super().__init__()
        self._backend_service = backend_service_provider
        self._project = project
        self._folder = folder
        self._video_path = video_path
        self._extract_path = extract_path
        self._start_time = start_time
        self._end_time = end_time
        self._target_fps = target_fps
        self._annotation_status_code = annotation_status_code
        self._image_quality_in_editor = image_quality_in_editor
        self._limit = limit
        self._limitation_response = None

    @property
    def limitation_response(self):
        if not self._limitation_response:
            self._limitation_response = self._backend_service.get_limitations(
                team_id=self._project.team_id,
                project_id=self._project.uuid,
                folder_id=self._folder.uuid,
            )
            if not self._limitation_response.ok:
                raise AppValidationException(self._limitation_response.error)
        return self._limitation_response

    def validate_limitations(self):
        response = self.limitation_response
        if not response.ok:
            raise AppValidationException(response.error)
        if not response.data.folder_limit.remaining_image_count:
            raise AppValidationException(constances.UPLOAD_FOLDER_LIMIT_ERROR_MESSAGE)
        elif not response.data.project_limit.remaining_image_count:
            raise AppValidationException(constances.UPLOAD_PROJECT_LIMIT_ERROR_MESSAGE)
        elif (
<<<<<<< HEAD
            response.data.super_user_limit
            and response.data.super_user_limit.remaining_image_count > 0
=======
            response.data.user_limit
            and response.data.user_limit.remaining_image_count > 0
>>>>>>> 34cd0953
        ):
            raise AppValidationException(constances.UPLOAD_USER_LIMIT_ERROR_MESSAGE)

    @property
    def limit(self):
        return self._limitation_response.data.folder_limit.remaining_image_count

    def validate_project_type(self):
        if self._project.project_type in constances.LIMITED_FUNCTIONS:
            raise AppValidationException(
                constances.LIMITED_FUNCTIONS[self._project.project_type]
            )

    def execute(self):
        if self.is_valid():
            extracted_paths = VideoPlugin.extract_frames(
                video_path=self._video_path,
                start_time=self._start_time,
                end_time=self._end_time,
                extract_path=self._extract_path,
                limit=self.limit,
                target_fps=self._target_fps,
            )
            self._response.data = extracted_paths
        return self._response


class UploadS3ImagesBackendUseCase(BaseUseCase):
    def __init__(
        self,
        backend_service_provider: SuerannotateServiceProvider,
        settings: BaseReadOnlyRepository,
        project: ProjectEntity,
        folder: FolderEntity,
        access_key: str,
        secret_key: str,
        bucket_name: str,
        folder_path: str,
        image_quality: str,
    ):
        super().__init__()
        self._backend_service = backend_service_provider
        self._settings = settings
        self._project = project
        self._folder = folder
        self._access_key = access_key
        self._secret_key = secret_key
        self._bucket_name = bucket_name
        self._folder_path = folder_path
        self._image_quality = image_quality

    def validate_image_quality(self):
        if self._image_quality and self._image_quality not in (
            "compressed",
            "original",
        ):
            raise AppValidationException("Invalid value for image_quality")

    def execute(self):
        old_setting = None
        if self._image_quality:
            settings = self._settings.get_all()
            for setting in settings:
                if setting.attribute == "ImageQuality":
                    if setting.value == "compressed":
                        setting.value = 60
                    else:
                        setting.value = 100
                    self._backend_service.set_project_settings(
                        project_id=self._project.uuid,
                        team_id=self._project.team_id,
                        data=[setting.to_dict()],
                    )
                    break
            else:
                raise AppException("Cant find settings.")

        response = self._backend_service.upload_form_s3(
            project_id=self._project.uuid,
            team_id=self._project.team_id,
            access_key=self._access_key,
            secret_key=self._secret_key,
            bucket_name=self._bucket_name,
            from_folder_name=self._folder_path,
            to_folder_id=self._folder.uuid,
        )

        if not response.ok:
            self._response.errors = AppException(response.json()["error"])

        in_progress = response.ok
        if in_progress:
            while True:
                time.sleep(4)
                progress = self._backend_service.get_upload_status(
                    project_id=self._project.uuid,
                    team_id=self._project.team_id,
                    folder_id=self._folder.uuid,
                )
                if progress == "2":
                    break
                elif progress != "1":
                    raise AppException("Couldn't upload to project from S3.")

        if old_setting:
            self._backend_service.set_project_settings(
                project_id=self._project.uuid,
                team_id=self._project.team_id,
                data=[old_setting.to_dict()],
            )
        return self._response<|MERGE_RESOLUTION|>--- conflicted
+++ resolved
@@ -3568,13 +3568,8 @@
         elif not response.data.project_limit.remaining_image_count:
             raise AppValidationException(constances.UPLOAD_PROJECT_LIMIT_ERROR_MESSAGE)
         elif (
-<<<<<<< HEAD
-            response.data.super_user_limit
-            and response.data.super_user_limit.remaining_image_count > 0
-=======
             response.data.user_limit
             and response.data.user_limit.remaining_image_count > 0
->>>>>>> 34cd0953
         ):
             raise AppValidationException(constances.UPLOAD_USER_LIMIT_ERROR_MESSAGE)
 
