--- conflicted
+++ resolved
@@ -2857,15 +2857,8 @@
         created = []
 
         for i in range(0, len(unique_annotation_classes), self.CHUNK_SIZE):
-<<<<<<< HEAD
-            created += self._service.set_annotation_classes(
-                project_id=self._project.uuid,
-                team_id=self._project.team_id,
-                data=unique_annotation_classes[i : i + self.CHUNK_SIZE],  # noqa: E203
-=======
             created += self._annotation_classes_repo.bulk_insert(
                 entities=unique_annotation_classes[i : i + self.CHUNK_SIZE],
->>>>>>> 8e65ea08
             )
         self._response.data = created
         return self._response
