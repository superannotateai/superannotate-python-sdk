import asyncio
import concurrent.futures
import copy
import io
import json
import os
import platform
import re
import time
from dataclasses import dataclass
from datetime import datetime
from itertools import islice
from pathlib import Path
from typing import Any
from typing import Callable
from typing import Dict
from typing import List
from typing import Optional
from typing import Set
from typing import Tuple

import aiofiles
import boto3
import jsonschema.validators
import nest_asyncio
from jsonschema import Draft7Validator
from jsonschema import ValidationError

import lib.core as constants
from lib.core.conditions import CONDITION_EQ as EQ
from lib.core.conditions import Condition
from lib.core.entities import AnnotationClassEntity
from lib.core.entities import FolderEntity
from lib.core.entities import ImageEntity
from lib.core.entities import ProjectEntity
from lib.core.entities import TeamEntity
from lib.core.exceptions import AppException
from lib.core.reporter import Reporter
from lib.core.repositories import BaseManageableRepository
from lib.core.repositories import BaseReadOnlyRepository
from lib.core.response import Response
from lib.core.service_types import UploadAnnotationAuthData
from lib.core.serviceproviders import SuperannotateServiceProvider
from lib.core.types import PriorityScore
from lib.core.usecases.base import BaseReportableUseCase
from lib.core.usecases.images import GetBulkImages
from lib.core.video_convertor import VideoFrameGenerator
from superannotate.logger import get_default_logger

logger = get_default_logger()

if platform.system().lower() == "windows":
    asyncio.set_event_loop_policy(asyncio.WindowsSelectorEventLoopPolicy())

BIG_FILE_THRESHOLD = 15 * 1024 * 1024

nest_asyncio.apply()


@dataclass
class Report:
    failed_annotations: list
    missing_classes: list
    missing_attr_groups: list
    missing_attrs: list


class UploadAnnotationsUseCase(BaseReportableUseCase):
    MAX_WORKERS = 16
    CHUNK_SIZE = 100
    CHUNK_SIZE_MB = 10 * 1024 * 1024
    STATUS_CHANGE_CHUNK_SIZE = 100
    AUTH_DATA_CHUNK_SIZE = 500
    THREADS_COUNT = 4
    URI_THRESHOLD = 4 * 1024 - 120

    @dataclass
    class AnnotationToUpload:
        id: int
        name: str
        path: str
        data: io.StringIO = None
        mask: io.BytesIO = None
        size: int = None

    def __init__(
            self,
            reporter: Reporter,
            project: ProjectEntity,
            folder: FolderEntity,
            team: TeamEntity,
            images: BaseManageableRepository,
            folders: BaseManageableRepository,
            annotation_classes: List[AnnotationClassEntity],
            annotation_paths: List[str],
            backend_service_provider: SuperannotateServiceProvider,
            templates: List[dict],
            pre_annotation: bool = False,
            client_s3_bucket=None,
            folder_path: str = None,
    ):
        super().__init__(reporter)
        self._project = project
        self._folder = folder
        self._team = team
        self._images = images
        self._folders = folders
        self._backend_service = backend_service_provider
        self._annotation_classes = annotation_classes
        self._annotation_paths = annotation_paths
        self._client_s3_bucket = client_s3_bucket
        self._pre_annotation = pre_annotation
        self._templates = templates
        self._annotations_to_upload = []
        self._missing_annotations = []
        self.missing_attribute_groups = set()
        self.missing_classes = set()
        self.missing_attributes = set()
        self._folder_path = folder_path
        if "classes/classes.json" in self._annotation_paths:
            self._annotation_paths.remove("classes/classes.json")
        self._annotation_upload_data = None
        self._item_ids = []
        self._s3_bucket = None
        self._big_files_queue = None
        self._small_files_queue = None
        self._report = Report([], [], [], [])

    @staticmethod
    def get_name_path_mappings(annotation_paths):
        name_path_mappings: Dict[str, str] = {}

        for item_path in annotation_paths:
            name_path_mappings[
                UploadAnnotationsUseCase.extract_name(Path(item_path).name)
            ] = item_path
        return name_path_mappings

    def _log_report(
            self,
    ):
        if self._report.missing_classes:
            logger.warning(
                "Could not find annotation classes matching existing classes on the platform: "
                f"[{', '.join(self._report.missing_classes)}]"
            )
        if self._report.missing_attr_groups:
            logger.warning(
                "Could not find attribute groups matching existing attribute groups on the platform: "
                f"[{', '.join(self._report.missing_attr_groups)}]"
            )
        if self._report.missing_attrs:
            logger.warning(
                "Could not find attributes matching existing attributes on the platform: "
                f"[{', '.join(self._report.missing_attrs)}]"
            )

        if self.reporter.custom_messages.get("invalid_jsons"):
            logger.warning(
                f"Couldn't validate {len(self.reporter.custom_messages['invalid_jsons'])}/"
                f"{len(self._annotation_paths)} annotations from {self._folder_path}. "
                f"{constants.USE_VALIDATE_MESSAGE}"
            )

    @staticmethod
    def get_annotation_from_s3(bucket, path: str):
        session = boto3.Session().resource("s3")
        file = io.BytesIO()
        s3_object = session.Object(bucket, path)
        s3_object.download_fileobj(file)
        file.seek(0)
        return file

    def prepare_annotation(self, annotation: dict, size) -> dict:
        errors = None
        if size < BIG_FILE_THRESHOLD:
            use_case = ValidateAnnotationUseCase(
                reporter=self.reporter,
                team_id=self._project.team_id,
                project_type=self._project.type.value,
                annotation=annotation,
                backend_service_provider=self._backend_service,
            )
            errors = use_case.execute().data
        if errors:
            raise AppException(errors)

        annotation = UploadAnnotationUseCase.set_defaults(
            self._team.creator_id, annotation, self._project.type
        )
        return annotation

    async def get_annotation(
            self, path: str
    ) -> (Optional[Tuple[io.StringIO]], Optional[io.BytesIO]):
        mask = None
        if self._client_s3_bucket:
            content = self.get_annotation_from_s3(self._client_s3_bucket, path).read()
        else:
            async with aiofiles.open(path) as file:
                content = await file.read()
            if self._project.type == constants.ProjectType.PIXEL.value:
                async with aiofiles.open(
                        path.replace(
                            constants.PIXEL_ANNOTATION_POSTFIX,
                            constants.ANNOTATION_MASK_POSTFIX,
                        ),
                        "rb",
                ) as mask:
                    mask = await mask.read()

        if not isinstance(content, bytes):
            content = content.encode("utf8")
        file = io.BytesIO(content)
        file.seek(0)
        size = file.getbuffer().nbytes
        annotation = json.load(file)
        annotation = self.prepare_annotation(annotation, size)
        if not annotation:
            self.reporter.store_message("invalid_jsons", path)
            raise AppException("Invalid json")
        return annotation, mask, size

    @staticmethod
    def chunks(data, size: int = 10000):
        it = iter(data)
        for i in range(0, len(data), size):
            yield {k: data[k] for k in islice(it, size)}

    @staticmethod
    def extract_name(value: str):
        return os.path.basename(
            value.replace(constants.PIXEL_ANNOTATION_POSTFIX, "")
                .replace(constants.VECTOR_ANNOTATION_POSTFIX, "")
                .replace(constants.ATTACHED_VIDEO_ANNOTATION_POSTFIX, ""),
        )

    def get_existing_name_item_mapping(
            self, name_path_mappings: Dict[str, str]
    ) -> dict:
        item_names = list(name_path_mappings.keys())
        existing_name_item_mapping = {}
        for i in range(0, len(item_names), self.CHUNK_SIZE):
            items_to_check = item_names[i: i + self.CHUNK_SIZE]  # noqa: E203
            response = GetBulkImages(
                service=self._backend_service,
                project_id=self._project.id,
                team_id=self._project.team_id,
                folder_id=self._folder.uuid,
                images=items_to_check,
            ).execute()
            if not response.errors:
                existing_name_item_mapping.update({i.name: i for i in response.data})
        return existing_name_item_mapping

    def _set_annotation_statuses_in_progress(self, item_names: List[str]) -> bool:
        failed_on_chunk = False
        for i in range(0, len(item_names), self.STATUS_CHANGE_CHUNK_SIZE):
            status_changed = self._backend_service.set_images_statuses_bulk(
                image_names=item_names[i: i + self.CHUNK_SIZE],  # noqa: E203
                team_id=self._project.team_id,
                project_id=self._project.id,
                folder_id=self._folder.uuid,
                annotation_status=constants.AnnotationStatus.IN_PROGRESS.value,
            )
            if not status_changed:
                failed_on_chunk = True
        return not failed_on_chunk

    @property
    def annotation_upload_data(self) -> UploadAnnotationAuthData:
        if not self._annotation_upload_data:
            response = self._backend_service.get_annotation_upload_data(
                project_id=self._project.id,
                team_id=self._project.team_id,
                folder_id=self._folder.uuid,
                image_ids=self._item_ids,
            )
            if response.ok:
                self._annotation_upload_data = response.data
        return self._annotation_upload_data

    @property
    def s3_bucket(self):
        if not self._s3_bucket:
            upload_data = self.annotation_upload_data
            if upload_data:
                session = boto3.Session(
                    aws_access_key_id=upload_data.access_key,
                    aws_secret_access_key=upload_data.secret_key,
                    aws_session_token=upload_data.session_token,
                    region_name=upload_data.region,
                )
                resource = session.resource("s3")
                self._s3_bucket = resource.Bucket(upload_data.bucket)
        return self._s3_bucket

    def _upload_mask(self, item: AnnotationToUpload):
        self.s3_bucket.put_object(
            Key=self.annotation_upload_data.images[item.id]["annotation_bluemap_path"],
            Body=item.mask,
        )

    async def _upload_small_annotations(self, chunk) -> Report:
        failed_annotations, missing_classes, missing_attr_groups, missing_attrs = (
            [],
            [],
            [],
            [],
        )
        try:
            response = await self._backend_service.upload_annotations(
                team_id=self._project.team_id,
                project_id=self._project.id,
                folder_id=self._folder.id,
                items_name_file_map={i.name: i.data for i in chunk},
            )
            if response.ok:
                if response.data.failed_items:  # noqa
                    failed_annotations = response.data.failed_items
                missing_classes = response.data.missing_resources.classes
                missing_attr_groups = response.data.missing_resources.attribute_groups
                missing_attrs = response.data.missing_resources.attributes
                if self._project.type == constants.ProjectType.PIXEL.value:
                    for i in chunk:
                        if i.mask:
                            self._upload_mask(i)
            else:
                failed_annotations.extend([i.name for i in chunk])
        except Exception:  # noqa
            failed_annotations.extend([i.name for i in chunk])
        finally:
            self.reporter.update_progress(len(chunk))
        return Report(
            failed_annotations, missing_classes, missing_attr_groups, missing_attrs
        )

    async def upload_small_annotations(self):
        chunk = []

        async def upload(_chunk):
            try:
                report = await self._upload_small_annotations(_chunk)
                self._report.failed_annotations.extend(report.failed_annotations)
                self._report.missing_classes.extend(report.missing_classes)
                self._report.missing_attr_groups.extend(report.missing_attr_groups)
                self._report.missing_attrs.extend(report.missing_attrs)
            except Exception as e:
                self.reporter.log_debug(str(e))
                self._report.failed_annotations.extend([i.name for i in _chunk])

        _size = 0
        while True:
            item = await self._small_files_queue.get()
            self._small_files_queue.task_done()
            if not item:
                self._small_files_queue.put_nowait(None)
                break
            if (
                    _size + item.size >= self.CHUNK_SIZE_MB
                    or sum([len(i.name) for i in chunk])
                    >= self.URI_THRESHOLD - (len(chunk) + 1) * 14
            ):
                await upload(chunk)
                chunk = []
                _size = 0
            chunk.append(item)
            _size += item.size
        if chunk:
            await upload(chunk)

    async def _upload_big_annotation(self, item) -> Tuple[str, bool]:
        try:
            is_uploaded = await self._backend_service.upload_big_annotation(
                team_id=self._project.team_id,
                project_id=self._project.id,
                folder_id=self._folder.uuid,
                item_id=item.id,
                data=item.data,
                chunk_size=5 * 1024 * 1024,
            )
            if is_uploaded and (
                    self._project.type == constants.ProjectType.PIXEL.value and item.mask
            ):
                self._upload_mask(item.mask)
            return item.name, is_uploaded
        except Exception as e:
            self.reporter.log_debug(str(e))
            self._report.failed_annotations.append(item.name)
            raise
        finally:
            self.reporter.update_progress()

    async def upload_big_annotations(self):
        while True:
            item = await self._big_files_queue.get()
            self._big_files_queue.task_done()
            if item:
                await self._upload_big_annotation(item)
            else:
                await self._big_files_queue.put_nowait(None)
                break

    async def distribute_queues(self, items_to_upload: list):
        data: List[List[Any, bool]] = [[i, False] for i in items_to_upload]
        processed_count = 0
        while processed_count < len(data):
            for idx, (item, processed) in enumerate(data):
                if not processed:
                    try:
                        annotation, mask, size = await self.get_annotation(item.path)
                        t_item = copy.copy(item)
                        annotation_file = io.StringIO()
                        json.dump(annotation, annotation_file)
                        annotation_file.seek(0)
                        t_item.data = annotation_file
                        t_item.mask = mask
                        t_item.size = size
                        while True:
                            if size > BIG_FILE_THRESHOLD:
                                if self._big_files_queue.qsize() > 32:
                                    await asyncio.sleep(3)
                                    continue
                                self._big_files_queue.put_nowait(t_item)
                                break
                            else:
                                self._small_files_queue.put_nowait(t_item)
                                break
                    except Exception as e:
                        self.reporter.log_debug(str(e))
                        self._report.failed_annotations.append(item.name)
                        self.reporter.update_progress()
                        data[idx][1] = True
                        processed_count += 1
                    self.reporter.update_progress()
                    data[idx][1] = True
                    processed_count += 1
        self._big_files_queue.put_nowait(None)
        self._small_files_queue.put_nowait(None)

    async def run_workers(self, items_to_upload):
        try:
            self._big_files_queue = asyncio.Queue()
            self._small_files_queue = asyncio.Queue()
            await asyncio.gather(
                self.distribute_queues(items_to_upload),
                self.upload_big_annotations(),
                self.upload_big_annotations(),
                self.upload_big_annotations(),
                return_exceptions=True,
            )
            await asyncio.gather(self.upload_small_annotations())
        except Exception as e:
            self.reporter.log_error(f"Error {str(e)}")

    def execute(self):
        missing_annotations = []
        self.reporter.start_progress(
            len(self._annotation_paths), description="Uploading Annotations"
        )
        name_path_mappings = self.get_name_path_mappings(self._annotation_paths)
        existing_name_item_mapping = self.get_existing_name_item_mapping(
            name_path_mappings
        )
        name_path_mappings_to_upload = {}
        items_to_upload = []

        for name, path in name_path_mappings.items():
            try:
                item = existing_name_item_mapping.pop(name)
                name_path_mappings_to_upload[name] = path
                self._item_ids.append(item.uuid)
                items_to_upload.append(self.AnnotationToUpload(item.uuid, name, path))
            except KeyError:
                missing_annotations.append(name)
        asyncio.run(self.run_workers(items_to_upload))
        self.reporter.finish_progress()
        self._log_report()
        uploaded_annotations = list(
            name_path_mappings.keys()
            - set(self._report.failed_annotations).union(set(missing_annotations))
        )
        if uploaded_annotations:
            statuses_changed = self._set_annotation_statuses_in_progress(
                uploaded_annotations
            )
            if not statuses_changed:
                self._response.errors = AppException("Failed to change status.")

        if missing_annotations:
            logger.warning(
                f"Couldn't find {len(missing_annotations)}/{len(name_path_mappings.keys())} "
                "items on the platform that match the annotations you want to upload."
            )
        if self._report.failed_annotations:
            self.reporter.log_warning(
                f"Couldn't validate annotations. {constants.USE_VALIDATE_MESSAGE}"
            )

        self._response.data = (
            uploaded_annotations,
            self._report.failed_annotations,
            missing_annotations,
        )
        return self._response


class UploadAnnotationUseCase(BaseReportableUseCase):
    def __init__(
            self,
            project: ProjectEntity,
            folder: FolderEntity,
            image: ImageEntity,
            images: BaseManageableRepository,
            team: TeamEntity,
            annotation_classes: List[AnnotationClassEntity],
            backend_service_provider: SuperannotateServiceProvider,
            reporter: Reporter,
            templates: List[dict],
            annotation_upload_data: UploadAnnotationAuthData = None,
            annotations: dict = None,
            s3_bucket=None,
            client_s3_bucket=None,
            mask=None,
            verbose: bool = True,
            annotation_path: str = None,
            pass_validation: bool = False,
    ):
        super().__init__(reporter)
        self._project = project
        self._folder = folder
        self._image = image
        self._images = images
        self._team = team
        self._backend_service = backend_service_provider
        self._annotation_classes = annotation_classes
        self._annotation_json = annotations
        self._mask = mask
        self._verbose = verbose
        self._templates = templates
        self._annotation_path = annotation_path
        self._annotation_upload_data = annotation_upload_data
        self._s3_bucket = s3_bucket
        self._client_s3_bucket = client_s3_bucket
        self._pass_validation = pass_validation

    @property
    def annotation_upload_data(self) -> UploadAnnotationAuthData:
        if not self._annotation_upload_data:
            response = self._backend_service.get_annotation_upload_data(
                project_id=self._project.id,
                team_id=self._project.team_id,
                folder_id=self._folder.uuid,
                image_ids=[self._image.uuid],
            )
            if response.ok:
                self._annotation_upload_data = response.data
        return self._annotation_upload_data

    @property
    def s3_bucket(self):
        if not self._s3_bucket:
            upload_data = self.annotation_upload_data
            if upload_data:
                session = boto3.Session(
                    aws_access_key_id=upload_data.access_key,
                    aws_secret_access_key=upload_data.secret_key,
                    aws_session_token=upload_data.session_token,
                    region_name=upload_data.region,
                )
                resource = session.resource("s3")
                self._s3_bucket = resource.Bucket(upload_data.bucket)
        return self._s3_bucket

    def get_s3_file(self, s3, path: str):
        file = io.BytesIO()
        s3_object = s3.Object(self._client_s3_bucket, path)
        s3_object.download_fileobj(file)
        file.seek(0)
        return file

    @property
    def from_s3(self):
        if self._client_s3_bucket:
            from_session = boto3.Session()
            return from_session.resource("s3")

    def _get_annotation_json(self) -> tuple:
        annotation_json, mask = None, None
        if not self._annotation_json:
            if self._client_s3_bucket:
                annotation_json = json.load(
                    self.get_s3_file(self.from_s3, self._annotation_path)
                )
                if self._project.type == constants.ProjectType.PIXEL.value:
                    self._mask = self.get_s3_file(
                        self.from_s3,
                        self._annotation_path.replace(
                            constants.PIXEL_ANNOTATION_POSTFIX,
                            constants.ANNOTATION_MASK_POSTFIX,
                        ),
                    )
            else:
                annotation_json = json.load(open(self._annotation_path))
                if self._project.type == constants.ProjectType.PIXEL.value:
                    mask = open(
                        self._annotation_path.replace(
                            constants.PIXEL_ANNOTATION_POSTFIX,
                            constants.ANNOTATION_MASK_POSTFIX,
                        ),
                        "rb",
                    )
        else:
            return self._annotation_json, self._mask
        return annotation_json, mask

    def _validate_json(self, json_data: dict) -> list:
        use_case = ValidateAnnotationUseCase(
            reporter=self.reporter,
            team_id=self._project.team_id,
            project_type=self._project.type.value,
            annotation=json_data,
            backend_service_provider=self._backend_service,
        )
        return use_case.execute().data

    @staticmethod
    def set_defaults(team_id, annotation_data: dict, project_type: int):
        default_data = {}
        annotation_data["metadata"]["lastAction"] = {
            "email": team_id,
            "timestamp": int(round(time.time() * 1000)),
        }
        instances = annotation_data.get("instances", [])
        if project_type in constants.ProjectType.images:
            default_data["probability"] = 100

        if project_type == constants.ProjectType.VIDEO.value:
            for instance in instances:
                instance["meta"] = {
                    **default_data,
                    **instance["meta"],
                    "creationType": "Preannotation",  # noqa
                }
        else:
            for idx, instance in enumerate(instances):
                instances[idx] = {
                    **default_data,
                    **instance,
                    "creationType": "Preannotation",  # noqa
                }
        return annotation_data

    def execute(self):
        if self.is_valid():
            annotation_json, mask = self._get_annotation_json()
            errors = self._validate_json(annotation_json)
            annotation_json = UploadAnnotationUseCase.set_defaults(
                self._team.creator_id, annotation_json, self._project.type
            )
            if not errors:
                annotation_file = io.StringIO()
                json.dump(annotation_json, annotation_file)
                size = annotation_file.tell()
                annotation_file.seek(0)
                if size > BIG_FILE_THRESHOLD:
                    uploaded = asyncio.run(
                        self._backend_service.upload_big_annotation(
                            team_id=self._project.team_id,
                            project_id=self._project.id,
                            folder_id=self._folder.uuid,
                            item_id=self._image.id,
                            data=annotation_file,
                            chunk_size=5 * 1024 * 1024,
                        )
                    )
                    if not uploaded:
                        self._response.errors = constants.INVALID_JSON_MESSAGE

                else:
                    response = asyncio.run(
                        self._backend_service.upload_annotations(
                            team_id=self._project.team_id,
                            project_id=self._project.id,
                            folder_id=self._folder.uuid,
                            items_name_file_map={self._image.name: annotation_file},
                        )
                    )
                    if response.ok:
                        missing_classes = response.data.missing_resources.classes
                        missing_attr_groups = (
                            response.data.missing_resources.attribute_groups
                        )
                        missing_attrs = response.data.missing_resources.attributes
                        for class_name in missing_classes:
                            self.reporter.log_warning(
                                f"Couldn't find class {class_name}."
                            )
                        for attr_group in missing_attr_groups:
                            self.reporter.log_warning(
                                f"Couldn't find annotation group {attr_group}."
                            )
                        for attr in missing_attrs:
                            self.reporter.log_warning(
                                f"Couldn't find attribute {attr}."
                            )

                        if (
                                self._project.type == constants.ProjectType.PIXEL.value
                                and mask
                        ):
                            self.s3_bucket.put_object(
                                Key=self.annotation_upload_data.images[
                                    self._image.uuid
                                ]["annotation_bluemap_path"],
                                Body=mask,
                            )
                    self._image.annotation_status_code = (
                        constants.AnnotationStatus.IN_PROGRESS.value
                    )
                    self._images.update(self._image)
                    if self._verbose:
                        self.reporter.log_info(
                            f"Uploading annotations for image {str(self._image.name)} in project {self._project.name}."
                        )
            else:
                self._response.errors = constants.INVALID_JSON_MESSAGE
                self.reporter.store_message("invalid_jsons", self._annotation_path)
                self.reporter.log_warning(
                    f"Couldn't validate annotations. {constants.USE_VALIDATE_MESSAGE}"
                )
        return self._response


class GetAnnotations(BaseReportableUseCase):
    def __init__(
            self,
            reporter: Reporter,
            project: ProjectEntity,
            folder: FolderEntity,
            images: BaseManageableRepository,
            item_names: Optional[List[str]],
            backend_service_provider: SuperannotateServiceProvider,
            show_process: bool = True,
    ):
        super().__init__(reporter)
        self._project = project
        self._folder = folder
        self._images = images
        self._item_names = item_names
        self._client = backend_service_provider
        self._show_process = show_process
        self._item_names_provided = True

    def validate_project_type(self):
        if self._project.type == constants.ProjectType.PIXEL.value:
            raise AppException("The function is not supported for Pixel projects.")

    def validate_item_names(self):
        if self._item_names:
            item_names = list(dict.fromkeys(self._item_names))
            len_unique_items, len_items = len(item_names), len(self._item_names)
            if len_unique_items < len_items:
                self.reporter.log_info(
                    f"Dropping duplicates. Found {len_unique_items}/{len_items} unique items."
                )
                self._item_names = item_names
        else:
            self._item_names_provided = False
            condition = (
                    Condition("team_id", self._project.team_id, EQ)
                    & Condition("project_id", self._project.id, EQ)
                    & Condition("folder_id", self._folder.uuid, EQ)
            )

            self._item_names = [item.name for item in self._images.get_all(condition)]

    def _prettify_annotations(self, annotations: List[dict]):
        if self._item_names_provided:
            try:
                data = []
                for annotation in annotations:
                    data.append(
                        (
                            self._item_names.index(annotation["metadata"]["name"]),
                            annotation,
                        )
                    )
                return [i[1] for i in sorted(data, key=lambda x: x[0])]
            except KeyError:
                raise AppException("Broken data.")
        return annotations

    def execute(self):
        if self.is_valid():
            items_count = len(self._item_names)
            self.reporter.log_info(
                f"Getting {items_count} annotations from "
                f"{self._project.name}{f'/{self._folder.name}' if self._folder.name != 'root' else ''}."
            )
            self.reporter.start_progress(items_count, disable=not self._show_process)
            annotations = self._client.get_annotations(
                team_id=self._project.team_id,
                project_id=self._project.id,
                folder_id=self._folder.uuid,
                items=self._item_names,
                reporter=self.reporter,
            )
            received_items_count = len(annotations)
            self.reporter.finish_progress()
            if items_count > received_items_count:
                self.reporter.log_warning(
                    f"Could not find annotations for {items_count - received_items_count}/{items_count} items."
                )
            self._response.data = self._prettify_annotations(annotations)
        return self._response


class GetVideoAnnotationsPerFrame(BaseReportableUseCase):
    def __init__(
            self,
            reporter: Reporter,
            project: ProjectEntity,
            folder: FolderEntity,
            images: BaseManageableRepository,
            video_name: str,
            fps: int,
            backend_service_provider: SuperannotateServiceProvider,
    ):
        super().__init__(reporter)
        self._project = project
        self._folder = folder
        self._images = images
        self._video_name = video_name
        self._fps = fps
        self._client = backend_service_provider

    def validate_project_type(self):
        if self._project.type != constants.ProjectType.VIDEO.value:
            raise AppException(
                "The function is not supported for"
                f" {constants.ProjectType.get_name(self._project.type)} projects."
            )

    def execute(self):
        if self.is_valid():
            self.reporter.disable_info()
            response = GetAnnotations(
                reporter=self.reporter,
                project=self._project,
                folder=self._folder,
                images=self._images,
                item_names=[self._video_name],
                backend_service_provider=self._client,
                show_process=False,
            ).execute()
            self.reporter.enable_info()
            if response.data:
                generator = VideoFrameGenerator(response.data[0], fps=self._fps)
                self.reporter.log_info(
                    f"Getting annotations for {generator.frames_count} frames from {self._video_name}."
                )
                if response.errors:
                    self._response.errors = response.errors
                    return self._response
                if not response.data:
                    self._response.errors = AppException(
                        f"Video {self._video_name} not found."
                    )
                annotations = response.data
                if annotations:
                    self._response.data = list(generator)
                else:
                    self._response.data = []
            else:
                self._response.errors = "Couldn't get annotations."
        return self._response


class UploadPriorityScoresUseCase(BaseReportableUseCase):
    CHUNK_SIZE = 100

    def __init__(
            self,
            reporter,
            project: ProjectEntity,
            folder: FolderEntity,
            scores: List[PriorityScore],
            project_folder_name: str,
            backend_service_provider: SuperannotateServiceProvider,
    ):
        super().__init__(reporter)
        self._project = project
        self._folder = folder
        self._scores = scores
        self._client = backend_service_provider
        self._project_folder_name = project_folder_name

    @staticmethod
    def get_clean_priority(priority):
        if len(str(priority)) > 8:
            priority = float(str(priority)[:8])
        if priority > 1000000:
            priority = 1000000
        if priority < 0:
            priority = 0
        if str(float(priority)).split(".")[1:2]:
            if len(str(float(priority)).split(".")[1]) > 5:
                priority = float(
                    str(float(priority)).split(".")[0]
                    + "."
                    + str(float(priority)).split(".")[1][:5]
                )
        return priority

    @property
    def folder_path(self):
        return f"{self._project.name}{f'/{self._folder.name}' if self._folder.name != 'root' else ''}"

    @property
    def uploading_info(self):
        data_len: int = len(self._scores)
        return (
            f"Uploading  priority scores for {data_len} item(s) to {self.folder_path}."
        )

    def execute(self):
        if self.is_valid():
            priorities = []
            initial_scores = []
            for i in self._scores:
                priorities.append(
                    {
                        "name": i.name,
                        "entropy_value": self.get_clean_priority(i.priority),
                    }
                )
                initial_scores.append(i.name)
            uploaded_score_names = []
            self.reporter.log_info(self.uploading_info)
            iterations = range(0, len(priorities), self.CHUNK_SIZE)
            self.reporter.start_progress(iterations, "Uploading priority scores")
            if iterations:
                for i in iterations:
                    priorities_to_upload = priorities[
                                           i: i + self.CHUNK_SIZE
                                           ]  # noqa: E203
                    res = self._client.upload_priority_scores(
                        team_id=self._project.team_id,
                        project_id=self._project.id,
                        folder_id=self._folder.uuid,
                        priorities=priorities_to_upload,
                    )
                    self.reporter.update_progress(len(priorities_to_upload))
                    uploaded_score_names.extend(
                        list(map(lambda x: x["name"], res.get("data", [])))
                    )
                self.reporter.finish_progress()
                skipped_score_names = list(
                    set(initial_scores) - set(uploaded_score_names)
                )
                self._response.data = (uploaded_score_names, skipped_score_names)
            else:
                self.reporter.warning_messages("Empty scores.")
        return self._response


class DownloadAnnotations(BaseReportableUseCase):
    def __init__(
            self,
            reporter: Reporter,
            project: ProjectEntity,
            folder: FolderEntity,
            destination: str,
            recursive: bool,
            item_names: List[str],
            backend_service_provider: SuperannotateServiceProvider,
            items: BaseReadOnlyRepository,
            folders: BaseReadOnlyRepository,
            classes: BaseReadOnlyRepository,
            images: BaseManageableRepository,
            callback: Callable = None,
    ):
        super().__init__(reporter)
        self._project = project
        self._folder = folder
        self._destination = destination
        self._recursive = recursive
        self._item_names = item_names
        self._backend_client = backend_service_provider
        self._items = items
        self._folders = folders
        self._classes = classes
        self._callback = callback
        self._images = images
        self._big_file_queues = []
        self._small_file_queues = []

    def validate_item_names(self):
        if self._item_names:
            item_names = list(dict.fromkeys(self._item_names))
            len_unique_items, len_items = len(item_names), len(self._item_names)
            if len_unique_items < len_items:
                self.reporter.log_info(
                    f"Dropping duplicates. Found {len_unique_items}/{len_items} unique items."
                )
                self._item_names = item_names

    def validate_destination(self):
        if self._destination:
            destination = str(self._destination)
            if not os.path.exists(destination) or not os.access(
                    destination, os.X_OK | os.W_OK
            ):
                raise AppException(
                    f"Local path {destination} is not an existing directory or access denied."
                )

    @property
    def destination(self) -> Path:
        return Path(self._destination if self._destination else "")

    def get_postfix(self):
        if self._project.type == constants.ProjectType.VECTOR:
            return "___objects.json"
        elif self._project.type == constants.ProjectType.PIXEL.value:
            return "___pixel.json"
        return ".json"

    def download_annotation_classes(self, path: str):
        response = self._backend_client.list_annotation_classes(
            team_id=self._project.team_id, project_id=self._project.id
        )
        if response.ok:
            classes_path = Path(path) / "classes"
            classes_path.mkdir(parents=True, exist_ok=True)
            with open(classes_path / "classes.json", "w+") as file:
                json.dump(
                    [i.dict(exclude_unset=True, by_alias=True,
                            exclude={"attribute_groups": {"__all__": {"is_multiselect"}}}) for i in response.data],
                    file,
                    indent=4,
                )
        else:
            self._response.errors = AppException("Cant download classes.")

    @staticmethod
    def get_items_count(path: str):
        return sum([len(files) for r, d, files in os.walk(path)])

    @staticmethod
    def coroutine_wrapper(coroutine):
        loop = asyncio.new_event_loop()
        asyncio.set_event_loop(loop)
        count = loop.run_until_complete(coroutine)
        loop.close()
        return count

    async def _download_big_annotation(self, item, export_path, folder_id):
        postfix = self.get_postfix()
        await self._backend_client.download_big_annotation(
            item=item,
            team_id=self._project.team_id,
            project_id=self._project.id,
            folder_id=folder_id,
            reporter=self.reporter,
            download_path=f"{export_path}{'/' + self._folder.name if not self._folder.is_root else ''}",
            postfix=postfix,
            callback=self._callback,
        )

    async def download_big_annotations(self, queue_idx, export_path, folder_id):
        while True:
            cur_queue = self._big_file_queues[queue_idx]
            item = await cur_queue.get()
            cur_queue.task_done()
            if item:
                await self._download_big_annotation(item, export_path, folder_id)
            else:
                cur_queue.put_nowait(None)
                break

    async def download_small_annotations(self, queue_idx, export_path, folder_id):
        cur_queue = self._small_file_queues[queue_idx]

        items = []
        item = ""
        postfix = self.get_postfix()
        while item is not None:
            item = await cur_queue.get()
            if item:
                items.append(item)
        await self._backend_client.download_small_annotations(
            team_id=self._project.team_id,
            project_id=self._project.id,
            folder_id=folder_id,
            items=items,
            reporter=self.reporter,
            download_path=f"{export_path}{'/' + self._folder.name if not self._folder.is_root else ''}",
            postfix=postfix,
            callback=self._callback,
        )

    async def distribute_to_queues(
<<<<<<< HEAD
            self, item_names, sm_queue_id, l_queue_id, folder_id
=======
        self, item_names, sm_queue_id, l_queue_id, folder_id
>>>>>>> 1311d872
    ):
        try:
            team_id = self._project.team_id
            project_id = self._project.id

            resp = self._backend_client.sort_items_by_size(
                item_names, team_id, project_id, folder_id
            )

            for item in resp["large"]:
                await self._big_file_queues[l_queue_id].put(item)

            for item in resp["small"]:
                await self._small_file_queues[sm_queue_id].put(item["name"])
        finally:
            await self._big_file_queues[l_queue_id].put(None)
            await self._small_file_queues[sm_queue_id].put(None)

    async def run_workers(self, item_names, folder_id, export_path):
        try:
            self._big_file_queues.append(asyncio.Queue())
            self._small_file_queues.append(asyncio.Queue())
            small_file_queue_idx = len(self._small_file_queues) - 1
            big_file_queue_idx = len(self._big_file_queues) - 1
            res = await asyncio.gather(
                self.distribute_to_queues(
                    item_names, small_file_queue_idx, big_file_queue_idx, folder_id
                ),
                self.download_big_annotations(
                    big_file_queue_idx, export_path, folder_id
                ),
                self.download_big_annotations(
                    big_file_queue_idx, export_path, folder_id
                ),
                self.download_big_annotations(
                    big_file_queue_idx, export_path, folder_id
                ),
                self.download_small_annotations(
                    small_file_queue_idx, export_path, folder_id
                ),
                return_exceptions=True,
            )
            if any(res):
                self.reporter.log_error(f"Error {str([i for i in res if i])}")
        except Exception as e:
            self.reporter.log_error(f"Error {str(e)}")

    def per_folder_execute(self, item_names, folder_id, export_path):
        asyncio.run(self.run_workers(item_names, folder_id, export_path))

    def execute(self):

        if self.is_valid():
            export_path = str(
                self.destination
                / Path(
                    f"{self._project.name} {datetime.now().strftime('%B %d %Y %H_%M')}"
                )
            )
            self.reporter.log_info(
                f"Downloading the annotations of the requested items to {export_path}\nThis might take a while…"
            )
            self.reporter.start_spinner()

            folders = []
            if self._folder.is_root and self._recursive:
                folders = self._folders.get_all(
                    Condition("team_id", self._project.team_id, EQ)
                    & Condition("project_id", self._project.id, EQ),
                )
                folders.append(self._folder)

            if not folders:
                folders.append(self._folder)
            with concurrent.futures.ThreadPoolExecutor(max_workers=5) as executor:
                futures = []
                for folder in folders:
                    if not self._item_names:
                        condition = (
<<<<<<< HEAD
                                Condition("team_id", self._project.team_id, EQ)
                                & Condition("project_id", self._project.id, EQ)
                                & Condition("folder_id", folder.uuid, EQ)
=======
                            Condition("team_id", self._project.team_id, EQ)
                            & Condition("project_id", self._project.id, EQ)
                            & Condition("folder_id", folder.uuid, EQ)
>>>>>>> 1311d872
                        )
                        item_names = [
                            item.name for item in self._images.get_all(condition)
                        ]
                    else:
                        item_names = self._item_names

                    new_export_path = export_path
                    if folder.name != "root":
                        new_export_path += f"/{folder.name}"

                    # TODO check
                    if not item_names:
                        continue
                    future = executor.submit(
                        self.per_folder_execute,
                        item_names,
                        folder.uuid,
                        new_export_path,
                    )
                    futures.append(future)

                for future in concurrent.futures.as_completed(futures):
                    print(future.result())

            self.reporter.stop_spinner()
            count = self.get_items_count(export_path)
            self.reporter.log_info(f"Downloaded annotations for {count} items.")
            self.download_annotation_classes(export_path)
            self._response.data = os.path.abspath(export_path)
        return self._response


class ValidateAnnotationUseCase(BaseReportableUseCase):
    DEFAULT_VERSION = "V1.00"
    SCHEMAS: Dict[str, Draft7Validator] = {}
    PATTERN_MAP = {
        "\\d{4}-[01]\\d-[0-3]\\dT[0-2]\\d:[0-5]\\d:[0-5]\\d(?:\\.\\d{3})Z": "does not match YYYY-MM-DDTHH:MM:SS.fffZ",
        "^(?=.{1,254}$)(?=.{1,64}@)[a-zA-Z0-9!#$%&'*+/=?^_`{|}~-]+(?:\\.[a-zA-Z0-9!#$%&'*+/=?^_`{|}~-]+)*@[a-zA-Z0-9](?:[a-zA-Z0-9-]{0,61}[a-zA-Z0-9])?(?:\\.[a-zA-Z0-9](?:[a-zA-Z0-9-]{0,61}[a-zA-Z0-9])?)*$": "invalid email",
    }

    def __init__(
            self,
            reporter: Reporter,
            team_id: int,
            project_type: int,
            annotation: dict,
            backend_service_provider: SuperannotateServiceProvider,
    ):
        super().__init__(reporter)
        self._team_id = team_id
        self._project_type = project_type
        self._annotation = annotation
        self._backend_client = backend_service_provider

    @staticmethod
    def _get_const(items, path=()):
        properties = items.get("properties", {})
        _type, _meta = properties.get("type"), properties.get("meta")
        if _meta and _meta.get("type"):
            path = path + ("meta",)
            path, _type = ValidateAnnotationUseCase._get_const(_meta, path)
        if _type and properties.get("type", {}).get("const"):
            path = path + ("type",)
            path, _type = path, properties["type"]["const"]
        return path, _type

    @staticmethod
    def _get_by_path(path: tuple, data: dict):
        tmp = data
        for i in path:
            tmp = tmp.get(i, {})
        return tmp

    @staticmethod
    def oneOf(validator, oneOf, instance, schema):  # noqa
        sub_schemas = enumerate(oneOf)
        const_key = None
        for index, sub_schema in sub_schemas:

            const_key, _type = ValidateAnnotationUseCase._get_const(sub_schema)
            if const_key:
                instance_type = ValidateAnnotationUseCase._get_by_path(
                    const_key, instance
                )
                if not instance_type:
                    yield ValidationError("type required")
                    return
                if const_key and instance_type == _type:
                    errs = list(
                        validator.descend(instance, sub_schema, schema_path=index)
                    )
                    if not errs:
                        return
                    yield ValidationError("invalid instance", context=errs)
                    return
            else:
                subschemas = enumerate(oneOf)
                all_errors = []
                for index, subschema in subschemas:
                    errs = list(
                        validator.descend(instance, subschema, schema_path=index)
                    )
                    if not errs:
                        break
                    all_errors.extend(errs)
                else:
                    yield ValidationError(
                        f"{instance!r} is not valid under any of the given schemas",
                        context=all_errors[:1],
                    )
                # yield from jsonschema._validators.oneOf(  # noqa
                #     validator, oneOf, instance, schema
                # )
        if const_key:
            yield ValidationError(f"invalid {'.'.join(const_key)}")

    @staticmethod
    def _pattern(validator, patrn, instance, schema):
        if validator.is_type(instance, "string") and not re.search(patrn, instance):
            yield ValidationError(
                f"{instance}  {ValidateAnnotationUseCase.PATTERN_MAP.get(patrn, patrn)}"
            )

    @staticmethod
    def iter_errors(self, instance, _schema=None):
        if _schema is None:
            _schema = self.schema
        if _schema is True:
            return
        elif _schema is False:
            yield jsonschema.exceptions.ValidationError(
                f"False schema does not allow {instance!r}",
                validator=None,
                validator_value=None,
                instance=instance,
                schema=_schema,
            )
            return

        scope = jsonschema.validators._id_of(_schema)  # noqa
        _schema = copy.copy(_schema)
        if scope:
            self.resolver.push_scope(scope)
        try:
            validators = []
            if "$ref" in _schema:
                ref = _schema.pop("$ref")
                validators.append(("$ref", ref))

            validators.extend(jsonschema.validators.iteritems(_schema))

            for k, v in validators:
                validator = self.VALIDATORS.get(k)
                if validator is None:
                    continue
                errors = validator(self, v, instance, _schema) or ()
                for error in errors:
                    # set details if not already set by the called fn
                    error._set(
                        validator=k,
                        validator_value=v,
                        instance=instance,
                        schema=_schema,
                    )
                    if k != "$ref":
                        error.schema_path.appendleft(k)
                    yield error
        finally:
            if scope:
                self.resolver.pop_scope()

    @staticmethod
    def extract_path(path):
        path = copy.copy(path)
        real_path = []
        for _ in range(len(path)):
            item = path.popleft()
            if isinstance(item, int):
                real_path.append(f"[{item}]")
            else:
                if real_path and not real_path[-1].endswith("]"):
                    real_path.extend([".", item])
                else:
                    real_path.append(item)
        return real_path

    def _get_validator(self, version: str) -> Draft7Validator:
        key = f"{self._project_type}__{version}"
        validator = ValidateAnnotationUseCase.SCHEMAS.get(key)
        if not validator:
            schema_response = self._backend_client.get_schema(
                self._team_id, self._project_type, version
            )
            if not schema_response.ok:
                raise AppException(f"Schema {version} does not exist.")
            validator = jsonschema.Draft7Validator(schema_response.data)
            from functools import partial

            iter_errors = partial(self.iter_errors, validator)
            validator.iter_errors = iter_errors
            validator.VALIDATORS["oneOf"] = self.oneOf
            validator.VALIDATORS["pattern"] = self._pattern
            ValidateAnnotationUseCase.SCHEMAS[key] = validator
        return validator

    def extract_messages(self, path, error, report):
        for sub_error in sorted(error.context, key=lambda e: e.schema_path):
            tmp_path = sub_error.path  # if sub_error.path else real_path
            _path = (
                    f"{''.join(path)}"
                    + ("." if tmp_path else "")
                    + "".join(ValidateAnnotationUseCase.extract_path(tmp_path))
            )
            if sub_error.context:
                self.extract_messages(_path, sub_error, report)
            else:
                report.add(
                    (
                        _path,
                        sub_error.message,
                    )
                )

    def execute(self) -> Response:
        try:
            version = self._annotation["version"]
        except KeyError:
            version = self.DEFAULT_VERSION

        extract_path = ValidateAnnotationUseCase.extract_path
        validator = self._get_validator(version)
        errors = sorted(validator.iter_errors(self._annotation), key=lambda e: e.path)
        errors_report: Set[Tuple[str, str]] = set()
        if errors:
            for error in errors:
                if not error:
                    continue
                real_path = extract_path(error.path)
                if not error.context:
                    errors_report.add(("".join(real_path), error.message))
                self.extract_messages(real_path, error, errors_report)

        self._response.data = list(sorted(errors_report, key=lambda x: x[0]))
        return self._response<|MERGE_RESOLUTION|>--- conflicted
+++ resolved
@@ -1102,11 +1102,8 @@
         )
 
     async def distribute_to_queues(
-<<<<<<< HEAD
             self, item_names, sm_queue_id, l_queue_id, folder_id
-=======
-        self, item_names, sm_queue_id, l_queue_id, folder_id
->>>>>>> 1311d872
+
     ):
         try:
             team_id = self._project.team_id
@@ -1186,15 +1183,9 @@
                 for folder in folders:
                     if not self._item_names:
                         condition = (
-<<<<<<< HEAD
                                 Condition("team_id", self._project.team_id, EQ)
                                 & Condition("project_id", self._project.id, EQ)
                                 & Condition("folder_id", folder.uuid, EQ)
-=======
-                            Condition("team_id", self._project.team_id, EQ)
-                            & Condition("project_id", self._project.id, EQ)
-                            & Condition("folder_id", folder.uuid, EQ)
->>>>>>> 1311d872
                         )
                         item_names = [
                             item.name for item in self._images.get_all(condition)
