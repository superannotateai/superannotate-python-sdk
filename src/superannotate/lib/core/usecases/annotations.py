--- conflicted
+++ resolved
@@ -622,10 +622,7 @@
             else:
                 self._response.data = []
         else:
-<<<<<<< HEAD
             self._response.errors = "Couldn't get annotations."
-=======
-            self._response.data = []
         return self._response
 
 
@@ -695,5 +692,4 @@
                 self._response.data = (uploaded_score_names, skipped_score_names)
             else:
                 self.reporter.warning_messages("Empty scores.")
->>>>>>> 7dd28732
         return self._response