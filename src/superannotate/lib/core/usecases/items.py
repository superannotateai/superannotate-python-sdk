import copy
from typing import List

import superannotate.lib.core as constances
from lib.core.conditions import Condition
from lib.core.conditions import CONDITION_EQ as EQ
from lib.core.entities import AttachmentEntity
from lib.core.entities import DocumentEntity
from lib.core.entities import Entity
from lib.core.entities import FolderEntity
from lib.core.entities import ProjectEntity
from lib.core.entities import TmpImageEntity
from lib.core.entities import VideoEntity
from lib.core.exceptions import AppException
from lib.core.exceptions import AppValidationException, SkippableAppValidationException
from lib.core.exceptions import BackendError
from lib.core.reporter import Reporter
from lib.core.repositories import BaseReadOnlyRepository
from lib.core.response import Response
from lib.core.serviceproviders import SuperannotateServiceProvider
<<<<<<< HEAD
from lib.core.usecases.base import BaseReportableUseCae
from lib.core.usecases.base import BaseUseCase
from superannotate.logger import get_default_logger
=======
from lib.core.usecases.base import BaseReportableUseCase
>>>>>>> b427b217

logger = get_default_logger()

class GetItem(BaseReportableUseCase):
    def __init__(
        self,
        reporter: Reporter,
        project: ProjectEntity,
        folder: FolderEntity,
        items: BaseReadOnlyRepository,
        item_name: str,
    ):
        super().__init__(reporter)
        self._project = project
        self._folder = folder
        self._items = items
        self._item_name = item_name

    @staticmethod
    def serialize_entity(entity: Entity, project: ProjectEntity):
        if project.upload_state != constances.UploadState.EXTERNAL.value:
            entity.url = None
        if project.type in (
            constances.ProjectType.VECTOR.value,
            constances.ProjectType.PIXEL.value,
        ):
            tmp_entity = entity
            if project.type == constances.ProjectType.VECTOR.value:
                entity.segmentation_status = None
            if project.upload_state == constances.UploadState.EXTERNAL.value:
                tmp_entity.prediction_status = None
                tmp_entity.segmentation_status = None
            return TmpImageEntity(**tmp_entity.dict(by_alias=True))
        elif project.type == constances.ProjectType.VIDEO.value:
            return VideoEntity(**entity.dict(by_alias=True))
        elif project.type == constances.ProjectType.DOCUMENT.value:
            return DocumentEntity(**entity.dict(by_alias=True))
        return entity

    def execute(self) -> Response:
        if self.is_valid():
            condition = (
                Condition("name", self._item_name, EQ)
                & Condition("team_id", self._project.team_id, EQ)
                & Condition("project_id", self._project.id, EQ)
                & Condition("folder_id", self._folder.uuid, EQ)
            )
            entity = self._items.get_one(condition)
            if entity:
                entity.add_path(self._project.name, self._folder.name)
                self._response.data = self.serialize_entity(entity, self._project)
            else:
                self._response.errors = AppException("Item not found.")
        return self._response


class QueryEntities(BaseReportableUseCase):
    def __init__(
        self,
        reporter: Reporter,
        project: ProjectEntity,
        folder: FolderEntity,
        backend_service_provider: SuperannotateServiceProvider,
        query: str,
    ):
        super().__init__(reporter)
        self._project = project
        self._folder = folder
        self._backend_client = backend_service_provider
        self._query = query

    def validate_query(self):
        response = self._backend_client.validate_saqul_query(
            self._project.team_id, self._project.id, self._query
        )
        if response.get("error"):
            raise AppException(response["error"])
        if response["isValidQuery"]:
            self._query = response["parsedQuery"]
        else:
            raise AppException("Incorrect query.")
        if self._project.sync_status != constances.ProjectState.SYNCED.value:
            raise AppException("Data is not synced.")

    def execute(self) -> Response:
        if self.is_valid():
            service_response = self._backend_client.saqul_query(
                self._project.team_id,
                self._project.id,
                self._query,
                folder_id=None if self._folder.name == "root" else self._folder.uuid,
            )
            if service_response.ok:
                data = []
                for i, item in enumerate(service_response.data):
                    tmp_item = GetItem.serialize_entity(
                        Entity(**Entity.map_fields(item)), self._project
                    )
                    folder_path = f"{'/' + item['folder_name'] if not item['is_root_folder'] else ''}"
                    tmp_item.path = f"{self._project.name}" + folder_path
                    data.append(tmp_item)
                self._response.data = data
            else:
                self._response.errors = service_response.data
        return self._response


class ListItems(BaseReportableUseCase):
    def __init__(
        self,
        reporter: Reporter,
        project: ProjectEntity,
        folder: FolderEntity,
        items: BaseReadOnlyRepository,
        search_condition: Condition,
        folders: BaseReadOnlyRepository,
        recursive: bool = False,
    ):
        super().__init__(reporter)
        self._project = project
        self._folder = folder
        self._items = items
        self._folders = folders
        self._search_condition = search_condition
        self._recursive = recursive

    def validate_recursive_case(self):
        if not self._folder.is_root and self._recursive:
            self._recursive = False

    def execute(self) -> Response:
        if self.is_valid():
            self._search_condition &= Condition("team_id", self._project.team_id, EQ)
            self._search_condition &= Condition("project_id", self._project.id, EQ)

            if not self._recursive:
                self._search_condition &= Condition("folder_id", self._folder.uuid, EQ)
                items = [
                    GetItem.serialize_entity(
                        item.add_path(self._project.name, self._folder.name),
                        self._project,
                    )
                    for item in self._items.get_all(self._search_condition)
                ]
            else:
                items = []
                folders = self._folders.get_all(
                    Condition("team_id", self._project.team_id, EQ)
                    & Condition("project_id", self._project.id, EQ),
                )
                folders.append(self._folder)
                for folder in folders:
                    tmp = self._items.get_all(
                        copy.deepcopy(self._search_condition)
                        & Condition("folder_id", folder.uuid, EQ)
                    )
                    items.extend(
                        [
                            GetItem.serialize_entity(
                                item.add_path(self._project.name, folder.name),
                                self._project,
                            )
                            for item in tmp
                        ]
                    )
            self._response.data = items
        return self._response


<<<<<<< HEAD
class AssignItemsUseCase(BaseUseCase):
    CHUNK_SIZE = 500

    def __init__(
        self,
        service: SuperannotateServiceProvider,
        project: ProjectEntity,
        folder: FolderEntity,
        item_names: list,
        user: str,
    ):
        super().__init__()
        self._project = project
        self._folder = folder
        self._item_names = item_names
        self._user = user
        self._service = service

    def validate_user(self, ):

        for c in self._project.users:
            if c["user_id"] == self._user:
                return True

        logger.warning(
            f"Skipping {self._user}. {self._user} is not a verified contributor for the {self._project.name}"
        )

        raise SkippableAppValidationException(f"{self._user} is not a verified contributor for the {self._project.name}")

    def execute(self):
        if self.is_valid():
            for i in range(0, len(self._item_names), self.CHUNK_SIZE):
                is_assigned = self._service.assign_items(
                    team_id=self._project.team_id,
                    project_id=self._project.id,
                    folder_name=self._folder.name,
                    user=self._user,
                    item_names=self._item_names[i : i + self.CHUNK_SIZE],  # noqa: E203
                )
                if not is_assigned:
                    self._response.errors = AppException(
                        f"Cant assign {', '.join(self._item_names[i: i + self.CHUNK_SIZE])}"
                    )
                    continue
                else:
                    self._response.status = 'Ok'
        return self._response


class UnAssignItemsUseCase(BaseUseCase):
    CHUNK_SIZE = 500
    def __init__(
        self,
        service: SuperannotateServiceProvider,
        project_entity: ProjectEntity,
        folder: FolderEntity,
        item_names: list,
    ):
        super().__init__()
        self._project_entity = project_entity
        self._folder = folder
        self._item_names = item_names
        self._service = service

    def execute(self):
        # todo handling to backend side
        for i in range(0, len(self._item_names), self.CHUNK_SIZE):
            is_un_assigned = self._service.un_assign_items(
                team_id=self._project_entity.team_id,
                project_id=self._project_entity.id,
                folder_name=self._folder.name,
                item_names=self._item_names[i : i + self.CHUNK_SIZE],  # noqa: E203
            )
            if not is_un_assigned:
                self._response.errors = AppException(
                    f"Cant un assign {', '.join(self._item_names[i: i + self.CHUNK_SIZE])}"
                )

        return self._response


class AttachItems(BaseReportableUseCae):
=======
class AttachItems(BaseReportableUseCase):
>>>>>>> b427b217
    CHUNK_SIZE = 500

    def __init__(
        self,
        reporter: Reporter,
        project: ProjectEntity,
        folder: FolderEntity,
        attachments: List[AttachmentEntity],
        annotation_status: str,
        backend_service_provider: SuperannotateServiceProvider,
        upload_state_code: int = constances.UploadState.EXTERNAL.value,
    ):
        super().__init__(reporter)
        self._project = project
        self._folder = folder
        self._attachments = attachments
        self._annotation_status_code = constances.AnnotationStatus.get_value(
            annotation_status
        )
        self._upload_state_code = upload_state_code
        self._backend_service = backend_service_provider
        self._attachments_count = None

    @property
    def attachments_count(self):
        if not self._attachments_count:
            self._attachments_count = len(self._attachments)
        return self._attachments_count

    def validate_limitations(self):
        attachments_count = self.attachments_count
        response = self._backend_service.get_limitations(
            team_id=self._project.team_id,
            project_id=self._project.id,
            folder_id=self._folder.uuid,
        )
        if not response.ok:
            raise AppValidationException(response.error)
        if attachments_count > response.data.folder_limit.remaining_image_count:
            raise AppValidationException(constances.ATTACH_FOLDER_LIMIT_ERROR_MESSAGE)
        elif attachments_count > response.data.project_limit.remaining_image_count:
            raise AppValidationException(constances.ATTACH_PROJECT_LIMIT_ERROR_MESSAGE)
        elif (
            response.data.user_limit
            and attachments_count > response.data.user_limit.remaining_image_count
        ):
            raise AppValidationException(constances.ATTACH_USER_LIMIT_ERROR_MESSAGE)

    def validate_upload_state(self):
        if self._project.upload_state == constances.UploadState.BASIC.value:
            raise AppValidationException(constances.ATTACHING_UPLOAD_STATE_ERROR)

    @staticmethod
    def generate_meta():
        return {"width": None, "height": None}

    def execute(self) -> Response:
        if self.is_valid():
            duplications = []
            attached = []
            self.reporter.start_progress(self.attachments_count, "Attaching URLs")
            for i in range(0, self.attachments_count, self.CHUNK_SIZE):
                attachments = self._attachments[i : i + self.CHUNK_SIZE]  # noqa: E203
                response = self._backend_service.get_bulk_images(
                    project_id=self._project.id,
                    team_id=self._project.team_id,
                    folder_id=self._folder.uuid,
                    images=[attachment.name for attachment in attachments],
                )
                if isinstance(response, dict) and "error" in response:
                    raise AppException(response["error"])
                duplications.extend([image["name"] for image in response])
                to_upload = []
                to_upload_meta = {}
                for attachment in attachments:
                    if attachment.name not in duplications:
                        to_upload.append(
                            {"name": attachment.name, "path": attachment.url}
                        )
                        to_upload_meta[attachment.name] = self.generate_meta()
                if to_upload:
                    backend_response = self._backend_service.attach_files(
                        project_id=self._project.id,
                        folder_id=self._folder.uuid,
                        team_id=self._project.team_id,
                        files=to_upload,
                        annotation_status_code=self._annotation_status_code,
                        upload_state_code=self._upload_state_code,
                        meta=to_upload_meta,
                    )
                    if "error" in backend_response:
                        self._response.errors = AppException(backend_response["error"])
                    else:
                        attached.extend(backend_response)
                self.reporter.update_progress(len(attachments))
            self.reporter.finish_progress()
            self._response.data = attached, duplications
        return self._response


class CopyItems(BaseReportableUseCase):
    """
    Copy items in bulk between folders in a project.
    Return skipped item names.
    """

    CHUNK_SIZE = 1000

    def __init__(
        self,
        reporter: Reporter,
        project: ProjectEntity,
        from_folder: FolderEntity,
        to_folder: FolderEntity,
        item_names: List[str],
        items: BaseReadOnlyRepository,
        backend_service_provider: SuperannotateServiceProvider,
        include_annotations: bool,
    ):
        super().__init__(reporter)
        self._project = project
        self._from_folder = from_folder
        self._to_folder = to_folder
        self._item_names = item_names
        self._items = items
        self._backend_service = backend_service_provider
        self._include_annotations = include_annotations

    def _validate_limitations(self, items_count):
        response = self._backend_service.get_limitations(
            team_id=self._project.team_id,
            project_id=self._project.id,
            folder_id=self._to_folder.uuid,
        )
        if not response.ok:
            raise AppValidationException(response.error)
        if items_count > response.data.folder_limit.remaining_image_count:
            raise AppValidationException(constances.COPY_FOLDER_LIMIT_ERROR_MESSAGE)
        if items_count > response.data.project_limit.remaining_image_count:
            raise AppValidationException(constances.COPY_PROJECT_LIMIT_ERROR_MESSAGE)

    def validate_item_names(self):
        if self._item_names:
            self._item_names = list(set(self._item_names))

    def execute(self):
        if self.is_valid():
            if self._item_names:
                items = self._item_names
            else:
                condition = (
                    Condition("team_id", self._project.team_id, EQ)
                    & Condition("project_id", self._project.id, EQ)
                    & Condition("folder_id", self._from_folder.uuid, EQ)
                )
                items = [item.name for item in self._items.get_all(condition)]

            existing_items = self._backend_service.get_bulk_images(
                project_id=self._project.id,
                team_id=self._project.team_id,
                folder_id=self._to_folder.uuid,
                images=items,
            )
            duplications = [item["name"] for item in existing_items]
            items_to_copy = list(set(items) - set(duplications))
            skipped_items = duplications
            try:
                self._validate_limitations(len(items_to_copy))
            except AppValidationException as e:
                self._response.errors = e
                return self._response
            if items_to_copy:
                for i in range(0, len(items_to_copy), self.CHUNK_SIZE):
                    chunk_to_copy = items_to_copy[i : i + self.CHUNK_SIZE]  # noqa: E203
                    poll_id = (
                        self._backend_service.copy_items_between_folders_transaction(
                            team_id=self._project.team_id,
                            project_id=self._project.id,
                            from_folder_id=self._from_folder.uuid,
                            to_folder_id=self._to_folder.uuid,
                            items=chunk_to_copy,
                            include_annotations=self._include_annotations,
                        )
                    )
                    if not poll_id:
                        skipped_items.extend(chunk_to_copy)
                        continue
                    try:
                        self._backend_service.await_progress(
                            self._project.id,
                            self._project.team_id,
                            poll_id=poll_id,
                            items_count=len(chunk_to_copy),
                        )
                    except BackendError as e:
                        self._response.errors = AppException(e)
                        return self._response
                existing_items = self._backend_service.get_bulk_images(
                    project_id=self._project.id,
                    team_id=self._project.team_id,
                    folder_id=self._to_folder.uuid,
                    images=items,
                )
                existing_item_names_set = {item["name"] for item in existing_items}
                items_to_copy_names_set = set(items_to_copy)
                copied_items = existing_item_names_set.intersection(
                    items_to_copy_names_set
                )
                skipped_items.extend(list(items_to_copy_names_set - copied_items))
                self.reporter.log_info(
                    f"Copied {len(copied_items)}/{len(items)} item(s) from "
                    f"{self._project.name}{'' if self._from_folder.is_root else f'/{self._from_folder.name}'} to "
                    f"{self._project.name}{'' if self._to_folder.is_root else f'/{self._to_folder.name}'}"
                )
            self._response.data = skipped_items
        return self._response


class MoveItems(BaseReportableUseCase):
    CHUNK_SIZE = 1000

    def __init__(
        self,
        reporter: Reporter,
        project: ProjectEntity,
        from_folder: FolderEntity,
        to_folder: FolderEntity,
        item_names: List[str],
        items: BaseReadOnlyRepository,
        backend_service_provider: SuperannotateServiceProvider,
    ):
        super().__init__(reporter)
        self._project = project
        self._from_folder = from_folder
        self._to_folder = to_folder
        self._item_names = item_names
        self._items = items
        self._backend_service = backend_service_provider

    def validate_item_names(self):
        if self._item_names:
            self._item_names = list(set(self._item_names))

    def _validate_limitations(self, items_count):
        response = self._backend_service.get_limitations(
            team_id=self._project.team_id,
            project_id=self._project.id,
            folder_id=self._to_folder.uuid,
        )
        if not response.ok:
            raise AppValidationException(response.error)
        if items_count > response.data.folder_limit.remaining_image_count:
            raise AppValidationException(constances.MOVE_FOLDER_LIMIT_ERROR_MESSAGE)
        if items_count > response.data.project_limit.remaining_image_count:
            raise AppValidationException(constances.MOVE_PROJECT_LIMIT_ERROR_MESSAGE)

    def execute(self):
        if self.is_valid():
            if not self._item_names:
                condition = (
                    Condition("team_id", self._project.team_id, EQ)
                    & Condition("project_id", self._project.id, EQ)
                    & Condition("folder_id", self._from_folder.uuid, EQ)
                )
                items = [item.name for item in self._items.get_all(condition)]
            else:
                items = self._item_names
            try:
                self._validate_limitations(len(items))
            except AppValidationException as e:
                self._response.errors = e
                return self._response
            moved_images = []
            for i in range(0, len(items), self.CHUNK_SIZE):
                moved_images.extend(
                    self._backend_service.move_images_between_folders(
                        team_id=self._project.team_id,
                        project_id=self._project.id,
                        from_folder_id=self._from_folder.uuid,
                        to_folder_id=self._to_folder.uuid,
                        images=items[i : i + self.CHUNK_SIZE],  # noqa: E203
                    )
                )
            self.reporter.log_info(
                f"Moved {len(moved_images)}/{len(items)} item(s) from "
                f"{self._project.name}{'' if self._from_folder.is_root else f'/{self._from_folder.name}'} to "
                f"{self._project.name}{'' if self._to_folder.is_root else f'/{self._to_folder.name}'}"
            )

            self._response.data = list(set(items) - set(moved_images))
        return self._response


class SetAnnotationStatues(BaseReportableUseCase):
    CHUNK_SIZE = 500
    ERROR_MESSAGE = "Failed to change status"

    def __init__(
        self,
        reporter: Reporter,
        project: ProjectEntity,
        folder: FolderEntity,
        items: BaseReadOnlyRepository,
        annotation_status: str,
        backend_service_provider: SuperannotateServiceProvider,
        item_names: List[str] = None,
    ):
        super().__init__(reporter)
        self._project = project
        self._folder = folder
        self._item_names = item_names
        self._items = items
        self._annotation_status_code = constances.AnnotationStatus.get_value(
            annotation_status
        )
        self._backend_service = backend_service_provider

    def validate_items(self):
        if not self._item_names:
            condition = (
                Condition("team_id", self._project.team_id, EQ)
                & Condition("project_id", self._project.id, EQ)
                & Condition("folder_id", self._folder.uuid, EQ)
            )
            self._item_names = [item.name for item in self._items.get_all(condition)]
            return
        existing_items = self._backend_service.get_bulk_images(
            project_id=self._project.id,
            team_id=self._project.team_id,
            folder_id=self._folder.uuid,
            images=self._item_names,
        )
        if not existing_items:
            raise AppValidationException(self.ERROR_MESSAGE)
        if existing_items:
            self._item_names = list(
                {i["name"] for i in existing_items}.intersection(set(self._item_names))
            )

    def execute(self):
        if self.is_valid():
            for i in range(0, len(self._item_names), self.CHUNK_SIZE):
                status_changed = self._backend_service.set_images_statuses_bulk(
                    image_names=self._item_names[
                        i : i + self.CHUNK_SIZE
                    ],  # noqa: E203,
                    team_id=self._project.team_id,
                    project_id=self._project.id,
                    folder_id=self._folder.uuid,
                    annotation_status=self._annotation_status_code,
                )
                if not status_changed:
                    self._response.errors = AppException(self.ERROR_MESSAGE)
                    break
        return self._response<|MERGE_RESOLUTION|>--- conflicted
+++ resolved
@@ -18,13 +18,10 @@
 from lib.core.repositories import BaseReadOnlyRepository
 from lib.core.response import Response
 from lib.core.serviceproviders import SuperannotateServiceProvider
-<<<<<<< HEAD
-from lib.core.usecases.base import BaseReportableUseCae
 from lib.core.usecases.base import BaseUseCase
 from superannotate.logger import get_default_logger
-=======
 from lib.core.usecases.base import BaseReportableUseCase
->>>>>>> b427b217
+
 
 logger = get_default_logger()
 
@@ -194,7 +191,6 @@
         return self._response
 
 
-<<<<<<< HEAD
 class AssignItemsUseCase(BaseUseCase):
     CHUNK_SIZE = 500
 
@@ -277,10 +273,8 @@
         return self._response
 
 
-class AttachItems(BaseReportableUseCae):
-=======
+
 class AttachItems(BaseReportableUseCase):
->>>>>>> b427b217
     CHUNK_SIZE = 500
 
     def __init__(
