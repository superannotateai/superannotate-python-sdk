--- conflicted
+++ resolved
@@ -1,11 +1,8 @@
-<<<<<<< HEAD
-import uuid
-=======
 import itertools
 import sys
 import threading
 import time
->>>>>>> da4be87c
+import uuid
 from collections import defaultdict
 from typing import Union
 
@@ -13,7 +10,28 @@
 from superannotate.logger import get_default_logger
 
 
-<<<<<<< HEAD
+class Spinner:
+    spinner_cycle = iter(itertools.cycle(["⣾", "⣽", "⣻", "⢿", "⡿", "⣟", "⣯", "⣷"]))
+
+    def __init__(self):
+        self.stop_running = threading.Event()
+        self.spin_thread = threading.Thread(target=self.init_spin)
+
+    def start(self):
+        self.spin_thread.start()
+
+    def stop(self):
+        self.stop_running.set()
+        self.spin_thread.join()
+
+    def init_spin(self):
+        while not self.stop_running.is_set():
+            sys.stdout.write(next(self.spinner_cycle))
+            sys.stdout.flush()
+            time.sleep(0.25)
+            sys.stdout.write("\b")
+
+
 class Session:
     def __init__(self, pk: str):
         self.pk = pk
@@ -45,28 +63,6 @@
 
     def clear(self):
         return self._data_dict.clear()
-=======
-class Spinner:
-    spinner_cycle = iter(itertools.cycle(["⣾", "⣽", "⣻", "⢿", "⡿", "⣟", "⣯", "⣷"]))
-
-    def __init__(self):
-        self.stop_running = threading.Event()
-        self.spin_thread = threading.Thread(target=self.init_spin)
-
-    def start(self):
-        self.spin_thread.start()
-
-    def stop(self):
-        self.stop_running.set()
-        self.spin_thread.join()
-
-    def init_spin(self):
-        while not self.stop_running.is_set():
-            sys.stdout.write(next(self.spinner_cycle))
-            sys.stdout.flush()
-            time.sleep(0.25)
-            sys.stdout.write("\b")
->>>>>>> da4be87c
 
 
 class Reporter:
@@ -88,9 +84,7 @@
         self.debug_messages = []
         self.custom_messages = defaultdict(set)
         self.progress_bar = None
-<<<<<<< HEAD
         self.session = session
-=======
         self._spinner = None
 
     def start_spinner(self):
@@ -101,7 +95,6 @@
     def stop_spinner(self):
         if self._spinner:
             self._spinner.stop()
->>>>>>> da4be87c
 
     def disable_warnings(self):
         self._log_warning = False
