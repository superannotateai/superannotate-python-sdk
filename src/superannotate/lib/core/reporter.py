import logging
from collections import defaultdict
from typing import Union

import tqdm


class Reporter:
    def __init__(
        self,
        log_info: bool = True,
        log_warning: bool = True,
        disable_progress_bar: bool = False,
        log_debug: bool = True,
    ):
        self.logger = logging.getLogger("root")
        self._log_info = log_info
        self._log_warning = log_warning
        self._log_debug = log_debug
        self._disable_progress_bar = disable_progress_bar
        self.info_messages = []
        self.warning_messages = []
        self.debug_messages = []
        self.custom_messages = defaultdict(set)
        self.progress_bar = None

    def log_info(self, value: str):
        if self._log_info:
            self.logger.info(value)
        self.info_messages.append(value)

    def log_warning(self, value: str):
        if self._log_warning:
            self.logger.warning(value)
        self.warning_messages.append(value)

    def log_debug(self, value: str):
        if self._log_debug:
            self.logger.debug(value)
        self.debug_messages.append(value)

    def start_progress(
        self, iterations: Union[int, range], description: str = "Processing"
    ):
        self.progress_bar = self.get_progress_bar(iterations, description)

<<<<<<< HEAD
    def get_progress_bar(
        self, iterations: Union[int, range], description: str = "Processing"
    ):
        if isinstance(iterations, range):
            return tqdm.tqdm(
                iterations, desc=description, disable=self._disable_progress_bar
            )
        else:
            return tqdm.tqdm(
                total=iterations, desc=description, disable=self._disable_progress_bar
=======
    @staticmethod
    def get_progress_bar(
            iterations: Union[int, range], description: str = "Processing", disable=False
    ):
        if isinstance(iterations, range):
            return tqdm.tqdm(
                iterations, desc=description, disable=disable
            )
        else:
            return tqdm.tqdm(
                total=iterations, desc=description, disable=disable
>>>>>>> 93395fc7
            )

    def finish_progress(self):
        self.progress_bar.close()

    def update_progress(self, value: int = 1):
        self.progress_bar.update(value)

    def generate_report(self) -> str:
        report = ""
        if self.info_messages:
            report += "\n".join(self.info_messages)
        if self.warning_messages:
            report += "\n".join(self.warning_messages)
        return report

    def store_message(self, key: str, value: str):
        self.custom_messages[key].add(value)

    @property
    def messages(self):
        for key, values in self.custom_messages.items():
            yield f"{key} [{', '.join(values)}]"


class Progress(object):
    def __init__(self, iterations: Union[int, range], description: str = "Processing"):
        self._iterations = iterations
        self._description = description
        self._progress_bar = None

    def __enter__(self):
        return self

    def __exit__(self, type, value, traceback):
        self._progress_bar.clos()

    def update(self, value=1):
        if not self._progress_bar:
            self._progress_bar = Reporter.get_progress_bar(self._iterations, self._description)
        self._progress_bar.update(value)<|MERGE_RESOLUTION|>--- conflicted
+++ resolved
@@ -44,18 +44,6 @@
     ):
         self.progress_bar = self.get_progress_bar(iterations, description)
 
-<<<<<<< HEAD
-    def get_progress_bar(
-        self, iterations: Union[int, range], description: str = "Processing"
-    ):
-        if isinstance(iterations, range):
-            return tqdm.tqdm(
-                iterations, desc=description, disable=self._disable_progress_bar
-            )
-        else:
-            return tqdm.tqdm(
-                total=iterations, desc=description, disable=self._disable_progress_bar
-=======
     @staticmethod
     def get_progress_bar(
             iterations: Union[int, range], description: str = "Processing", disable=False
@@ -67,7 +55,6 @@
         else:
             return tqdm.tqdm(
                 total=iterations, desc=description, disable=disable
->>>>>>> 93395fc7
             )
 
     def finish_progress(self):
