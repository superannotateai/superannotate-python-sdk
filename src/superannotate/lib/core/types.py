--- conflicted
+++ resolved
@@ -38,19 +38,10 @@
     attribute_groups: List[AttributeGroup]
 
 
-class PixelMetadata(BaseModel):
+class Metadata(BaseModel):
     name: Optional[NotEmptyStr]
-
-
-class VectorMetadata(BaseModel):
-    name: Optional[NotEmptyStr]
-<<<<<<< HEAD
     width: Optional[int]
     height: Optional[int]
-=======
-    width: int
-    height: int
->>>>>>> 172aeefd
 
 
 class BaseInstance(BaseModel):
@@ -140,11 +131,6 @@
     attributes: List[Attribute]
 
 
-<<<<<<< HEAD
-class VectorAnnotation(BaseModel):
-    metadata: Metadata
-    instances: List[Union[Template, Cuboid, Point, PolyLine, Polygon, Bbox, Ellipse]]
-=======
 class VectorInstance(BaseModel):
     __root__: Union[Template, Cuboid, Point, PolyLine, Polygon, Bbox, Ellipse]
 
@@ -160,7 +146,7 @@
 
 
 class VectorAnnotation(BaseModel):
-    metadata: VectorMetadata
+    metadata: Metadata
     instances: Optional[List[Union[Template, Cuboid, Point, PolyLine, Polygon, Bbox, Ellipse]]]
 
     @validator("instances", pre=True, each_item=True)
@@ -171,11 +157,10 @@
         if result[2]:
             raise ValidationError(result[2].raw_errors, model=ANNOTATION_TYPES[annotation_type])
         return instance
->>>>>>> 172aeefd
 
 
 class PixelAnnotation(BaseModel):
-    metadata: PixelMetadata
+    metadata: Metadata
     instances: List[PixelAnnotationInstance]
 
 
