import math
from collections import defaultdict
from typing import Any
from typing import Dict
from typing import List
from typing import Optional

from pydantic import BaseModel


class Annotation(BaseModel):
    type: str
    className: str
    points: Optional[Dict]
    attributes: Optional[List[Any]] = []
    keyframe: bool = False


class FrameAnnotation(BaseModel):
    frame: int
    annotations: List[Annotation] = []

    def append_annotation(self, annotation: Annotation):
        self.annotations.append(annotation)


class Annotations(BaseModel):
    __root__: List[FrameAnnotation] = []

    def append(self, value: FrameAnnotation):
        self.__root__.append(value)


class VideoFrameGenerator:
    class DefaultDict(defaultdict):
        def __missing__(self, key):
            return self.default_factory(key)

    def __init__(self, annotation_data: dict, fps: int):
        self._annotation_data = annotation_data
        self.duration = annotation_data["metadata"]["duration"] / (1000 * 1000)
        self.fps = fps
        self.ratio = 1000 * 1000 / fps
        self._frame_id = 1
        self.frames_count = self.duration * fps
        self.annotations: dict = {}
        self._mapping = {}
        self._process()

    def get_frame(self, frame_no: int):
        try:
            return self.annotations[frame_no]
        except KeyError:
            self.annotations[frame_no] = FrameAnnotation(frame=frame_no)
            return self.annotations[frame_no]

    def interpolate_annotations(
            self,
            class_name: str,
            from_frame: int,
            to_frame: int,
            data: dict,
            steps: dict = None,
            annotation_type: str = "bbox"
    ):
        for idx, frame_idx in enumerate(range(from_frame, to_frame), 1):
            keyframe = False
<<<<<<< HEAD
            if idx ==  1:
=======
            if idx == 1:
>>>>>>> 501a1fa7
                keyframe = True
            points = None
            if annotation_type == "bbox":
                points = {
                    "x1": round(data["points"]["x1"] + steps["x1"] * idx, 2),
                    "y1": round(data["points"]["y1"] + steps["y1"] * idx, 2),
                    "x2": round(data["points"]["x2"] + steps["x2"] * idx, 2),
                    "y2": round(data["points"]["y2"] + steps["y2"] * idx, 2),
                }
            self._add_annotation(
                frame_idx,
                annotation_type=annotation_type,
                class_name=class_name,
                points=points,
                attributes=data["attributes"],
                keyframe=keyframe
            )

    def _add_annotation(
            self,
            frame_no: int,
            annotation_type: str,
            class_name: str,
            points: list = None,
            attributes: list = None,
            keyframe: bool = False
    ):
        frame = self.get_frame(frame_no)
        frame.annotations.append(Annotation(
            type=annotation_type,
            className=class_name,
            points=points,
            attributes=attributes,
            keyframe=keyframe
        ))

    def _process(self):
        for instance in self._annotation_data["instances"]:
            for parameter in instance["parameters"]:
                time_stamp_frame_map = []
                for timestamp in parameter["timestamps"]:
                    time_stamp_frame_map.append((int(math.ceil(timestamp["timestamp"] / self.ratio)), timestamp))
<<<<<<< HEAD
=======
                skip_current = False
>>>>>>> 501a1fa7
                for idx, (frame_no, timestamp_data) in enumerate(time_stamp_frame_map):
                    annotation_type = instance["meta"]["type"]
                    try:
                        next_frame_no, next_timestamp = time_stamp_frame_map[idx + 1]
                        if frame_no == next_frame_no:
                            median = (timestamp_data["timestamp"] // self.ratio) + (self.ratio / 2)
<<<<<<< HEAD
                            if abs(median - timestamp_data["timestamp"]) < abs(median - next_timestamp["timestamp"]):
                                time_stamp_frame_map[idx + 1] = (frame_no, timestamp_data)
                            continue
=======
                            if abs(median - timestamp_data["timestamp"]) < abs(
                                    median - next_timestamp["timestamp"]) and not skip_current:
                                time_stamp_frame_map[idx + 1] = (frame_no, timestamp_data)
                                self._add_annotation(
                                    frame_no=frame_no,
                                    annotation_type=annotation_type,
                                    class_name=instance["meta"]["className"],
                                    points=timestamp_data.get("points"),
                                    attributes=timestamp_data.get("attributes"),
                                    keyframe=True
                                )
                                skip_current = True
                        elif skip_current:
                            frame_no += 1
                            skip_current = False
>>>>>>> 501a1fa7

                        frames_diff = next_frame_no - frame_no
                        steps = None
                        if annotation_type == "bbox":
                            if not frames_diff:
                                steps = {
                                    "y1": 0,
                                    "x2": 0,
                                    "x1": 0,
                                    "y2": 0
                                }
                            else:
                                steps = {
                                    "y1": round(
                                        (next_timestamp["points"]["y1"] - timestamp_data["points"]["y1"]) / frames_diff,
                                        2),
                                    "x2": round(
                                        (next_timestamp["points"]["x2"] - timestamp_data["points"]["x2"]) / frames_diff,
                                        2),
                                    "x1": round(
                                        (next_timestamp["points"]["x1"] - timestamp_data["points"]["x1"]) / frames_diff,
                                        2),
                                    "y2": round(
                                        (next_timestamp["points"]["y2"] - timestamp_data["points"]["y2"]) / frames_diff,
                                        2),
                                }
                        self.interpolate_annotations(
                            class_name=instance["meta"]["className"],
                            from_frame=frame_no,
                            to_frame=next_frame_no,
                            data=timestamp_data,
                            steps=steps,
                            annotation_type=annotation_type
                        )
                    except IndexError:
<<<<<<< HEAD
                        # print(frame_no)
                        frame = self.get_frame(frame_no)
                        points = timestamp_data.get("points")
                        frame.annotations.append(Annotation(
                            type=annotation_type,
                            className=instance["meta"]["className"],
                            points=points,
=======
                        frame = self.get_frame(frame_no)
                        frame.annotations.append(Annotation(
                            type=annotation_type,
                            className=instance["meta"]["className"],
                            points=timestamp_data.get("points"),
>>>>>>> 501a1fa7
                            attributes=timestamp_data.get("attributes"),
                            keyframe=True
                        ))

    def __iter__(self):
        for frame_no in range(1, int(self.frames_count) + 1):
            yield self.get_frame(frame_no).dict()<|MERGE_RESOLUTION|>--- conflicted
+++ resolved
@@ -1,4 +1,3 @@
-import math
 from collections import defaultdict
 from typing import Any
 from typing import Dict
@@ -65,11 +64,7 @@
     ):
         for idx, frame_idx in enumerate(range(from_frame, to_frame), 1):
             keyframe = False
-<<<<<<< HEAD
-            if idx ==  1:
-=======
-            if idx == 1:
->>>>>>> 501a1fa7
+            if idx in (1, len(range(from_frame, to_frame))):
                 keyframe = True
             points = None
             if annotation_type == "bbox":
@@ -108,94 +103,67 @@
 
     def _process(self):
         for instance in self._annotation_data["instances"]:
-            for parameter in instance["parameters"]:
-                time_stamp_frame_map = []
-                for timestamp in parameter["timestamps"]:
-                    time_stamp_frame_map.append((int(math.ceil(timestamp["timestamp"] / self.ratio)), timestamp))
-<<<<<<< HEAD
-=======
-                skip_current = False
->>>>>>> 501a1fa7
-                for idx, (frame_no, timestamp_data) in enumerate(time_stamp_frame_map):
-                    annotation_type = instance["meta"]["type"]
-                    try:
-                        next_frame_no, next_timestamp = time_stamp_frame_map[idx + 1]
-                        if frame_no == next_frame_no:
-                            median = (timestamp_data["timestamp"] // self.ratio) + (self.ratio / 2)
-<<<<<<< HEAD
-                            if abs(median - timestamp_data["timestamp"]) < abs(median - next_timestamp["timestamp"]):
-                                time_stamp_frame_map[idx + 1] = (frame_no, timestamp_data)
-                            continue
-=======
-                            if abs(median - timestamp_data["timestamp"]) < abs(
-                                    median - next_timestamp["timestamp"]) and not skip_current:
-                                time_stamp_frame_map[idx + 1] = (frame_no, timestamp_data)
-                                self._add_annotation(
-                                    frame_no=frame_no,
-                                    annotation_type=annotation_type,
-                                    class_name=instance["meta"]["className"],
-                                    points=timestamp_data.get("points"),
-                                    attributes=timestamp_data.get("attributes"),
-                                    keyframe=True
-                                )
-                                skip_current = True
-                        elif skip_current:
-                            frame_no += 1
-                            skip_current = False
->>>>>>> 501a1fa7
+            try:
+                for parameter in instance["parameters"]:
+                    time_stamp_frame_map = []
+                    for timestamp in parameter["timestamps"]:
+                        time_stamp_frame_map.append((round(timestamp["timestamp"] / self.ratio) + 1, timestamp))
+                    for idx, (frame_no, timestamp_data) in enumerate(time_stamp_frame_map):
+                        annotation_type = instance["meta"]["type"]
+                        try:
+                            next_frame_no, next_timestamp = time_stamp_frame_map[idx + 1]
+                            if frame_no == next_frame_no:
+                                median = (timestamp_data["timestamp"] // self.ratio) + (self.ratio / 2)
+                                if abs(median - timestamp_data["timestamp"]) < abs(median - next_timestamp["timestamp"]):
+                                    time_stamp_frame_map[idx + 1] = timestamp_data
+                                continue
 
-                        frames_diff = next_frame_no - frame_no
-                        steps = None
-                        if annotation_type == "bbox":
-                            if not frames_diff:
-                                steps = {
-                                    "y1": 0,
-                                    "x2": 0,
-                                    "x1": 0,
-                                    "y2": 0
-                                }
-                            else:
-                                steps = {
-                                    "y1": round(
-                                        (next_timestamp["points"]["y1"] - timestamp_data["points"]["y1"]) / frames_diff,
-                                        2),
-                                    "x2": round(
-                                        (next_timestamp["points"]["x2"] - timestamp_data["points"]["x2"]) / frames_diff,
-                                        2),
-                                    "x1": round(
-                                        (next_timestamp["points"]["x1"] - timestamp_data["points"]["x1"]) / frames_diff,
-                                        2),
-                                    "y2": round(
-                                        (next_timestamp["points"]["y2"] - timestamp_data["points"]["y2"]) / frames_diff,
-                                        2),
-                                }
-                        self.interpolate_annotations(
-                            class_name=instance["meta"]["className"],
-                            from_frame=frame_no,
-                            to_frame=next_frame_no,
-                            data=timestamp_data,
-                            steps=steps,
-                            annotation_type=annotation_type
-                        )
-                    except IndexError:
-<<<<<<< HEAD
-                        # print(frame_no)
-                        frame = self.get_frame(frame_no)
-                        points = timestamp_data.get("points")
-                        frame.annotations.append(Annotation(
-                            type=annotation_type,
-                            className=instance["meta"]["className"],
-                            points=points,
-=======
-                        frame = self.get_frame(frame_no)
-                        frame.annotations.append(Annotation(
-                            type=annotation_type,
-                            className=instance["meta"]["className"],
-                            points=timestamp_data.get("points"),
->>>>>>> 501a1fa7
-                            attributes=timestamp_data.get("attributes"),
-                            keyframe=True
-                        ))
+                            frames_diff = next_frame_no - frame_no
+                            steps = None
+                            if annotation_type == "bbox":
+                                if not frames_diff:
+                                    steps = {
+                                        "y1": 0,
+                                        "x2": 0,
+                                        "x1": 0,
+                                        "y2": 0
+                                    }
+                                else:
+                                    steps = {
+                                        "y1": round(
+                                            (next_timestamp["points"]["y1"] - timestamp_data["points"]["y1"]) / frames_diff,
+                                            2),
+                                        "x2": round(
+                                            (next_timestamp["points"]["x2"] - timestamp_data["points"]["x2"]) / frames_diff,
+                                            2),
+                                        "x1": round(
+                                            (next_timestamp["points"]["x1"] - timestamp_data["points"]["x1"]) / frames_diff,
+                                            2),
+                                        "y2": round(
+                                            (next_timestamp["points"]["y2"] - timestamp_data["points"]["y2"]) / frames_diff,
+                                            2),
+                                    }
+                            self.interpolate_annotations(
+                                class_name=instance["meta"]["className"],
+                                from_frame=frame_no,
+                                to_frame=next_frame_no,
+                                data=timestamp_data,
+                                steps=steps,
+                                annotation_type=annotation_type
+                            )
+                        except IndexError:
+                            last_frame_no, last_timestamp = time_stamp_frame_map[-1]
+                            end = round(parameter["end"] / self.ratio)
+                            self.interpolate_annotations(
+                                annotation_type=annotation_type,
+                                class_name=instance["meta"]["className"],
+                                from_frame=last_frame_no,
+                                to_frame=end,
+                                data=last_timestamp,
+                                steps={"x1": 0, "y1": 0, "x2": 0, "y2": 0}
+                            )
+            except Exception as e:
+                pass
 
     def __iter__(self):
         for frame_no in range(1, int(self.frames_count) + 1):
