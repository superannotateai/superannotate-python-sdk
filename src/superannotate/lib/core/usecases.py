--- conflicted
+++ resolved
@@ -3484,59 +3484,6 @@
                     folder_id=self._folder.uuid,
                     image_ids=[int(image.id) for image in annotations_to_upload],
                 )
-<<<<<<< HEAD
-            session = boto3.Session(
-                aws_access_key_id=auth_data["creds"]["accessKeyId"],
-                aws_secret_access_key=auth_data["creds"]["secretAccessKey"],
-                aws_session_token=auth_data["creds"]["sessionToken"],
-                region_name=auth_data["creds"]["region"],
-            )
-            resource = session.resource("s3")
-            bucket = resource.Bucket(auth_data["creds"]["bucket"])
-            image_id_name_map = {
-                str(image.id): image for image in self.annotations_to_upload
-            }
-            if self._client_s3_bucket:
-                from_session = boto3.Session()
-                from_s3 = from_session.resource("s3")
-            else:
-                from_s3 = None
-
-            with concurrent.futures.ThreadPoolExecutor(
-                max_workers=self.MAX_WORKERS
-            ) as executor:
-                results = [
-                    executor.submit(
-                        self.upload_to_s3,
-                        image_id,
-                        image_info,
-                        bucket,
-                        from_s3,
-                        image_id_name_map,
-                    )
-                    for image_id, image_info in auth_data["images"].items()
-                ]
-                for future in concurrent.futures.as_completed(results):
-                    annotation, uploaded = future.result()
-                    if uploaded:
-                        uploaded_annotations.append(annotation)
-                    else:
-                        failed_annotations.append(annotation)
-                    yield
-
-            uploaded_annotations = [
-                annotation.path for annotation in uploaded_annotations
-            ]
-            missing_annotations.extend(
-                [annotation.path for annotation in self._missing_annotations]
-            )
-            failed_annotations = [annotation.path for annotation in failed_annotations]
-        self._response.data = (
-            uploaded_annotations,
-            failed_annotations,
-            missing_annotations,
-        )
-=======
             if response.ok:
                 session = boto3.Session(
                     aws_access_key_id=response.data.access_key,
@@ -3570,28 +3517,26 @@
                         for image_id, image_info in response.data.images.items()
                     ]
                     for future in concurrent.futures.as_completed(results):
-                        future.result()
+                        annotation, uploaded = future.result()
+                        if uploaded:
+                            uploaded_annotations.append(annotation)
+                        else:
+                            failed_annotations.append(annotation)
                         yield
 
-                uploaded_annotations.extend(
-                    [annotation.path for annotation in self.annotations_to_upload]
-                )
+                uploaded_annotations = [annotation.path for annotation in uploaded_annotations]
                 missing_annotations.extend(
                     [annotation.path for annotation in self._missing_annotations]
                 )
-                failed_annotations.extend(
-                    [
-                        annotation
-                        for annotation in self._annotation_paths
-                        if annotation not in uploaded_annotations + missing_annotations
-                    ]
-                )
+                failed_annotations = [
+                    annotation.path for annotation in failed_annotations
+                ]
+
             self._response.data = (
                 uploaded_annotations,
                 failed_annotations,
                 missing_annotations,
             )
->>>>>>> 1d273b98
         return self._response
 
     def upload_to_s3(
