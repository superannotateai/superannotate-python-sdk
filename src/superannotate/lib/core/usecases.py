import concurrent.futures
import copy
import io
import json
import logging
import os.path
import random
import tempfile
import time
import uuid
import zipfile
from collections import defaultdict
from collections import namedtuple
from pathlib import Path
from typing import Iterable
from typing import List
from typing import Optional

import boto3
import botocore.exceptions
import cv2
import lib.core as constances
import numpy as np
import pandas as pd
import requests
<<<<<<< HEAD
=======
from boto3.exceptions import Boto3Error
from botocore.exceptions import ClientError
>>>>>>> 8f4313d2
from lib.app.analytics.common import aggregate_annotations_as_df
from lib.app.analytics.common import consensus_plot
from lib.app.analytics.common import image_consensus
from lib.core.base_usecases import BaseInteractiveUseCase
from lib.core.base_usecases import BaseUseCase
from lib.core.conditions import Condition
from lib.core.conditions import CONDITION_EQ as EQ
from lib.core.entities import AnnotationClassEntity
from lib.core.entities import FolderEntity
from lib.core.entities import ImageEntity
from lib.core.entities import ImageInfoEntity
from lib.core.entities import MLModelEntity
from lib.core.entities import ProjectEntity
from lib.core.entities import ProjectSettingEntity
from lib.core.entities import S3FileEntity
from lib.core.entities import TeamEntity
from lib.core.entities import WorkflowEntity
from lib.core.enums import ExportStatus
from lib.core.enums import ImageQuality
from lib.core.enums import ProjectType
from lib.core.exceptions import AppException
from lib.core.exceptions import AppValidationException
from lib.core.exceptions import ImageProcessingException
from lib.core.plugin import ImagePlugin
from lib.core.plugin import VideoPlugin
from lib.core.repositories import BaseManageableRepository
from lib.core.repositories import BaseReadOnlyRepository
from lib.core.response import Response
from lib.core.serviceproviders import SuerannotateServiceProvider
from lib.core.types import PixelAnnotation
from lib.core.types import VectorAnnotation
from PIL import UnidentifiedImageError
from pydantic import ValidationError

logger = logging.getLogger("root")


class GetProjectsUseCase(BaseUseCase):
    def __init__(
        self, condition: Condition, team_id: int, projects: BaseManageableRepository,
    ):
        super().__init__()
        self._condition = condition
        self._projects = projects
        self._team_id = team_id

    def execute(self):
        if self.is_valid():
            condition = self._condition & Condition("team_id", self._team_id, EQ)
            self._response.data = self._projects.get_all(condition)
        return self._response


class GetProjectByNameUseCase(BaseUseCase):
    def __init__(
        self, name: str, team_id: int, projects: BaseManageableRepository,
    ):
        super().__init__()
        self._name = name
        self._projects = projects
        self._team_id = team_id

    def execute(self):
        if self.is_valid():
            condition = Condition("name", self._name, EQ) & Condition(
                "team_id", self._team_id, EQ
            )
            projects = self._projects.get_all(condition)
            if not projects:
                self._response.errors = AppException("Project not found.")
            else:
                project = next(
                    (project for project in projects if project.name == self._name),
                    None,
                )
                if not project:
                    self._response.errors = AppException("Project not found")
                self._response.data = project
        return self._response


class CreateProjectUseCase(BaseUseCase):
    def __init__(
        self,
        project: ProjectEntity,
        projects: BaseManageableRepository,
        backend_service_provider: SuerannotateServiceProvider,
        settings_repo,
        annotation_classes_repo: BaseManageableRepository,
        workflows_repo: BaseManageableRepository,
        settings: List[ProjectSettingEntity] = None,
        workflows: List[WorkflowEntity] = None,
        annotation_classes: List[AnnotationClassEntity] = None,
        contributors: Iterable[dict] = None,
    ):

        super().__init__()
        self._project = project
        self._projects = projects
        self._settings = settings
        self._settings_repo = settings_repo
        self._annotation_classes_repo = annotation_classes_repo
        self._workflows_repo = workflows_repo
        self._workflows = workflows
        self._annotation_classes = annotation_classes
        self._contributors = contributors
        self._backend_service = backend_service_provider

    def validate_project_name(self):
        if (
            len(
                set(self._project.name).intersection(
                    constances.SPECIAL_CHARACTERS_IN_PROJECT_FOLDER_NAMES
                )
            )
            > 0
        ):
            self._project.name = "".join(
                "_"
                if char in constances.SPECIAL_CHARACTERS_IN_PROJECT_FOLDER_NAMES
                else char
                for char in self._project.name
            )
            logger.warning(
                "New folder name has special characters. Special characters will be replaced by underscores."
            )
        condition = Condition("name", self._project.name, EQ) & Condition(
            "team_id", self._project.team_id, EQ
        )
        for project in self._projects.get_all(condition):
            if project.name == self._project.name:
                logger.error("There are duplicated names.")
                raise AppValidationException(
                    f"Project name {self._project.name} is not unique. "
                    f"To use SDK please make project names unique."
                )

    def validate_description(self):
        if not self._project.description:
            raise AppValidationException("Please provide a project description.")

    def execute(self):
        if self.is_valid():
            # TODO add status in the constants
            self._project.status = 0
            entity = self._projects.insert(self._project)
            self._response.data = entity
            data = {}
            if self._settings:
                settings_repo = self._settings_repo(self._backend_service, entity)
                for setting in self._settings:
                    for new_setting in settings_repo.get_all():
                        if new_setting.attribute == setting.attribute:
                            setting_copy = copy.copy(setting)
                            setting_copy.uuid = new_setting.uuid
                            setting_copy.project_id = entity.uuid
                            settings_repo.update(setting_copy)
                data["settings"] = self._settings
            annotation_classes_mapping = {}
            if self._annotation_classes:
                annotation_repo = self._annotation_classes_repo(
                    self._backend_service, entity
                )
                for annotation_class in self._annotation_classes:
                    annotation_classes_mapping[
                        annotation_class.uuid
                    ] = annotation_repo.insert(annotation_class)
                self._response.data.annotation_classes = self._annotation_classes
            if self._workflows:
                workflow_repo = self._workflows_repo(self._backend_service, entity)
                for workflow in self._workflows:
                    workflow.project_id = entity.uuid
                    workflow.class_id = annotation_classes_mapping.get(
                        workflow.class_id
                    )
                    workflow_repo.insert(workflow)
                data["workflows"] = self._workflows

            if self._contributors:
                for contributor in self._contributors:
                    self._backend_service.share_project(
                        entity.uuid,
                        entity.team_id,
                        contributor["user_id"],
                        constances.UserRole.get_value(contributor["user_role"]),
                    )
                data["contributors"] = self._contributors

            logger.info(
                "Created project %s (ID %s) with type %s",
                self._response.data.name,
                self._response.data.uuid,
                constances.ProjectType.get_name(self._response.data.project_type),
            )
        return self._response


class DeleteProjectUseCase(BaseUseCase):
    def __init__(
        self, project_name: str, team_id: int, projects: BaseManageableRepository,
    ):

        super().__init__()
        self._project_name = project_name
        self._team_id = team_id
        self._projects = projects

    def execute(self):
        use_case = GetProjectByNameUseCase(
            name=self._project_name, team_id=self._team_id, projects=self._projects,
        )
        project_response = use_case.execute()
        if project_response.data:
            is_deleted = self._projects.delete(project_response.data)
            if is_deleted:
                logger.info("Successfully deleted project ")
            else:
                raise AppException("Couldn't delete project")


class UpdateProjectUseCase(BaseUseCase):
    def __init__(
        self,
        project: ProjectEntity,
        project_data: dict,
        projects: BaseManageableRepository,
    ):

        super().__init__()
        self._project = project
        self._project_data = project_data
        self._projects = projects

    def validate_project_name(self):
        if self._project_data.get("name"):
            if (
                len(
                    set(self._project_data["name"]).intersection(
                        constances.SPECIAL_CHARACTERS_IN_PROJECT_FOLDER_NAMES
                    )
                )
                > 0
            ):
                self._project_data["name"] = "".join(
                    "_"
                    if char in constances.SPECIAL_CHARACTERS_IN_PROJECT_FOLDER_NAMES
                    else char
                    for char in self._project_data["name"]
                )
                logger.warning(
                    "New folder name has special characters. Special characters will be replaced by underscores."
                )
            condition = Condition("name", self._project_data["name"], EQ) & Condition(
                "team_id", self._project.team_id, EQ
            )
            for project in self._projects.get_all(condition):
                if project.name == self._project_data["name"]:
                    logger.error("There are duplicated names.")
                    raise AppValidationException(
                        f"Project name {self._project_data['name']} is not unique. "
                        f"To use SDK please make project names unique."
                    )

    def execute(self):
        if self.is_valid():
            for field, value in self._project_data.items():
                setattr(self._project, field, value)
            new_project = self._projects.update(self._project)
            self._response.data = new_project.to_dict()
        return self._response


class CloneProjectUseCase(BaseUseCase):
    def __init__(
        self,
        project: ProjectEntity,
        project_to_create: ProjectEntity,
        projects: BaseManageableRepository,
        settings_repo,
        workflows_repo,
        annotation_classes_repo,
        backend_service_provider: SuerannotateServiceProvider,
        include_annotation_classes: bool = True,
        include_settings: bool = True,
        include_workflow: bool = True,
        include_contributors: bool = False,
    ):
        super().__init__()
        self._project = project
        self._project_to_create = project_to_create
        self._projects = projects
        self._settings_repo = settings_repo
        self._workflows_repo = workflows_repo
        self._annotation_classes_repo = annotation_classes_repo
        self._backend_service = backend_service_provider
        self._include_annotation_classes = include_annotation_classes
        self._include_settings = include_settings
        self._include_workflow = include_workflow
        self._include_contributors = include_contributors

    @property
    def annotation_classes(self):
        return self._annotation_classes_repo(self._backend_service, self._project)

    @property
    def settings(self):
        return self._settings_repo(self._backend_service, self._project)

    @property
    def workflows(self):
        return self._workflows_repo(self._backend_service, self._project)

    def validate_project_type(self):
        if self._project.project_type in constances.LIMITED_FUNCTIONS:
            raise AppValidationException(
                constances.LIMITED_FUNCTIONS[self._project.project_type]
            )

    def validate_project_name(self):
        if self._project_to_create.name:
            if (
                len(
                    set(self._project_to_create.name).intersection(
                        constances.SPECIAL_CHARACTERS_IN_PROJECT_FOLDER_NAMES
                    )
                )
                > 0
            ):
                self._project_to_create.name = "".join(
                    "_"
                    if char in constances.SPECIAL_CHARACTERS_IN_PROJECT_FOLDER_NAMES
                    else char
                    for char in self._project_to_create.name
                )
                logger.warning(
                    "New folder name has special characters. Special characters will be replaced by underscores."
                )
            condition = Condition("name", self._project_to_create.name, EQ) & Condition(
                "team_id", self._project.team_id, EQ
            )
            for project in self._projects.get_all(condition):
                if project.name == self._project_to_create.name:
                    logger.error("There are duplicated names.")
                    raise AppValidationException(
                        f"Project name {self._project_to_create.name} is not unique. "
                        f"To use SDK please make project names unique."
                    )

    def execute(self):
        if self.is_valid():
            project = self._projects.insert(self._project_to_create)

            annotation_classes_mapping = {}
            new_project_annotation_classes = self._annotation_classes_repo(
                self._backend_service, project
            )
            if self._include_annotation_classes:
                annotation_classes = self.annotation_classes.get_all()
                for annotation_class in annotation_classes:
                    annotation_class_copy = copy.copy(annotation_class)
                    annotation_classes_mapping[
                        annotation_class.uuid
                    ] = new_project_annotation_classes.insert(annotation_class_copy)

            if self._include_contributors:
                self._project = self._projects.get_one(
                    uuid=self._project.uuid, team_id=self._project.team_id
                )
                for user in self._project.users:
                    self._backend_service.share_project(
                        project.uuid,
                        project.team_id,
                        user.get("user_id"),
                        user.get("user_role"),
                    )

            if self._include_settings:
                new_settings = self._settings_repo(self._backend_service, project)
                for setting in self.settings.get_all():
                    for new_setting in new_settings.get_all():
                        if new_setting.attribute == setting.attribute:
                            setting_copy = copy.copy(setting)
                            setting_copy.uuid = new_setting.uuid
                            setting_copy.project_id = project.uuid
                            new_settings.update(setting_copy)

            if self._include_workflow:
                new_workflows = self._workflows_repo(self._backend_service, project)
                for workflow in self.workflows.get_all():
                    existing_workflow_ids = list(
                        map(lambda i: i.uuid, new_workflows.get_all())
                    )
                    workflow_data = copy.copy(workflow)
                    workflow_data.project_id = project.uuid
                    workflow_data.class_id = annotation_classes_mapping[
                        workflow.class_id
                    ].uuid
                    new_workflows.insert(workflow_data)
                    workflows = new_workflows.get_all()
                    new_workflow = [
                        work_flow
                        for work_flow in workflows
                        if work_flow.uuid not in existing_workflow_ids
                    ][0]
                    workflow_attributes = []
                    for attribute in workflow_data.attribute:
                        for annotation_attribute in annotation_classes_mapping[
                            workflow.class_id
                        ].attribute_groups:
                            if (
                                attribute["attribute"]["attribute_group"]["name"]
                                == annotation_attribute["name"]
                            ):
                                for annotation_attribute_value in annotation_attribute[
                                    "attributes"
                                ]:
                                    if (
                                        annotation_attribute_value["name"]
                                        == attribute["attribute"]["name"]
                                    ):
                                        workflow_attributes.append(
                                            {
                                                "workflow_id": new_workflow.uuid,
                                                "attribute_id": annotation_attribute_value[
                                                    "id"
                                                ],
                                            }
                                        )
                                        break

                    if workflow_attributes:
                        self._backend_service.set_project_workflow_attributes_bulk(
                            project_id=project.uuid,
                            team_id=project.team_id,
                            attributes=workflow_attributes,
                        )

            self._response.data = self._projects.get_one(
                uuid=project.uuid, team_id=project.team_id
            )
        return self._response


class GetImagesUseCase(BaseUseCase):
    def __init__(
        self,
        project: ProjectEntity,
        folder: FolderEntity,
        images: BaseReadOnlyRepository,
        annotation_status: str = None,
        image_name_prefix: str = None,
    ):
        super().__init__()
        self._project = project
        self._folder = folder
        self._images = images
        self._annotation_status = annotation_status
        self._image_name_prefix = image_name_prefix

    def validate_project_type(self):
        if self._project.project_type in constances.LIMITED_FUNCTIONS:
            raise AppValidationException(
                constances.LIMITED_FUNCTIONS[self._project.project_type]
            )

    def validate_annotation_status(self):
        if (
            self._annotation_status
            and self._annotation_status.lower()
            not in constances.AnnotationStatus.values()
        ):
            raise AppValidationException("Invalid annotations status.")

    def execute(self):
        if self.is_valid():
            condition = (
                Condition("team_id", self._project.team_id, EQ)
                & Condition("project_id", self._project.uuid, EQ)
                & Condition("folder_id", self._folder.uuid, EQ)
            )
            if self._image_name_prefix:
                condition = condition & Condition("name", self._image_name_prefix, EQ)
            if self._annotation_status:
                condition = condition & Condition(
                    "annotation_status",
                    constances.AnnotationStatus.get_value(self._annotation_status),
                    EQ,
                )

            self._response.data = self._images.get_all(condition)
        return self._response


class GetImageUseCase(BaseUseCase):
    def __init__(
        self,
        project: ProjectEntity,
        folder: FolderEntity,
        image_name: str,
        images: BaseReadOnlyRepository,
        service: SuerannotateServiceProvider,
    ):
        super().__init__()
        self._project = project
        self._folder = folder
        self._images = images
        self._image_name = image_name
        self._service = service

    def execute(self):
        images = (
            GetBulkImages(
                service=self._service,
                project_id=self._project.uuid,
                team_id=self._project.team_id,
                folder_id=self._folder.uuid,
                images=[self._image_name],
            )
            .execute()
            .data
        )
        if images:
            self._response.data = images[0]
        else:
            raise AppException("Image not found.")
        return self._response


class UploadImageS3UseCase(BaseUseCase):
    def __init__(
        self,
        project: ProjectEntity,
        project_settings: List[ProjectSettingEntity],
        image_path: str,
        image: io.BytesIO,
        s3_repo: BaseManageableRepository,
        upload_path: str,
        image_quality_in_editor: str,
    ):
        super().__init__()
        self._project = project
        self._project_settings = project_settings
        self._image_path = image_path
        self._image = image
        self._s3_repo = s3_repo
        self._upload_path = upload_path
        self._image_quality_in_editor = image_quality_in_editor

    @property
    def max_resolution(self) -> int:
        if self._project.project_type == ProjectType.PIXEL.value:
            return constances.MAX_PIXEL_RESOLUTION
        return constances.MAX_VECTOR_RESOLUTION

    def execute(self):
        image_name = Path(self._image_path).name
        try:
            image_processor = ImagePlugin(self._image, self.max_resolution)
            origin_width, origin_height = image_processor.get_size()
            thumb_image, _, _ = image_processor.generate_thumb()
            huge_image, huge_width, huge_height = image_processor.generate_huge()
            quality = 60
            if not self._image_quality_in_editor:
                for setting in self._project_settings:
                    if setting.attribute == "ImageQuality":
                        quality = setting.value
            else:
                quality = ImageQuality.get_value(self._image_quality_in_editor)
            if Path(image_name).suffix[1:].upper() in ("JPEG", "JPG"):
                if quality == 100:
                    self._image.seek(0)
                    low_resolution_image = self._image
                else:
                    (
                        low_resolution_image,
                        _,
                        _,
                    ) = image_processor.generate_low_resolution(quality=quality)
            else:
                if quality == 100:
                    (
                        low_resolution_image,
                        _,
                        _,
                    ) = image_processor.generate_low_resolution(
                        quality=quality, subsampling=0
                    )
                else:
                    (
                        low_resolution_image,
                        _,
                        _,
                    ) = image_processor.generate_low_resolution(
                        quality=quality, subsampling=-1
                    )
            image_key = (
                self._upload_path + str(uuid.uuid4()) + Path(self._image_path).suffix
            )

            file_entity = S3FileEntity(uuid=image_key, data=self._image)

            thumb_image_name = image_key + "___thumb.jpg"
            thumb_image_entity = S3FileEntity(uuid=thumb_image_name, data=thumb_image)
            self._s3_repo.insert(thumb_image_entity)

            low_resolution_image_name = image_key + "___lores.jpg"
            low_resolution_file_entity = S3FileEntity(
                uuid=low_resolution_image_name, data=low_resolution_image
            )
            self._s3_repo.insert(low_resolution_file_entity)

            huge_image_name = image_key + "___huge.jpg"
            huge_file_entity = S3FileEntity(
                uuid=huge_image_name,
                data=huge_image,
                metadata={"height": huge_width, "weight": huge_height},
            )
            self._s3_repo.insert(huge_file_entity)
            file_entity.data.seek(0)
            self._s3_repo.insert(file_entity)
            self._response.data = ImageEntity(
                name=image_name,
                path=image_key,
                meta=ImageInfoEntity(width=origin_width, height=origin_height),
            )
        except (ImageProcessingException, UnidentifiedImageError) as e:
            self._response.errors = e
        return self._response


class CreateFolderUseCase(BaseUseCase):
    def __init__(
        self,
        project: ProjectEntity,
        folder: FolderEntity,
        folders: BaseManageableRepository,
    ):
        super().__init__()
        self._project = project
        self._folder = folder
        self._folders = folders

    def validate_folder(self):
        if not self._folder.name:
            raise AppValidationException("Folder name cannot be empty.")
        if (
            len(
                set(self._folder.name).intersection(
                    constances.SPECIAL_CHARACTERS_IN_PROJECT_FOLDER_NAMES
                )
            )
            > 0
        ):
            self._folder.name = "".join(
                "_"
                if char in constances.SPECIAL_CHARACTERS_IN_PROJECT_FOLDER_NAMES
                else char
                for char in self._folder.name
            )
            logger.warning(
                "New folder name has special characters. Special characters will be replaced by underscores."
            )

    def execute(self):
        if self.is_valid():
            self._folder.project_id = self._project.uuid
            self._response.data = self._folders.insert(self._folder)
        return self._response


class AttachFileUrlsUseCase(BaseUseCase):
    def __init__(
        self,
        project: ProjectEntity,
        folder: FolderEntity,
        attachments: List[ImageEntity],
        backend_service_provider: SuerannotateServiceProvider,
        annotation_status: str = None,
        upload_state_code: int = constances.UploadState.EXTERNAL.value,
    ):
        super().__init__()
        self._attachments = attachments
        self._project = project
        self._folder = folder
        self._backend_service = backend_service_provider
        self._annotation_status = annotation_status
        self._upload_state_code = upload_state_code

    def _validate_limitations(self, to_upload_count):
        response = self._backend_service.get_limitations(
            team_id=self._project.team_id,
            project_id=self._project.uuid,
            folder_id=self._folder.uuid,
        )
        if not response.ok:
            raise AppValidationException(response.error)
        errors = []
        if to_upload_count > response.data.folder_limit.remaining_image_count:
            errors.append(
                AppValidationException(constances.ATTACH_FOLDER_LIMIT_ERROR_MESSAGE)
            )
        elif to_upload_count > response.data.project_limit.remaining_image_count:
            errors.append(
                AppValidationException(constances.ATTACH_PROJECT_LIMIT_ERROR_MESSAGE)
            )
        elif (
            response.data.super_user_limit
            and to_upload_count > response.data.super_user_limit.remaining_image_count
        ):
            errors.append(
                AppValidationException(constances.ATTACH_USER_LIMIT_ERROR_MESSAGE)
            )
        if errors:
            raise AppValidationException(errors)

    @property
    def annotation_status_code(self):
        if self._annotation_status:
            return constances.AnnotationStatus.get_value(self._annotation_status)
        return constances.AnnotationStatus.NOT_STARTED.value

    @property
    def upload_state_code(self) -> int:
        if not self._upload_state_code:
            return constances.UploadState.EXTERNAL.value
        return self._upload_state_code

    def execute(self):
        response = self._backend_service.get_bulk_images(
            project_id=self._project.uuid,
            team_id=self._project.team_id,
            folder_id=self._folder.uuid,
            images=[image.name for image in self._attachments],
        )
        if isinstance(response, dict) and "error" in response:
            raise AppException(response["error"])
        duplications = [image["name"] for image in response]
        meta = {}
        to_upload = []
        for image in self._attachments:
            if not image.name:
                image.name = str(uuid.uuid4())
            if image.name not in duplications:
                to_upload.append({"name": image.name, "path": image.path})
                meta[image.name] = {
                    "width": image.meta.width,
                    "height": image.meta.height,
                }
        try:
            self._validate_limitations(len(to_upload))
        except AppValidationException as e:
            self._response.errors = e
            return self._response

        backend_response = self._backend_service.attach_files(
            project_id=self._project.uuid,
            folder_id=self._folder.uuid,
            team_id=self._project.team_id,
            files=to_upload,
            annotation_status_code=self.annotation_status_code,
            upload_state_code=self.upload_state_code,
            meta=meta,
        )
        if isinstance(backend_response, dict) and "error" in backend_response:
            self._response.errors = AppException(backend_response["error"])
        else:
            self._response.data = backend_response, duplications
        return self._response


class PrepareExportUseCase(BaseUseCase):
    def __init__(
        self,
        project: ProjectEntity,
        folder_names: List[str],
        backend_service_provider: SuerannotateServiceProvider,
        include_fuse: bool,
        only_pinned: bool,
        annotation_statuses: List[str] = None,
    ):
        super().__init__(),
        self._project = project
        self._folder_names = list(folder_names)
        self._backend_service = backend_service_provider
        self._annotation_statuses = annotation_statuses
        self._include_fuse = include_fuse
        self._only_pinned = only_pinned

    def validate_only_pinned(self):
        if (
            self._project.upload_state == constances.UploadState.EXTERNAL.value
            and self._only_pinned
        ):
            raise AppValidationException(
                f"Pin functionality is not supported for  projects containing {self._project.project_type} attached with URLs"
            )

    def validate_fuse(self):
        if (
            self._project.upload_state == constances.UploadState.EXTERNAL.value
            and self._include_fuse
        ):
            raise AppValidationException(
                f"Include fuse functionality is not supported for  projects containing {self._project.project_type} attached with URLs"
            )

    def execute(self):
        if self.is_valid():
            if self._project.upload_state == constances.UploadState.EXTERNAL.value:
                self._include_fuse = False

            if not self._annotation_statuses:
                self._annotation_statuses = (
                    constances.AnnotationStatus.IN_PROGRESS.name,
                    constances.AnnotationStatus.COMPLETED.name,
                    constances.AnnotationStatus.QUALITY_CHECK.name,
                    constances.AnnotationStatus.RETURNED.name,
                    constances.AnnotationStatus.NOT_STARTED.name,
                    constances.AnnotationStatus.SKIPPED.name,
                )

            response = self._backend_service.prepare_export(
                project_id=self._project.uuid,
                team_id=self._project.team_id,
                folders=self._folder_names,
                annotation_statuses=self._annotation_statuses,
                include_fuse=self._include_fuse,
                only_pinned=self._only_pinned,
            )
            if "error" in response:
                raise AppException(response["error"])

            report_message = ""
            if self._folder_names:
                report_message = f"[{', '.join(self._folder_names)}] "
            logger.info(
                f"Prepared export {response['name']} for project {self._project.name} "
                f"{report_message}(project ID {self._project.uuid})."
            )
            self._response.data = response

        return self._response


class GetTeamUseCase(BaseUseCase):
    def __init__(self, teams: BaseReadOnlyRepository, team_id: int):
        super().__init__()
        self._teams = teams
        self._team_id = team_id

    def execute(self):
        try:
            self._response.data = self._teams.get_one(self._team_id)
        except Exception:
            raise AppException("Can't get team data.")
        return self._response


class InviteContributorUseCase(BaseUseCase):
    def __init__(
        self,
        backend_service_provider: SuerannotateServiceProvider,
        email: str,
        team_id: int,
        is_admin: bool = False,
    ):
        super().__init__()
        self._backend_service = backend_service_provider
        self._email = email
        self._team_id = team_id
        self._is_admin = is_admin

    def execute(self):
        role = (
            constances.UserRole.ADMIN.value
            if self._is_admin
            else constances.UserRole.ANNOTATOR.value
        )
        self._backend_service.invite_contributor(
            team_id=self._team_id, email=self._email, user_role=role
        )


class DeleteContributorInvitationUseCase(BaseUseCase):
    def __init__(
        self,
        backend_service_provider: SuerannotateServiceProvider,
        team: TeamEntity,
        email: str,
    ):
        super().__init__()
        self._backend_service = backend_service_provider
        self._email = email
        self._team = team

    def execute(self):
        for invite in self._team.pending_invitations:
            if invite["email"] == self._email:
                self._backend_service.delete_team_invitation(
                    self._team.uuid, invite["token"], self._email
                )
        return self._response


class SearchContributorsUseCase(BaseUseCase):
    def __init__(
        self,
        backend_service_provider: SuerannotateServiceProvider,
        team_id: int,
        condition: Condition = None,
    ):
        super().__init__()
        self._backend_service = backend_service_provider
        self._team_id = team_id
        self._condition = condition

    @property
    def condition(self):
        if self._condition:
            return self._condition.build_query()

    def execute(self):
        res = self._backend_service.search_team_contributors(
            self._team_id, self.condition
        )
        self._response.data = res
        return self._response


class GetFolderUseCase(BaseUseCase):
    def __init__(
        self,
        project: ProjectEntity,
        folders: BaseReadOnlyRepository,
        folder_name: str,
        team_id: int,
    ):
        super().__init__()
        self._project = project
        self._folders = folders
        self._folder_name = folder_name
        self._team_id = team_id

    def execute(self):
        condition = (
            Condition("name", self._folder_name, EQ)
            & Condition("team_id", self._team_id, EQ)
            & Condition("project_id", self._project.uuid, EQ)
        )
        try:
            self._response.data = self._folders.get_one(condition)
        except AppException as e:
            self._response.errors = e
        return self._response


class SearchFoldersUseCase(BaseUseCase):
    def __init__(
        self,
        project: ProjectEntity,
        folders: BaseReadOnlyRepository,
        condition: Condition,
        folder_name: str = None,
        include_users=False,
    ):
        super().__init__()
        self._project = project
        self._folders = folders
        self._folder_name = folder_name
        self._condition = condition
        self._include_users = include_users

    def execute(self):
        condition = (
            self._condition
            & Condition("project_id", self._project.uuid, EQ)
            & Condition("team_id", self._project.team_id, EQ)
            & Condition("includeUsers", self._include_users, EQ)
        )
        if self._folder_name:
            condition &= Condition("name", self._folder_name, EQ)
        self._response.data = self._folders.get_all(condition)
        return self._response


class DeleteFolderUseCase(BaseUseCase):
    def __init__(
        self,
        project: ProjectEntity,
        folders: BaseManageableRepository,
        folders_to_delete: List[FolderEntity],
    ):
        super().__init__()
        self._project = project
        self._folders = folders
        self._folders_to_delete = folders_to_delete

    def execute(self):
        if self._folders_to_delete:
            is_deleted = self._folders.bulk_delete(self._folders_to_delete)
            if not is_deleted:
                self._response.errors = AppException("Couldn't delete folders.")
        else:
            self._response.errors = AppException("There is no folder to delete.")
        return self._response


class UpdateFolderUseCase(BaseUseCase):
    def __init__(
        self, folders: BaseManageableRepository, folder: FolderEntity,
    ):
        super().__init__()
        self._folders = folders
        self._folder = folder

    def validate_folder(self):
        if not self._folder.name:
            raise AppValidationException("Folder name cannot be empty.")
        if (
            len(
                set(self._folder.name).intersection(
                    constances.SPECIAL_CHARACTERS_IN_PROJECT_FOLDER_NAMES
                )
            )
            > 0
        ):
            self._folder.name = "".join(
                "_"
                if char in constances.SPECIAL_CHARACTERS_IN_PROJECT_FOLDER_NAMES
                else char
                for char in self._folder.name
            )
            logger.warning(
                "New folder name has special characters. Special characters will be replaced by underscores."
            )

    def execute(self):
        if self.is_valid():
            folder = self._folders.update(self._folder)
            if not folder:
                self._response.errors = AppException("Couldn't rename folder.")
            self._response.data = folder
        return self._response


class GetImageBytesUseCase(BaseUseCase):
    def __init__(
        self,
        image: ImageEntity,
        backend_service_provider: SuerannotateServiceProvider,
        image_variant: str = "original",
    ):
        super().__init__()
        self._image = image
        self._backend_service = backend_service_provider
        self._image_variant = image_variant

    def execute(self):
        auth_data = self._backend_service.get_download_token(
            project_id=self._image.project_id,
            team_id=self._image.team_id,
            folder_id=self._image.folder_id,
            image_id=self._image.uuid,
            include_original=1,
        )
        download_url = auth_data[self._image_variant]["url"]
        headers = auth_data[self._image_variant]["headers"]
        response = requests.get(url=download_url, headers=headers)
        self._response.data = io.BytesIO(response.content)
        return self._response


class CopyImageAnnotationClasses(BaseUseCase):
    def __init__(
        self,
        from_project: ProjectEntity,
        to_project: ProjectEntity,
        from_image: ImageEntity,
        to_image: ImageEntity,
        from_project_s3_repo: BaseManageableRepository,
        to_project_s3_repo: BaseManageableRepository,
        to_project_annotation_classes: BaseReadOnlyRepository,
        from_project_annotation_classes: BaseReadOnlyRepository,
        backend_service_provider: SuerannotateServiceProvider,
        from_folder: FolderEntity = None,
        to_folder: FolderEntity = None,
        annotation_type: str = "MAIN",
    ):
        super().__init__()
        self._from_project = from_project
        self._to_project = to_project
        self._from_folder = from_folder
        self._to_folder = to_folder
        self._from_project_annotation_classes = from_project_annotation_classes
        self._to_project_annotation_classes = to_project_annotation_classes
        self._from_project_s3_repo = from_project_s3_repo
        self.to_project_s3_repo = to_project_s3_repo
        self._from_image = from_image
        self._to_image = to_image
        self._backend_service = backend_service_provider
        self._annotation_type = annotation_type

    @property
    def default_annotation(self):
        return {
            "annotation_json": None,
            "annotation_json_filename": None,
            "annotation_mask": None,
            "annotation_mask_filename": None,
        }

    @property
    def annotation_json_name(self):
        if self._project.project_type == constances.ProjectType.VECTOR.value:
            return f"{self._image.name}___objects.json"
        elif self._project.project_type == constances.ProjectType.PIXEL.value:
            return f"{self._image.name}___pixel.json"

    @property
    def download_auth_data(self):
        return self._backend_service.get_download_token(
            project_id=self._from_image.project_id,
            team_id=self._from_image.team_id,
            folder_id=self._from_image.folder_id,
            image_id=self._from_image.uuid,
            include_original=1,
        )

    @property
    def upload_auth_data(self):
        return self._backend_service.get_upload_token(
            project_id=self._to_image.project_id,
            team_id=self._to_image.team_id,
            folder_id=self._to_image.folder_id,
            image_id=self._to_image.uuid,
        )

    def validate_project_type(self):
        if self._from_project.project_type != self._to_project.project_type:
            raise AppValidationException("Projects are different.")

    def execute(self):
        if self._annotation_type not in self.download_auth_data["annotations"]:
            self._response.data = self.default_annotation
            return
        annotations = self.download_auth_data["annotations"][self._annotation_type][0]
        response = requests.get(
            url=annotations["annotation_json_path"]["url"],
            headers=annotations["annotation_json_path"]["headers"],
        )
        if not response.ok:
            raise AppException("Couldn't load annotations.")

        image_annotations = response.json()
        from_project_annotation_classes = (
            self._from_project_annotation_classes.get_all()
        )
        to_project_annotation_classes = self._to_project_annotation_classes.get_all()

        annotations_classes_from_copy = {
            from_annotation.uuid: from_annotation
            for from_annotation in from_project_annotation_classes
            for to_annotation in to_project_annotation_classes
            if from_annotation.name == to_annotation.name
        }

        annotations_classes_to_copy = {
            to_annotation.name: to_annotation
            for to_annotation in to_project_annotation_classes
            for from_annotation in from_project_annotation_classes
            if from_annotation.name == to_annotation.name
        }

        for instance in image_annotations["instances"]:
            if instance["classId"] < 0 or not annotations_classes_from_copy.get(
                instance["classId"]
            ):
                continue
            project_annotation_class = annotations_classes_from_copy[
                instance["classId"]
            ]
            instance["className"] = project_annotation_class.name
            if instance.get("attributes"):
                for attribute in instance["attributes"]:
                    attribute_group = None
                    if attribute.get("groupId"):
                        for group in project_annotation_class.attribute_groups:
                            if group["id"] == attribute["groupId"]:
                                attribute["groupName"] = group["name"]
                                attribute_group = group
                        if attribute.get("id") and attribute_group:
                            for attr in attribute_group["attributes"]:
                                if attr["id"] == attribute["id"]:
                                    attribute["name"] = attr["name"]

        for instance in image_annotations["instances"]:
            if (
                "className" not in instance
                and instance["className"] not in annotations_classes_to_copy
            ):
                continue
            annotation_class = annotations_classes_to_copy.get(instance["className"])
            if not annotation_class:
                instance["classId"] = -1
                continue
            attribute_groups_map = {
                group["name"]: group for group in annotation_class.attribute_groups
            }
            instance["classId"] = annotation_class.uuid
            for attribute in instance["attributes"]:
                if attribute_groups_map.get(attribute["groupName"]):
                    attribute["groupId"] = attribute_groups_map[attribute["groupName"]][
                        "id"
                    ]
                    attr_map = {
                        attr["name"]: attr
                        for attr in attribute_groups_map[attribute["groupName"]][
                            "attributes"
                        ]
                    }
                    if attribute["name"] not in attr_map:
                        del attribute["groupId"]
                        continue
                    attribute["id"] = attr_map[attribute["name"]]["id"]

        auth_data = self.upload_auth_data
        file = S3FileEntity(
            uuid=auth_data["annotation_json_path"]["filePath"],
            data=json.dumps(image_annotations),
        )
        self.to_project_s3_repo.insert(file)

        if (
            self._to_project.project_type == constances.ProjectType.PIXEL.value
            and annotations.get("annotation_bluemap_path")
            and annotations["annotation_bluemap_path"]["exist"]
        ):
            response = requests.get(
                url=annotations["annotation_bluemap_path"]["url"],
                headers=annotations["annotation_bluemap_path"]["headers"],
            )
            if not response.ok:
                raise AppException("Couldn't load annotations.")
            self.to_project_s3_repo.insert(
                S3FileEntity(
                    auth_data["annotation_bluemap_path"]["filePath"], response.content
                )
            )
        return self._response


class UpdateImageUseCase(BaseUseCase):
    def __init__(self, image: ImageEntity, images: BaseManageableRepository):
        super().__init__()
        self._image = image
        self._images = images

    def execute(self):
        self._images.update(self._image)


class DownloadImageFromPublicUrlUseCase(BaseUseCase):
    def __init__(
        self, project: ProjectEntity, image_url: str, image_name: str = None,
    ):
        super().__init__()
        self._project = project
        self._image_url = image_url
        self._image_name = image_name

    def validate_project_type(self):
        if self._project.upload_state == constances.UploadState.EXTERNAL.value:
            raise AppValidationException(
                "The function does not support projects containing images attached with URLs"
            )

    def execute(self):
        try:
            response = requests.get(url=self._image_url)
            if response.ok:
                import re

                content_description = response.headers.get(
                    "Content-Description", response.headers.get("Content-Disposition")
                )
                if content_description:
                    result = re.findall(
                        r"filename\*?=([^;]+)", content_description, flags=re.IGNORECASE
                    )
                else:
                    result = None
                self._response.data = (
                    io.BytesIO(response.content),
                    result[0].strip().strip('"')
                    if result
                    else str(uuid.uuid4()) + ".jpg",
                )
            else:
                raise requests.exceptions.RequestException()
        except requests.exceptions.RequestException as e:
            self._response.errors = AppException(
                f"Couldn't download image {self._image_url}, {e}"
            )
        return self._response


class ImagesBulkCopyUseCase(BaseUseCase):
    """
    Copy images in bulk between folders in a project.
    Return skipped image names.
    """

    CHUNK_SIZE = 1000

    def __init__(
        self,
        project: ProjectEntity,
        from_folder: FolderEntity,
        to_folder: FolderEntity,
        image_names: List[str],
        backend_service_provider: SuerannotateServiceProvider,
        include_annotations: bool,
        include_pin: bool,
    ):
        super().__init__()
        self._project = project
        self._from_folder = from_folder
        self._to_folder = to_folder
        self._image_names = image_names
        self._backend_service = backend_service_provider
        self._include_annotations = include_annotations
        self._include_pin = include_pin

    def _validate_limitations(self, images_to_copy_count):
        response = self._backend_service.get_limitations(
            team_id=self._project.team_id,
            project_id=self._project.uuid,
            folder_id=self._to_folder.uuid,
        )
        if not response.ok:
            raise AppValidationException(response.error)
        if images_to_copy_count > response.data.folder_limit.remaining_image_count:
            raise AppValidationException(constances.UPLOAD_FOLDER_LIMIT_ERROR_MESSAGE)

    def validate_project_type(self):
        if self._project.project_type in constances.LIMITED_FUNCTIONS:
            raise AppValidationException(
                constances.LIMITED_FUNCTIONS[self._project.project_type]
            )

    def execute(self):
        if self.is_valid():
            images = self._backend_service.get_bulk_images(
                project_id=self._project.uuid,
                team_id=self._project.team_id,
                folder_id=self._to_folder.uuid,
                images=self._image_names,
            )
            duplications = [image["name"] for image in images]
            images_to_copy = set(self._image_names) - set(duplications)
            skipped_images = duplications
            try:
                self._validate_limitations(len(images_to_copy))
            except AppValidationException as e:
                self._response.errors = e
                return self._response

            for i in range(0, len(images_to_copy), self.CHUNK_SIZE):
                poll_id = self._backend_service.copy_images_between_folders_transaction(
                    team_id=self._project.team_id,
                    project_id=self._project.uuid,
                    from_folder_id=self._from_folder.uuid,
                    to_folder_id=self._to_folder.uuid,
                    images=self._image_names[i : i + self.CHUNK_SIZE],
                    include_annotations=self._include_annotations,
                    include_pin=self._include_pin,
                )
                if not poll_id:
                    skipped_images.append(self._image_names[i : i + self.CHUNK_SIZE])
                    continue

                await_time = len(images_to_copy) * 0.3
                timeout_start = time.time()
                while time.time() < timeout_start + await_time:
                    done_count, skipped_count = self._backend_service.get_progress(
                        self._project.uuid, self._project.team_id, poll_id
                    )
                    if done_count + skipped_count == len(images_to_copy):
                        break
                    time.sleep(4)

            self._response.data = skipped_images
        return self._response


class GetAnnotationClassesUseCase(BaseUseCase):
    def __init__(
        self, classes: BaseManageableRepository, condition: Condition = None,
    ):
        super().__init__()
        self._classes = classes
        self._condition = condition

    def execute(self):
        self._response.data = self._classes.get_all(condition=self._condition)
        return self._response


class GetSettingsUseCase(BaseUseCase):
    def __init__(self, settings: BaseManageableRepository):
        super().__init__()
        self._settings = settings

    def execute(self):
        self._response.data = self._settings.get_all()
        return self._response


class GetWorkflowsUseCase(BaseUseCase):
    def __init__(
        self,
        project: ProjectEntity,
        annotation_classes: BaseReadOnlyRepository,
        workflows: BaseManageableRepository,
        fill_classes=True,
    ):
        super().__init__()
        self._project = project
        self._workflows = workflows
        self._annotation_classes = annotation_classes
        self._fill_classes = fill_classes

    def validate_project_type(self):
        if self._project.project_type in constances.LIMITED_FUNCTIONS:
            raise AppValidationException(
                constances.LIMITED_FUNCTIONS[self._project.project_type]
            )

    def execute(self):
        if self.is_valid():
            data = []
            workflows = self._workflows.get_all()
            for workflow in workflows:
                workflow_data = workflow.to_dict()
                if self._fill_classes:
                    annotation_classes = self._annotation_classes.get_all()
                    for annotation_class in annotation_classes:
                        annotation_class.uuid = workflow.class_id
                        workflow_data["className"] = annotation_class.name
                data.append(workflow_data)
            self._response.data = data
        return self._response


class GetProjectMetaDataUseCase(BaseUseCase):
    def __init__(
        self,
        project: ProjectEntity,
        include_annotation_classes: bool,
        include_settings: bool,
        include_workflow: bool,
        include_contributors: bool,
        include_complete_image_count: bool,
        annotation_classes_repo: BaseManageableRepository,
        project_settings_repo: BaseManageableRepository,
        workflow_repo: BaseManageableRepository,
        projects_repo: BaseManageableRepository,
    ):
        super().__init__()
        self._project = project
        self._include_annotation_classes = include_annotation_classes
        self._include_settings = include_settings
        self._include_workflow = include_workflow
        self._annotation_classes_repo = annotation_classes_repo
        self._project_settings_repo = project_settings_repo
        self._workflow_repo = workflow_repo
        self._projects_repo = projects_repo
        self._include_contributors = include_contributors
        self._include_complete_image_count = include_complete_image_count

    def execute(self):
        res = {"project": self._project}
        if self._include_annotation_classes:
            res["annotation_classes"] = self._annotation_classes_repo.get_all()
        if self._include_settings:
            res["settings"] = self._project_settings_repo.get_all()
        if self._include_workflow:
            res["workflow"] = self._workflow_repo.get_all()
        if self._include_contributors:
            res["contributors"] = self._project.users
        if self._include_complete_image_count:
            res["project"] = self._projects_repo.get_all(
                condition=(
                    Condition("completeImagesCount", "true", EQ)
                    & Condition("name", self._project.name, EQ)
                    & Condition("team_id", self._project.team_id, EQ)
                )
            )

        self._response.data = res
        return self._response


class UpdateSettingsUseCase(BaseUseCase):
    def __init__(
        self,
        projects: BaseReadOnlyRepository,
        settings: BaseManageableRepository,
        to_update: List,
        backend_service_provider: SuerannotateServiceProvider,
        project_id: int,
        team_id: int,
    ):
        super().__init__()
        self._projects = projects
        self._settings = settings
        self._to_update = to_update
        self._backend_service_provider = backend_service_provider
        self._project_id = project_id
        self._team_id = team_id

    def validate_image_quality(self):
        for setting in self._to_update:
            if setting["attribute"].lower() == "imagequality" and isinstance(
                setting["value"], str
            ):
                setting["value"] = constances.ImageQuality.get_value(setting["value"])
                return

    def validate_project_type(self):
        project = self._projects.get_one(uuid=self._project_id, team_id=self._team_id)
        for attribute in self._to_update:
            if (
                attribute.get("attribute", "") == "ImageQuality"
                and project.project_type == constances.ProjectType.VIDEO.value
            ):
                raise AppValidationException(
                    constances.DEPRECATED_VIDEO_PROJECTS_MESSAGE
                )

    def execute(self):
        if self.is_valid():
            old_settings = self._settings.get_all()
            attr_id_mapping = {}
            for setting in old_settings:
                attr_id_mapping[setting.attribute] = setting.uuid

            new_settings_to_update = []
            for new_setting in self._to_update:
                new_settings_to_update.append(
                    {
                        "id": attr_id_mapping[new_setting["attribute"]],
                        "attribute": new_setting["attribute"],
                        "value": new_setting["value"],
                    }
                )

            self._response.data = self._backend_service_provider.set_project_settings(
                project_id=self._project_id,
                team_id=self._team_id,
                data=new_settings_to_update,
            )
        return self._response


class DeleteImageUseCase(BaseUseCase):
    def __init__(
        self,
        images: BaseManageableRepository,
        image: ImageEntity,
        team_id: int,
        project_id: int,
    ):
        super().__init__()
        self._images = images
        self._image = image
        self._team_id = team_id
        self._project_id = project_id

    def execute(self):
        self._images.delete(self._image.uuid, self._team_id, self._project_id)
        return self._response


class GetImageMetadataUseCase(BaseUseCase):
    def __init__(
        self,
        image_name: str,
        project: ProjectEntity,
        folder: FolderEntity,
        service: SuerannotateServiceProvider,
    ):
        super().__init__()
        self._image_name = image_name
        self._project = project
        self._service = service
        self._folder = folder

    def validate_project_type(self):
        if self._project.project_type in constances.LIMITED_FUNCTIONS:
            raise AppValidationException(
                constances.LIMITED_FUNCTIONS[self._project.project_type]
            )

    def execute(self):
        if self.is_valid():
            data = self._service.get_bulk_images(
                images=[self._image_name],
                team_id=self._project.team_id,
                project_id=self._project.uuid,
                folder_id=self._folder.uuid,
            )
            if data:
                self._response.data = data[0]
            else:
                self._response.errors = AppException("Image not found.")
        return self._response


class ImagesBulkMoveUseCase(BaseUseCase):
    """
    Copy images in bulk between folders in a project.
    Return skipped image names.
    """

    CHUNK_SIZE = 1000

    def __init__(
        self,
        project: ProjectEntity,
        from_folder: FolderEntity,
        to_folder: FolderEntity,
        image_names: List[str],
        backend_service_provider: SuerannotateServiceProvider,
    ):
        super().__init__()
        self._project = project
        self._from_folder = from_folder
        self._to_folder = to_folder
        self._image_names = image_names
        self._backend_service = backend_service_provider

    def execute(self):
        moved_images = []
        for i in range(0, len(self._image_names), self.CHUNK_SIZE):
            moved_images.extend(
                self._backend_service.move_images_between_folders(
                    team_id=self._project.team_id,
                    project_id=self._project.uuid,
                    from_folder_id=self._from_folder.uuid,
                    to_folder_id=self._to_folder.uuid,
                    images=self._image_names[i : i + self.CHUNK_SIZE],  # noqa: E203
                )
            )
        self._response.data = moved_images
        return self._response


class SetImageAnnotationStatuses(BaseUseCase):
    CHUNK_SIZE = 500

    def __init__(
        self,
        service: SuerannotateServiceProvider,
        projects: BaseReadOnlyRepository,
        image_names: list,
        team_id: int,
        project_id: int,
        folder_id: int,
        images_repo: BaseManageableRepository,
        annotation_status: int,
    ):
        super().__init__()
        self._service = service
        self._projects = projects
        self._image_names = image_names
        self._team_id = team_id
        self._project_id = project_id
        self._folder_id = folder_id
        self._annotation_status = annotation_status
        self._images_repo = images_repo

    def validate_project_type(self):
        project = self._projects.get_one(uuid=self._project_id, team_id=self._team_id)
        if project.project_type in constances.LIMITED_FUNCTIONS:
            raise AppValidationException(
                constances.LIMITED_FUNCTIONS[project.project_type]
            )

    def execute(self):
        if self.is_valid():
            if self._image_names is None:
                condition = (
                    Condition("team_id", self._team_id, EQ)
                    & Condition("project_id", self._project_id, EQ)
                    & Condition("folder_id", self._folder_id, EQ)
                )
                self._image_names = [
                    image.name for image in self._images_repo.get_all(condition)
                ]
            for i in range(0, len(self._image_names), self.CHUNK_SIZE):
                status_changed = self._service.set_images_statuses_bulk(
                    image_names=self._image_names[
                        i : i + self.CHUNK_SIZE  # noqa: E203
                    ],
                    team_id=self._team_id,
                    project_id=self._project_id,
                    folder_id=self._folder_id,
                    annotation_status=self._annotation_status,
                )
                if not status_changed:
                    self._response.errors = AppException("Failed to change status.")
        return self._response


class DeleteImagesUseCase(BaseUseCase):
    CHUNK_SIZE = 1000

    def __init__(
        self,
        project: ProjectEntity,
        folder: FolderEntity,
        backend_service_provider: SuerannotateServiceProvider,
        images: BaseReadOnlyRepository,
        image_names: List[str] = None,
    ):
        super().__init__()
        self._project = project
        self._folder = folder
        self._images = images
        self._backend_service = backend_service_provider
        self._image_names = image_names

    def validate_project_type(self):
        if self._project.project_type in constances.LIMITED_FUNCTIONS:
            raise AppValidationException(
                constances.LIMITED_FUNCTIONS[self._project.project_type]
            )

    def execute(self):
        if self.is_valid():
            if self._image_names:
                image_ids = [
                    image.uuid
                    for image in GetBulkImages(
                        service=self._backend_service,
                        project_id=self._project.uuid,
                        team_id=self._project.team_id,
                        folder_id=self._folder.uuid,
                        images=self._image_names,
                    )
                    .execute()
                    .data
                ]
            else:
                condition = (
                    Condition("team_id", self._project.team_id, EQ)
                    & Condition("project_id", self._project.uuid, EQ)
                    & Condition("folder_id", self._folder.uuid, EQ)
                )
                image_ids = [image.uuid for image in self._images.get_all(condition)]

            for i in range(0, len(image_ids), self.CHUNK_SIZE):
                self._backend_service.delete_images(
                    project_id=self._project.uuid,
                    team_id=self._project.team_id,
                    image_ids=image_ids[i : i + self.CHUNK_SIZE],  # noqa: E203
                )
        return self._response


class AssignImagesUseCase(BaseUseCase):

    CHUNK_SIZE = 500

    def __init__(
        self,
        service: SuerannotateServiceProvider,
        project: ProjectEntity,
        folder: FolderEntity,
        image_names: list,
        user: str,
    ):
        super().__init__()
        self._project = project
        self._folder = folder
        self._image_names = image_names
        self._user = user
        self._service = service

    def validate_project_type(self):
        if self._project.project_type in constances.LIMITED_FUNCTIONS:
            raise AppValidationException(
                constances.LIMITED_FUNCTIONS[self._project.project_type]
            )

    def execute(self):
        if self.is_valid():
            for i in range(0, len(self._image_names), self.CHUNK_SIZE):
                is_assigned = self._service.assign_images(
                    team_id=self._project.team_id,
                    project_id=self._project.uuid,
                    folder_name=self._folder.name,
                    user=self._user,
                    image_names=self._image_names[
                        i : i + self.CHUNK_SIZE  # noqa: E203
                    ],
                )
                if not is_assigned:
                    self._response.errors = AppException(
                        f"Cant assign {', '.join(self._image_names[i: i + self.CHUNK_SIZE])}"
                    )
                    continue
        return self._response


class UnAssignImagesUseCase(BaseUseCase):

    CHUNK_SIZE = 500

    def __init__(
        self,
        service: SuerannotateServiceProvider,
        project_entity: ProjectEntity,
        folder: FolderEntity,
        image_names: list,
    ):
        super().__init__()
        self._project_entity = project_entity
        self._folder = folder
        self._image_names = image_names
        self._service = service

    def execute(self):
        # todo handling to backend side
        for i in range(0, len(self._image_names), self.CHUNK_SIZE):
            is_un_assigned = self._service.un_assign_images(
                team_id=self._project_entity.team_id,
                project_id=self._project_entity.uuid,
                folder_name=self._folder.name,
                image_names=self._image_names[i : i + self.CHUNK_SIZE],  # noqa: E203
            )
            if not is_un_assigned:
                self._response.errors = AppException(
                    f"Cant un assign {', '.join(self._image_names[i : i + self.CHUNK_SIZE])}"
                )

        return self._response


class UnAssignFolderUseCase(BaseUseCase):
    def __init__(
        self,
        service: SuerannotateServiceProvider,
        project_entity: ProjectEntity,
        folder: FolderEntity,
    ):
        super().__init__()
        self._service = service
        self._project_entity = project_entity
        self._folder = folder

    def execute(self):
        is_un_assigned = self._service.un_assign_folder(
            team_id=self._project_entity.team_id,
            project_id=self._project_entity.uuid,
            folder_name=self._folder.name,
        )
        if not is_un_assigned:
            self._response.errors = AppException(f"Cant un assign {self._folder.name}")
        return self._response


class AssignFolderUseCase(BaseUseCase):
    def __init__(
        self,
        service: SuerannotateServiceProvider,
        project_entity: ProjectEntity,
        folder: FolderEntity,
        users: List[str],
    ):
        super().__init__()
        self._service = service
        self._project_entity = project_entity
        self._folder = folder
        self._users = users

    def execute(self):
        is_assigned = self._service.assign_folder(
            team_id=self._project_entity.team_id,
            project_id=self._project_entity.uuid,
            folder_name=self._folder.name,
            users=self._users,
        )
        if is_assigned:
            logger.info(
                f'Assigned {self._folder.name} to users: {", ".join(self._users)}'
            )
        else:
            self._response.errors = AppException(
                f"Couldn't assign folder to users: {', '.join(self._users)}"
            )
        return self._response


class ShareProjectUseCase(BaseUseCase):
    def __init__(
        self,
        service: SuerannotateServiceProvider,
        project_entity: ProjectEntity,
        user_id: str,
        user_role: str,
    ):
        super().__init__()
        self._service = service
        self._project_entity = project_entity
        self._user_id = user_id
        self._user_role = user_role

    @property
    def user_role(self):
        return constances.UserRole.get_value(self._user_role)

    def execute(self):
        self._response.data = self._service.share_project(
            team_id=self._project_entity.team_id,
            project_id=self._project_entity.uuid,
            user_id=self._user_id,
            user_role=self.user_role,
        )
        if not self._response.errors:
            logger.info(
                f"Shared project {self._project_entity.name} with user {self._user_id} and role {constances.UserRole.get_name(self.user_role)}"
            )
        return self._response


class UnShareProjectUseCase(BaseUseCase):
    def __init__(
        self,
        service: SuerannotateServiceProvider,
        project_entity: ProjectEntity,
        user_id: str,
    ):
        super().__init__()
        self._service = service
        self._project_entity = project_entity
        self._user_id = user_id

    def execute(self):
        self._response.data = self._service.un_share_project(
            team_id=self._project_entity.team_id,
            project_id=self._project_entity.uuid,
            user_id=self._user_id,
        )
        logger.info(
            f"Unshared project {self._project_entity.name} from user ID {self._user_id}"
        )
        return self._response


class GetProjectMetadataUseCase(BaseUseCase):
    def __init__(
        self,
        project: ProjectEntity,
        service: SuerannotateServiceProvider,
        annotation_classes: BaseManageableRepository,
        settings: BaseManageableRepository,
        workflows: BaseManageableRepository,
        projects: BaseManageableRepository,
        include_annotation_classes: bool,
        include_settings: bool,
        include_workflow: bool,
        include_contributors: bool,
        include_complete_image_count: bool,
    ):
        super().__init__()
        self._project = project
        self._service = service

        self._annotation_classes = annotation_classes
        self._settings = settings
        self._workflows = workflows
        self._projects = projects

        self._include_annotation_classes = include_annotation_classes
        self._include_settings = include_settings
        self._include_workflow = include_workflow
        self._include_contributors = include_contributors
        self._include_complete_image_count = include_complete_image_count

    @property
    def annotation_classes_use_case(self):
        return GetAnnotationClassesUseCase(classes=self._annotation_classes)

    @property
    def settings_use_case(self):
        return GetSettingsUseCase(settings=self._settings)

    @property
    def work_flow_use_case(self):
        return GetWorkflowsUseCase(
            project=self._project,
            workflows=self._workflows,
            annotation_classes=self._annotation_classes,
        )

    def execute(self):
        data = {}
        project = self._projects.get_one(
            uuid=self._project.uuid, team_id=self._project.team_id
        )
        data["project"] = project
        if self._include_complete_image_count:
            projects = self._projects.get_all(
                condition=(
                    Condition("completeImagesCount", "true", EQ)
                    & Condition("name", self._project.name, EQ)
                    & Condition("team_id", self._project.team_id, EQ)
                )
            )
            if projects:
                data["project"] = projects[0]

        if self._include_annotation_classes:
            self.annotation_classes_use_case.execute()
            data["classes"] = self.annotation_classes_use_case.execute().data

        if self._include_settings:
            self.settings_use_case.execute()
            data["settings"] = self.settings_use_case.execute().data

        if self._include_workflow:
            self.work_flow_use_case.execute()
            data["workflows"] = self.work_flow_use_case.execute().data

        if self._include_contributors:
            data["contributors"] = project.users
        else:
            project.users = []

        self._response.data = data
        return self._response


class GetImageAnnotationsUseCase(BaseUseCase):
    def __init__(
        self,
        service: SuerannotateServiceProvider,
        project: ProjectEntity,
        folder: FolderEntity,
        image_name: str,
        images: BaseManageableRepository,
    ):
        super().__init__()
        self._service = service
        self._project = project
        self._folder = folder
        self._image_name = image_name
        self._images = images

    @property
    def image_use_case(self):
        use_case = GetImageUseCase(
            project=self._project,
            folder=self._folder,
            image_name=self._image_name,
            images=self._images,
            service=self._service,
        )
        return use_case

    def validate_project_type(self):
        if self._project.project_type in constances.LIMITED_FUNCTIONS:
            raise AppValidationException(
                constances.LIMITED_FUNCTIONS[self._project.project_type]
            )

    def execute(self):
        if self.is_valid():
            data = {
                "annotation_json": None,
                "annotation_json_filename": None,
                "annotation_mask": None,
                "annotation_mask_filename": None,
            }
            image_response = self.image_use_case.execute()
            token = self._service.get_download_token(
                project_id=self._project.uuid,
                team_id=self._project.team_id,
                folder_id=self._folder.uuid,
                image_id=image_response.data.uuid,
            )
            credentials = token["annotations"]["MAIN"][0]
            if self._project.project_type == constances.ProjectType.VECTOR.value:
                file_postfix = "___objects.json"
            else:
                file_postfix = "___pixel.json"
                data["annotation_mask_filename"] = f"{self._image_name}___save.png"
            data["annotation_json_filename"] = f"{self._image_name}{file_postfix}"

            response = requests.get(
                url=credentials["annotation_json_path"]["url"],
                headers=credentials["annotation_json_path"]["headers"],
            )
            if not response.ok:
                logger.warning("Couldn't load annotations.")
                self._response.data = data
                return self._response
            data["annotation_json"] = response.json()
            data["annotation_json_filename"] = f"{self._image_name}{file_postfix}"
            if self._project.project_type == constances.ProjectType.PIXEL.value:
                annotation_blue_map_creds = credentials["annotation_bluemap_path"]
                response = requests.get(
                    url=annotation_blue_map_creds["url"],
                    headers=annotation_blue_map_creds["headers"],
                )
                data["annotation_mask"] = io.BytesIO(response.content)

            self._response.data = data

        return self._response


class GetS3ImageUseCase(BaseUseCase):
    def __init__(
        self, s3_bucket, image_path: str,
    ):
        super().__init__()
        self._s3_bucket = s3_bucket
        self._image_path = image_path

    def execute(self):
        try:
            image = io.BytesIO()
            session = boto3.Session()
            resource = session.resource("s3")
            image_object = resource.Object(self._s3_bucket, self._image_path)
            if image_object.content_length > constances.MAX_IMAGE_SIZE:
                raise AppValidationException(
                    f"File size is {image_object.content_length}"
                )
            image_object.download_fileobj(image)
            self._response.data = image
        except ClientError as e:
            self._response.errors = str(e)
        return self._response


class GetImagePreAnnotationsUseCase(BaseUseCase):
    def __init__(
        self,
        service: SuerannotateServiceProvider,
        project: ProjectEntity,
        folder: FolderEntity,
        image_name: str,
        images: BaseManageableRepository,
    ):
        super().__init__()
        self._service = service
        self._project = project
        self._folder = folder
        self._image_name = image_name
        self._images = images

    @property
    def image_use_case(self):
        return GetImageUseCase(
            project=self._project,
            folder=self._folder,
            image_name=self._image_name,
            images=self._images,
            service=self._service,
        )

    def validate_project_type(self):
        if self._project.project_type in constances.LIMITED_FUNCTIONS:
            raise AppValidationException(
                constances.LIMITED_FUNCTIONS[self._project.project_type]
            )

    def execute(self):
        data = {
            "preannotation_json": None,
            "preannotation_json_filename": None,
            "preannotation_mask": None,
            "preannotation_mask_filename": None,
        }
        image_response = self.image_use_case.execute()
        token = self._service.get_download_token(
            project_id=self._project.uuid,
            team_id=self._project.team_id,
            folder_id=self._folder.uuid,
            image_id=image_response.data.uuid,
        )
        credentials = token["annotations"]["PREANNOTATION"][0]
        annotation_json_creds = credentials["annotation_json_path"]
        if self._project.project_type == constances.ProjectType.VECTOR.value:
            file_postfix = "___objects.json"
        else:
            file_postfix = "___pixel.json"

        response = requests.get(
            url=annotation_json_creds["url"], headers=annotation_json_creds["headers"],
        )
        if not response.ok:
            raise AppException("Couldn't load annotations.")
        data["preannotation_json"] = response.json()
        data["preannotation_json_filename"] = f"{self._image_name}{file_postfix}"
        if self._project.project_type == constances.ProjectType.PIXEL.value:
            annotation_blue_map_creds = credentials["annotation_bluemap_path"]
            response = requests.get(
                url=annotation_blue_map_creds["url"],
                headers=annotation_blue_map_creds["headers"],
            )
            data["preannotation_mask"] = io.BytesIO(response.content)
            data["preannotation_mask_filename"] = f"{self._image_name}___save.png"

        self._response.data = data
        return self._response


class DownloadImageAnnotationsUseCase(BaseUseCase):
    def __init__(
        self,
        service: SuerannotateServiceProvider,
        project: ProjectEntity,
        folder: FolderEntity,
        image_name: str,
        images: BaseManageableRepository,
        destination: str,
        annotation_classes: BaseManageableRepository,
    ):
        super().__init__()
        self._service = service
        self._project = project
        self._folder = folder
        self._image_name = image_name
        self._images = images
        self._destination = destination
        self._annotation_classes = annotation_classes

    @property
    def image_use_case(self):
        return GetImageUseCase(
            service=self._service,
            project=self._project,
            folder=self._folder,
            image_name=self._image_name,
            images=self._images,
        )

    def validate_project_type(self):
        if self._project.project_type in constances.LIMITED_FUNCTIONS:
            raise AppValidationException(
                constances.LIMITED_FUNCTIONS[self._project.project_type]
            )

    @property
    def annotation_classes_id_name_map(self) -> dict:
        classes_data = defaultdict(dict)
        annotation_classes = self._annotation_classes.get_all()
        for annotation_class in annotation_classes:
            class_info = {"name": annotation_class.name}
            if annotation_class.attribute_groups:
                for attribute_group in annotation_class.attribute_groups:
                    attribute_group_data = defaultdict(dict)
                    for attribute in attribute_group["attributes"]:
                        attribute_group_data[attribute["name"]] = attribute["id"]
                    class_info["attribute_groups"] = {
                        attribute_group["id"]: {
                            "name": attribute_group["name"],
                            "attributes": attribute_group_data,
                        }
                    }
            classes_data[annotation_class.uuid] = class_info
        return classes_data

    def get_templates_mapping(self):
        templates = self._service.get_templates(team_id=self._project.team_id).get(
            "data", []
        )
        templates_map = {}
        for template in templates:
            templates_map[template["id"]] = template["name"]
        return templates_map

    def fill_classes_data(self, annotations: dict):
        annotation_classes = self.annotation_classes_id_name_map
        if "instances" not in annotations:
            return
        unknown_classes = {}
        # for annotation in [i for i in annotations["instances"] if "className" in i]:
        for annotation in [i for i in annotations["instances"] if "classId" in i]:
            annotation_class_id = annotation["classId"]
            if annotation_class_id not in annotation_classes:
                if annotation_class_id not in unknown_classes:
                    unknown_classes[annotation_class_id] = {
                        "name": "unknown_class",
                        "attribute_groups": {},
                    }
        # annotation_classes.update(unknown_classes)
        templates = self.get_templates_mapping()
        for annotation in (
            i for i in annotations["instances"] if i.get("type", None) == "template"
        ):
            template_name = templates.get(annotation.get("templateId"), None)
            if template_name:
                annotation["templateName"] = template_name

        for annotation in [i for i in annotations["instances"] if "classId" in i]:
            annotation_class_id = annotation["classId"]
            if annotation_class_id not in annotation_classes:
                continue
            annotation["className"] = annotation_classes[annotation_class_id]["name"]
            for attribute in [i for i in annotation["attributes"] if "groupId" in i]:
                if (
                    attribute["groupId"]
                    not in annotation_classes[annotation_class_id]["attribute_groups"]
                ):
                    continue
                attribute["groupName"] = annotation_classes[annotation_class_id][
                    "attribute_groups"
                ][attribute["groupId"]]["name"]
                if (
                    attribute["groupId"]
                    not in annotation_classes[annotation_class_id]["attribute_groups"][
                        attribute["groupId"]
                    ]["attributes"]
                ):
                    del attribute["groupId"]
                    continue
                attribute["name"] = annotation_classes[annotation_class_id][
                    "attribute_groups"
                ][attribute["groupId"]]["name"]

    def execute(self):
        if self.is_valid():
            data = {
                "annotation_json": None,
                "annotation_json_filename": None,
                "annotation_mask": None,
                "annotation_mask_filename": None,
            }
            image_response = self.image_use_case.execute()
            token = self._service.get_download_token(
                project_id=self._project.uuid,
                team_id=self._project.team_id,
                folder_id=self._folder.uuid,
                image_id=image_response.data.uuid,
            )
            credentials = token["annotations"]["MAIN"][0]

            annotation_json_creds = credentials["annotation_json_path"]
            if self._project.project_type == constances.ProjectType.VECTOR.value:
                file_postfix = "___objects.json"
            else:
                file_postfix = "___pixel.json"

            response = requests.get(
                url=annotation_json_creds["url"],
                headers=annotation_json_creds["headers"],
            )
            if not response.ok:
                logger.warning("Couldn't load annotations.")
                self._response.data = (None, None)
                return self._response
            data["annotation_json"] = response.json()
            data["annotation_json_filename"] = f"{self._image_name}{file_postfix}"
            mask_path = None
            if self._project.project_type == constances.ProjectType.PIXEL.value:
                annotation_blue_map_creds = credentials["annotation_bluemap_path"]
                response = requests.get(
                    url=annotation_blue_map_creds["url"],
                    headers=annotation_blue_map_creds["headers"],
                )
                data["annotation_mask_filename"] = f"{self._image_name}___save.png"
                if response.ok:
                    data["annotation_mask"] = io.BytesIO(response.content).getbuffer()
                    mask_path = (
                        Path(self._destination) / data["annotation_mask_filename"]
                    )
                    with open(mask_path, "wb") as f:
                        f.write(data["annotation_mask"])
                else:
                    logger.info("There is no blue-map for the image.")

            json_path = Path(self._destination) / data["annotation_json_filename"]
            self.fill_classes_data(data["annotation_json"])
            with open(json_path, "w") as f:
                json.dump(data["annotation_json"], f, indent=4)

            self._response.data = (str(json_path), str(mask_path))
        return self._response


class DownloadImagePreAnnotationsUseCase(BaseUseCase):
    def __init__(
        self,
        service: SuerannotateServiceProvider,
        project: ProjectEntity,
        folder: FolderEntity,
        image_name: str,
        images: BaseManageableRepository,
        destination: str,
    ):
        super().__init__()
        self._service = service
        self._project = project
        self._folder = folder
        self._image_name = image_name
        self._image_response = Response()
        self._images = images
        self._destination = destination

    @property
    def image_use_case(self):
        return GetImageUseCase(
            project=self._project,
            folder=self._folder,
            image_name=self._image_name,
            images=self._images,
            service=self._service,
        )

    def execute(self):
        data = {
            "preannotation_json": None,
            "preannotation_json_filename": None,
            "preannotation_mask": None,
            "preannotation_mask_filename": None,
        }
        image_response = self.image_use_case.execute()
        token = self._service.get_download_token(
            project_id=self._project.uuid,
            team_id=self._project.team_id,
            folder_id=self._folder.uuid,
            image_id=image_response.data.uuid,
        )
        credentials = token["annotations"]["PREANNOTATION"][0]
        annotation_json_creds = credentials["annotation_json_path"]
        if self._project.project_type == constances.ProjectType.VECTOR.value:
            file_postfix = "___objects.json"
        else:
            file_postfix = "___pixel.json"

        response = requests.get(
            url=annotation_json_creds["url"], headers=annotation_json_creds["headers"],
        )
        if not response.ok:
            raise AppException("Couldn't load annotations.")
        data["preannotation_json"] = response.json()
        data["preannotation_json_filename"] = f"{self._image_name}{file_postfix}"
        mask_path = None
        if self._project.project_type == constances.ProjectType.PIXEL.value:
            annotation_blue_map_creds = credentials["annotation_bluemap_path"]
            response = requests.get(
                url=annotation_blue_map_creds["url"],
                headers=annotation_blue_map_creds["headers"],
            )
            data["preannotation_mask"] = io.BytesIO(response.content)
            data["preannotation_mask_filename"] = f"{self._image_name}___save.png"
            mask_path = Path(self._destination) / data["preannotation_mask_filename"]
            with open(mask_path, "wb") as f:
                f.write(data["preannotation_mask"].getbuffer())

        json_path = Path(self._destination) / data["preannotation_json_filename"]
        with open(json_path, "w") as f:
            json.dump(data["preannotation_json"], f, indent=4)

            self._response.data = (str(json_path), str(mask_path))
        return self._response


class GetExportsUseCase(BaseUseCase):
    def __init__(
        self,
        service: SuerannotateServiceProvider,
        project: ProjectEntity,
        return_metadata: bool = False,
    ):
        super().__init__()
        self._service = service
        self._project = project
        self._return_metadata = return_metadata

    def validate_project_type(self):
        if self._project.project_type in constances.LIMITED_FUNCTIONS:
            raise AppValidationException(
                constances.LIMITED_FUNCTIONS[self._project.project_type]
            )

    def execute(self):
        if self.is_valid():
            data = self._service.get_exports(
                team_id=self._project.team_id, project_id=self._project.uuid
            )
            self._response.data = data
            if not self._return_metadata:
                self._response.data = [i["name"] for i in data]
        return self._response


class UploadS3ImagesBackendUseCase(BaseUseCase):
    def __init__(
        self,
        backend_service_provider: SuerannotateServiceProvider,
        settings: BaseReadOnlyRepository,
        project: ProjectEntity,
        folder: FolderEntity,
        access_key: str,
        secret_key: str,
        bucket_name: str,
        folder_path: str,
        image_quality: str,
    ):
        super().__init__()
        self._backend_service = backend_service_provider
        self._settings = settings
        self._project = project
        self._folder = folder
        self._access_key = access_key
        self._secret_key = secret_key
        self._bucket_name = bucket_name
        self._folder_path = folder_path
        self._image_quality = image_quality

    def validate_image_quality(self):
        if self._image_quality and self._image_quality not in (
            "compressed",
            "original",
        ):
            raise AppValidationException("Invalid value for image_quality")

    def execute(self):
        old_setting = None
        if self._image_quality:
            settings = self._settings.get_all()
            for setting in settings:
                if setting.attribute == "ImageQuality":
                    if setting.value == "compressed":
                        setting.value = 60
                    else:
                        setting.value = 100
                    self._backend_service.set_project_settings(
                        project_id=self._project.uuid,
                        team_id=self._project.team_id,
                        data=[setting.to_dict()],
                    )
                    break
            else:
                raise AppException("Cant find settings.")

        response = self._backend_service.upload_form_s3(
            project_id=self._project.uuid,
            team_id=self._project.team_id,
            access_key=self._access_key,
            secret_key=self._secret_key,
            bucket_name=self._bucket_name,
            from_folder_name=self._folder_path,
            to_folder_id=self._folder.uuid,
        )

        if not response.ok:
            self._response.errors = AppException(response.json()["error"])

        in_progress = response.ok
        if in_progress:
            while True:
                time.sleep(4)
                progress = self._backend_service.get_upload_status(
                    project_id=self._project.uuid,
                    team_id=self._project.team_id,
                    folder_id=self._folder.uuid,
                )
                if progress == "2":
                    break
                elif progress != "1":
                    raise AppException("Couldn't upload to project from S3.")

        if old_setting:
            self._backend_service.set_project_settings(
                project_id=self._project.uuid,
                team_id=self._project.team_id,
                data=[old_setting.to_dict()],
            )
        return self._response


class GetProjectImageCountUseCase(BaseUseCase):
    def __init__(
        self,
        service: SuerannotateServiceProvider,
        project: ProjectEntity,
        folder: FolderEntity,
        with_all_sub_folders: bool = False,
    ):
        super().__init__()
        self._service = service
        self._project = project
        self._folder = folder
        self._with_all_sub_folders = with_all_sub_folders

    def validate_user_input(self):
        if not self._folder.name == "root" and self._with_all_sub_folders:
            raise AppValidationException("The folder does not contain any sub-folders.")

    def validate_project_type(self):
        if self._project.project_type in constances.LIMITED_FUNCTIONS:
            raise AppValidationException(
                constances.LIMITED_FUNCTIONS[self._project.project_type]
            )

    def execute(self):
        if self.is_valid():
            data = self._service.get_project_images_count(
                project_id=self._project.uuid, team_id=self._project.team_id
            )
            count = 0
            if self._folder.name == "root":
                count += data["images"]["count"]
                if self._with_all_sub_folders:
                    for i in data["folders"]["data"]:
                        count += i["imagesCount"]
            else:
                for i in data["folders"]["data"]:
                    if i["id"] == self._folder.uuid:
                        count = i["imagesCount"]

            self._response.data = count
        return self._response


class ExtractFramesUseCase(BaseUseCase):
    def __init__(
        self,
        backend_service_provider: SuerannotateServiceProvider,
        project: ProjectEntity,
        folder: FolderEntity,
        video_path: str,
        extract_path: str,
        start_time: float,
        end_time: float = None,
        target_fps: float = None,
        annotation_status_code: int = constances.AnnotationStatus.NOT_STARTED.value,
        image_quality_in_editor: str = None,
        limit: int = None,
    ):
        super().__init__()
        self._backend_service = backend_service_provider
        self._project = project
        self._folder = folder
        self._video_path = video_path
        self._extract_path = extract_path
        self._start_time = start_time
        self._end_time = end_time
        self._target_fps = target_fps
        self._annotation_status_code = annotation_status_code
        self._image_quality_in_editor = image_quality_in_editor
        self._limit = limit
        self._auth_data = None

    def validate_auth_data(self):
        response = self._backend_service.get_s3_upload_auth_token(
            team_id=self._project.team_id,
            folder_id=self._folder.uuid,
            project_id=self._project.uuid,
        )
        if "error" in response:
            raise AppException(response.get("error"))
        self._auth_data = response

    @property
    def upload_auth_data(self):
        return self._auth_data

    @property
    def limit(self):
        if not self._limit:
            return self.upload_auth_data.get("availableImageCount")
        return self._limit

    def validate_project_type(self):
        if self._project.project_type in constances.LIMITED_FUNCTIONS:
            raise AppValidationException(
                constances.LIMITED_FUNCTIONS[self._project.project_type]
            )

    def execute(self):
        if self.is_valid():
            extracted_paths = VideoPlugin.extract_frames(
                video_path=self._video_path,
                start_time=self._start_time,
                end_time=self._end_time,
                extract_path=self._extract_path,
                limit=self.limit,
                target_fps=self._target_fps,
            )
            self._response.data = extracted_paths
        return self._response


class CreateAnnotationClassUseCase(BaseUseCase):
    def __init__(
        self,
        annotation_classes: BaseManageableRepository,
        annotation_class: AnnotationClassEntity,
        project_name: str,
    ):
        super().__init__()
        self._annotation_classes = annotation_classes
        self._annotation_class = annotation_class
        self._project_name = project_name

    def validate_uniqueness(self):
        annotation_classes = self._annotation_classes.get_all(
            Condition("name", self._annotation_class.name, EQ)
        )
        if any(
            [
                True
                for annotation_class in annotation_classes
                if annotation_class.name == self._annotation_class.name
            ]
        ):
            raise AppValidationException("Annotation class already exits.")

    def execute(self):
        if self.is_valid():
            logger.info(
                "Creating annotation class in project %s with name %s",
                self._project_name,
                self._annotation_class.name,
            )
            created = self._annotation_classes.insert(entity=self._annotation_class)
            self._response.data = created
        else:
            self._response.data = self._annotation_class
        return self._response


class DeleteAnnotationClassUseCase(BaseUseCase):
    def __init__(
        self,
        annotation_classes_repo: BaseManageableRepository,
        annotation_class_name: str,
        project_name: str,
    ):
        super().__init__()
        self._annotation_classes_repo = annotation_classes_repo
        self._annotation_class_name = annotation_class_name
        self._annotation_class = None
        self._project_name = project_name

    @property
    def uuid(self):
        if self._annotation_class:
            return self._annotation_class.uuid

    def execute(self):
        annotation_classes = self._annotation_classes_repo.get_all(
            condition=Condition("name", self._annotation_class_name, EQ)
            & Condition("pattern", True, EQ)
        )
        self._annotation_class = annotation_classes[0]
        logger.info(
            "Deleting annotation class from project %s with name %s",
            self._project_name,
            self._annotation_class_name,
        )
        self._annotation_classes_repo.delete(uuid=self.uuid)


class GetAnnotationClassUseCase(BaseUseCase):
    def __init__(
        self,
        annotation_classes_repo: BaseManageableRepository,
        annotation_class_name: str,
    ):
        super().__init__()
        self._annotation_classes_repo = annotation_classes_repo
        self._annotation_class_name = annotation_class_name

    def execute(self):
        classes = self._annotation_classes_repo.get_all(
            condition=Condition("name", self._annotation_class_name, EQ)
        )
        self._response.data = classes[0]
        return self._response


class DownloadAnnotationClassesUseCase(BaseUseCase):
    def __init__(
        self,
        annotation_classes_repo: BaseManageableRepository,
        download_path: str,
        project_name: str,
    ):
        super().__init__()
        self._annotation_classes_repo = annotation_classes_repo
        self._download_path = download_path
        self._project_name = project_name

    def execute(self):
        logger.info(
            "Downloading classes.json from project %s to folder %s.",
            self._project_name,
            str(self._download_path),
        )
        classes = self._annotation_classes_repo.get_all()
        classes = [entity.to_dict() for entity in classes]
        json_path = f"{self._download_path}/classes.json"
        json.dump(classes, open(json_path, "w"), indent=4)
        self._response.data = json_path
        return self._response


class CreateAnnotationClassesUseCase(BaseUseCase):

    CHUNK_SIZE = 500

    def __init__(
        self,
        service: SuerannotateServiceProvider,
        annotation_classes_repo: BaseManageableRepository,
        annotation_classes: list,
        project: ProjectEntity,
    ):
        super().__init__()
        self._service = service
        self._annotation_classes_repo = annotation_classes_repo
        self._annotation_classes = annotation_classes
        self._project = project

    def validate_annotation_classes(self):
        if "attribute_groups" not in self._annotation_classes:
            raise AppValidationException("Field attribute_groups is required.")

    def execute(self):
        existing_annotation_classes = self._annotation_classes_repo.get_all()
        existing_classes_name = [i.name for i in existing_annotation_classes]
        unique_annotation_classes = []
        for annotation_class in self._annotation_classes:
            if annotation_class["name"] in existing_classes_name:
                logger.warning(
                    "Annotation class %s already in project. Skipping.",
                    annotation_class["name"],
                )
                continue
            else:
                unique_annotation_classes.append(annotation_class)

        created = []

        for i in range(0, len(unique_annotation_classes), self.CHUNK_SIZE):
            created += self._service.set_annotation_classes(
                project_id=self._project.uuid,
                team_id=self._project.team_id,
                data=unique_annotation_classes[i : i + self.CHUNK_SIZE],
            )
        self._response.data = created
        return self._response


class SetWorkflowUseCase(BaseUseCase):
    def __init__(
        self,
        service: SuerannotateServiceProvider,
        annotation_classes_repo: BaseManageableRepository,
        workflow_repo: BaseManageableRepository,
        steps: list,
        project: ProjectEntity,
    ):
        super().__init__()
        self._service = service
        self._annotation_classes_repo = annotation_classes_repo
        self._workflow_repo = workflow_repo
        self._steps = steps
        self._project = project

    def validate_project_type(self):
        if self._project.project_type in constances.LIMITED_FUNCTIONS:
            raise AppValidationException(
                constances.LIMITED_FUNCTIONS[self._project.project_type]
            )

    def execute(self):
        if self.is_valid():
            annotation_classes = self._annotation_classes_repo.get_all()
            annotation_classes_map = {}
            annotations_classes_attributes_map = {}
            for annnotation_class in annotation_classes:
                annotation_classes_map[annnotation_class.name] = annnotation_class.uuid
                for attribute_group in annnotation_class.attribute_groups:
                    for attribute in attribute_group["attributes"]:
                        annotations_classes_attributes_map[
                            f"{annnotation_class.name}__{attribute_group['name']}__{attribute['name']}"
                        ] = attribute["id"]

            for step in [step for step in self._steps if "className" in step]:
                if step.get("id"):
                    del step["id"]
                step["class_id"] = annotation_classes_map.get(step["className"], None)
                if not step["class_id"]:
                    raise AppException(
                        "Annotation class not found in set_project_workflow."
                    )

            self._service.set_project_workflow_bulk(
                team_id=self._project.team_id,
                project_id=self._project.uuid,
                steps=self._steps,
            )
            existing_workflows = self._workflow_repo.get_all()
            existing_workflows_map = {}
            for workflow in existing_workflows:
                existing_workflows_map[workflow.step] = workflow.uuid

            req_data = []
            for step in self._steps:
                annotation_class_name = step["className"]
                for attribute in step["attribute"]:
                    attribute_name = attribute["attribute"]["name"]
                    attribute_group_name = attribute["attribute"]["attribute_group"][
                        "name"
                    ]
                    if not annotations_classes_attributes_map.get(
                        f"{annotation_class_name}__{attribute_group_name}__{attribute_name}",
                        None,
                    ):
                        raise AppException(
                            "Attribute group name or attribute name not found in set_project_workflow."
                        )

                    if not existing_workflows_map.get(step["step"], None):
                        raise AppException("Couldn't find step in workflow")

                    req_data.append(
                        {
                            "workflow_id": existing_workflows_map[step["step"]],
                            "attribute_id": annotations_classes_attributes_map[
                                f"{annotation_class_name}__{attribute_group_name}__{attribute_name}"
                            ],
                        }
                    )

            self._service.set_project_workflow_attributes_bulk(
                project_id=self._project.uuid,
                team_id=self._project.team_id,
                attributes=req_data,
            )
        return self._response


class CreateFuseImageUseCase(BaseUseCase):
    TRANSPARENCY = 128

    def __init__(
        self,
        project_type: str,
        image_path: str,
        classes: list = None,
        in_memory: bool = False,
        generate_overlay: bool = False,
    ):
        super().__init__()
        self._project_type = project_type
        self._image_path = image_path
        self._annotations = None
        self._classes = classes
        self._annotation_mask_path = None
        self._in_memory = in_memory
        self._generate_overlay = generate_overlay

    @staticmethod
    def generate_color(value: str = None):
        if not value:
            return (
                random.randint(1, 255),
                random.randint(1, 255),
                random.randint(1, 255),
            )
        return tuple(int(value.lstrip("#")[i : i + 2], 16) for i in (0, 2, 4))

    @property
    def annotations(self):
        if not self._annotations:
            image_path = (
                f"{Path(self._image_path).parent}/{Path(self._image_path).name}"
            )
            if self._project_type.upper() == constances.ProjectType.PIXEL.name.upper():
                self._annotations = json.load(open(f"{image_path}___pixel.json"))
            else:
                self._annotations = json.load(open(f"{image_path}___objects.json"))
        return self._annotations

    @property
    def blue_mask_path(self):
        image_path = Path(self._image_path)
        if self._project_type.upper() == constances.ProjectType.PIXEL.name.upper():
            self._annotation_mask_path = str(
                image_path.parent / f"{image_path.name}___save.png"
            )
        else:
            raise AppException("Vector project doesn't have blue mask.")

        return self._annotation_mask_path

    def execute(self):
        with open(self._image_path, "rb") as file:
            class_color_map = {}
            Image = namedtuple("Image", ["type", "path", "content"])
            for annotation_class in self._classes:
                class_color_map[annotation_class["name"]] = self.generate_color(
                    annotation_class["color"]
                )
            if self._project_type.upper() == constances.ProjectType.VECTOR.name.upper():
                image = ImagePlugin(io.BytesIO(file.read()))

                images = [
                    Image("fuse", f"{self._image_path}___fuse.png", image.get_empty(),)
                ]
                if self._generate_overlay:
                    images.append(
                        Image("overlay", f"{self._image_path}___overlay.png", image)
                    )

                outline_color = 4 * (255,)
                for instance in self.annotations["instances"]:
                    color = class_color_map.get(instance["className"])
                    if not color:
                        class_color_map[instance["className"]] = self.generate_color()
                    fill_color = (
                        *class_color_map[instance["className"]],
                        self.TRANSPARENCY,
                    )
                    for image in images:
                        if instance["type"] == "bbox":
                            image.content.draw_bbox(
                                **instance["points"],
                                fill_color=fill_color,
                                outline_color=outline_color,
                            )
                        elif instance["type"] == "polygon":
                            image.content.draw_polygon(
                                instance["points"],
                                fill_color=fill_color,
                                outline_color=outline_color,
                            )
                        elif instance["type"] == "ellipse":
                            image.content.draw_ellipse(
                                instance["cx"],
                                instance["cy"],
                                instance["rx"],
                                instance["ry"],
                                fill_color=fill_color,
                                outline_color=outline_color,
                            )
                        elif instance["type"] == "polyline":
                            image.content.draw_polyline(
                                points=instance["points"], fill_color=fill_color
                            )
                        elif instance["type"] == "point":
                            image.content.draw_point(
                                x=instance["x"],
                                y=instance["y"],
                                fill_color=fill_color,
                                outline_color=outline_color,
                            )
                        elif instance["type"] == "template":
                            point_set = instance["points"]
                            points_id_map = {}
                            for points in point_set:
                                points_id_map[points["id"]] = (points["x"], points["y"])
                                points = (
                                    points["x"] - 2,
                                    points["y"] - 2,
                                    points["x"] + 2,
                                    points["y"] + 2,
                                )
                                image.content.draw_ellipse(
                                    *points, fill_color, fill_color, fixed=True
                                )
                            for connection in instance["connections"]:
                                image.content.draw_line(
                                    points_id_map[connection["from"]],
                                    points_id_map[connection["to"]],
                                    fill_color=fill_color,
                                )
            else:
                if not os.path.exists(self.blue_mask_path):
                    logger.warning(
                        "There is no blue map to generate fuse or overlay images."
                    )
                    return self._response
                image = ImagePlugin(io.BytesIO(file.read()))
                annotation_mask = np.array(
                    ImagePlugin(
                        io.BytesIO(open(self.blue_mask_path, "rb").read())
                    ).content
                )
                weight, height = image.get_size()
                empty_image_arr = np.full((height, weight, 4), [0, 0, 0, 255], np.uint8)
                for annotation in self.annotations["instances"]:
                    fill_color = *class_color_map[annotation["className"]], 255
                    for part in annotation["parts"]:
                        part_color = *self.generate_color(part["color"]), 255
                        temp_mask = np.alltrue(annotation_mask == part_color, axis=2)
                        empty_image_arr[temp_mask] = fill_color

                images = [
                    Image(
                        "fuse",
                        f"{self._image_path}___fuse.png",
                        ImagePlugin.from_array(empty_image_arr),
                    )
                ]

                if self._generate_overlay:
                    alpha = 0.5  # transparency measure
                    overlay = copy.copy(empty_image_arr)
                    overlay[:, :, :3] = np.array(image.content)[:, :, :3]
                    overlay = ImagePlugin.from_array(
                        cv2.addWeighted(empty_image_arr, alpha, overlay, 1 - alpha, 0)
                    )
                    images.append(
                        Image("overlay", f"{self._image_path}___overlay.png", overlay)
                    )

            if not self._in_memory:
                paths = []
                for image in images:
                    image.content.save(image.path)
                    paths.append(image.path)
                self._response.data = paths
            else:
                self._response.data = (image.content for image in images)
        return self._response


class DownloadImageUseCase(BaseUseCase):
    def __init__(
        self,
        project: ProjectEntity,
        folder: FolderEntity,
        image: ImageEntity,
        images: BaseManageableRepository,
        classes: BaseManageableRepository,
        backend_service_provider: SuerannotateServiceProvider,
        annotation_classes: BaseReadOnlyRepository,
        download_path: str,
        image_variant: str = "original",
        include_annotations: bool = False,
        include_fuse: bool = False,
        include_overlay: bool = False,
    ):
        super().__init__()
        self._project = project
        self._image = image
        self._download_path = download_path
        self._image_variant = image_variant
        self._include_fuse = include_fuse
        self._include_overlay = include_overlay
        self._include_annotations = include_annotations
        self.get_image_use_case = GetImageBytesUseCase(
            image=image,
            backend_service_provider=backend_service_provider,
            image_variant=image_variant,
        )
        self.download_annotation_use_case = DownloadImageAnnotationsUseCase(
            service=backend_service_provider,
            project=project,
            folder=folder,
            image_name=self._image.name,
            images=images,
            destination=download_path,
            annotation_classes=annotation_classes,
        )
        self.get_annotation_classes_ues_case = GetAnnotationClassesUseCase(
            classes=classes,
        )

    def validate_project_type(self):
        if self._project.project_type in constances.LIMITED_FUNCTIONS:
            raise AppValidationException(
                constances.LIMITED_FUNCTIONS[self._project.project_type]
            )

    def validate_variant_type(self):
        if self._image_variant not in ["original", "lores"]:
            raise AppValidationException(
                "Image download variant should be either original or lores"
            )

    def validate_download_path(self):
        if not Path(str(self._download_path)).is_dir():
            raise AppValidationException(
                f"local_dir_path {self._download_path} is not an existing directory"
            )

    def validate_include_annotations(self):
        if (
            self._include_fuse or self._include_overlay
        ) and not self._include_annotations:
            raise AppValidationException(
                "To download fuse or overlay image need to set include_annotations=True in download_image"
            )

    def execute(self):
        if self.is_valid():
            fuse_image = None
            annotations = None

            image_bytes = self.get_image_use_case.execute().data
            download_path = f"{self._download_path}/{self._image.name}"
            if self._image_variant == "lores":
                download_path = download_path + "___lores.jpg"
            with open(download_path, "wb") as image_file:
                image_file.write(image_bytes.getbuffer())

            if self._include_annotations:
                annotations = self.download_annotation_use_case.execute().data

            if self._include_annotations and self._include_fuse:
                classes = self.get_annotation_classes_ues_case.execute().data
                fuse_image = (
                    CreateFuseImageUseCase(
                        project_type=constances.ProjectType.get_name(
                            self._project.project_type
                        ),
                        image_path=download_path,
                        classes=[
                            annotation_class.to_dict() for annotation_class in classes
                        ],
                        generate_overlay=self._include_overlay,
                    )
                    .execute()
                    .data
                )

            self._response.data = (
                download_path,
                annotations,
                fuse_image,
            )
            logger.info(
                "Downloaded image %s to %s.", self._image.name, str(download_path)
            )

        return self._response


class UploadImageAnnotationsUseCase(BaseUseCase):
    def __init__(
        self,
        project: ProjectEntity,
        folder: FolderEntity,
        annotation_classes: BaseReadOnlyRepository,
        image_name: str,
        annotations: dict,
        backend_service_provider: SuerannotateServiceProvider,
        mask=None,
        verbose: bool = True,
        annotation_path: str = True,
    ):
        super().__init__()
        self._project = project
        self._folder = folder
        self._backend_service = backend_service_provider
        self._annotation_classes = annotation_classes
        self._image_name = image_name
        self._annotations = annotations
        self._mask = mask
        self._verbose = verbose
        self._annotation_path = annotation_path
        self.unknown_classes = []
        self.unknown_attribute_groups = []
        self.unknown_attributes = []

    def validate_project_type(self):
        if self._project.project_type in constances.LIMITED_FUNCTIONS:
            raise AppValidationException(
                constances.LIMITED_FUNCTIONS[self._project.project_type]
            )

    @property
    def annotation_classes_name_map(self) -> dict:
        classes_data = defaultdict(dict)
        annotation_classes = self._annotation_classes.get_all()
        for annotation_class in annotation_classes:
            class_info = {"id": annotation_class.uuid}
            if annotation_class.attribute_groups:
                for attribute_group in annotation_class.attribute_groups:
                    attribute_group_data = defaultdict(dict)
                    for attribute in attribute_group["attributes"]:
                        attribute_group_data[attribute["name"]] = attribute["id"]
                    class_info["attribute_groups"] = {
                        attribute_group["name"]: {
                            "id": attribute_group["id"],
                            "attributes": attribute_group_data,
                        }
                    }
            classes_data[annotation_class.name] = class_info
        return classes_data

    def get_templates_mapping(self):
        templates = self._backend_service.get_templates(
            team_id=self._project.team_id
        ).get("data", [])
        templates_map = {}
        for template in templates:
            templates_map[template["name"]] = template["id"]
        return templates_map

    def fill_classes_data(self, annotations: dict):
        annotation_classes = self.annotation_classes_name_map
        if "instances" not in annotations:
            return

        unknown_classes = {}
        for annotation in [i for i in annotations["instances"] if "className" in i]:
            if "className" not in annotation:
                return
            annotation_class_name = annotation["className"]
            if annotation_class_name not in annotation_classes.keys():
                if annotation_class_name not in unknown_classes:
                    self.unknown_classes.append(annotation_class_name)
                    unknown_classes[annotation_class_name] = {
                        "id": -(len(unknown_classes) + 1),
                        "attribute_groups": {},
                    }
        if unknown_classes:
            annotation_classes.update(unknown_classes)
        templates = self.get_templates_mapping()
        for annotation in (
            i for i in annotations["instances"] if i.get("type", None) == "template"
        ):
            annotation["templateId"] = templates.get(
                annotation.get("templateName", ""), -1
            )

        for annotation in [i for i in annotations["instances"] if "className" in i]:
            annotation_class_name = annotation["className"]
            if annotation_class_name not in annotation_classes.keys():
                continue
            annotation["classId"] = annotation_classes[annotation_class_name]["id"]
            for attribute in annotation["attributes"]:
                if (
                    attribute["groupName"]
                    not in annotation_classes[annotation_class_name]["attribute_groups"]
                ):
                    self.unknown_attributes.append(attribute["groupName"])
                    continue
                attribute["groupId"] = annotation_classes[annotation_class_name][
                    "attribute_groups"
                ][attribute["groupName"]]["id"]
                if (
                    attribute["name"]
                    not in annotation_classes[annotation_class_name][
                        "attribute_groups"
                    ][attribute["groupName"]]["attributes"]
                ):
                    del attribute["groupId"]
                    self.unknown_attributes.append(attribute["name"])
                    continue
                attribute["id"] = annotation_classes[annotation_class_name][
                    "attribute_groups"
                ][attribute["groupName"]]["attributes"][attribute["name"]]

    def report_unknown_data(self):
        if self.unknown_classes:
            logger.warning(f"Unknown classes [{', '.join(self.unknown_classes)}]")
        if self.unknown_attribute_groups:
            logger.warning(
                f"Unknown attribute_groups [{', '.join(self.unknown_attribute_groups)}]"
            )
        if self.unknown_attributes:
            logger.warning(f"Unknown attributes [{', '.join(self.unknown_attributes)}]")

    def execute(self):
        if self.is_valid():
            image_data = self._backend_service.get_bulk_images(
                images=[self._image_name],
                folder_id=self._folder.uuid,
                team_id=self._project.team_id,
                project_id=self._project.uuid,
            )
            if not image_data:
                raise AppException("There is no images to attach annotation.")
            image_data = image_data[0]
            response = self._backend_service.get_annotation_upload_data(
                project_id=self._project.uuid,
                team_id=self._project.team_id,
                folder_id=self._folder.uuid,
                image_ids=[image_data["id"]],
            )
            if response.ok:
                session = boto3.Session(
                    aws_access_key_id=response.data.access_key,
                    aws_secret_access_key=response.data.secret_key,
                    aws_session_token=response.data.session_token,
                    region_name=response.data.region,
                )
                resource = session.resource("s3")
                bucket = resource.Bucket(response.data.bucket)
                self.fill_classes_data(self._annotations)
                self.report_unknown_data()
                bucket.put_object(
                    Key=response.data.images[image_data["id"]]["annotation_json_path"],
                    Body=json.dumps(self._annotations),
                )
                if self._project.project_type == constances.ProjectType.PIXEL.value:
                    mask_path = None
                    png_path = self._annotation_path.replace("___pixel.json", "___save.png")
                    if os.path.exists(png_path) and not self._mask:
                        mask_path = png_path
                    elif self._mask:
                        mask_path = self._mask

                    if mask_path:
                        with open(mask_path, "rb") as descriptor:
                            bucket.put_object(
                                Key=response.data.images[image_data["id"]][
                                    "annotation_bluemap_path"
                                ],
                                Body=descriptor.read(),
                            )
                if self._verbose:
                    logger.info(
                        "Uploading annotations for image %s in project %s.",
                        str(image_data["name"]),
                        self._project.name,
                    )
        return self._response


class UploadAnnotationsUseCase(BaseInteractiveUseCase):
    MAX_WORKERS = 10
    CHUNK_SIZE = 100
    AUTH_DATA_CHUNK_SIZE = 500

    def __init__(
        self,
        project: ProjectEntity,
        folder: FolderEntity,
        annotation_classes: List[AnnotationClassEntity],
        folder_path: str,
        annotation_paths: List[str],
        backend_service_provider: SuerannotateServiceProvider,
        templates: List[dict],
        pre_annotation: bool = False,
        client_s3_bucket=None,
    ):
        super().__init__()
        self._project = project
        self._folder = folder
        self._backend_service = backend_service_provider
        self._annotation_classes = annotation_classes
        self._folder_path = folder_path
        self._annotation_paths = annotation_paths
        self._client_s3_bucket = client_s3_bucket
        self._pre_annotation = pre_annotation
        self._templates = templates
        self._annotations_to_upload = None
        self._missing_annotations = None
        self.missing_attribute_groups = set()
        self.missing_classes = set()
        self.missing_attributes = set()

    @property
    def s3_client(self):
        return boto3.client("s3")

    @property
    def annotation_classes_name_map(self) -> dict:
        classes_data = defaultdict(dict)
        annotation_classes = self._annotation_classes
        for annotation_class in annotation_classes:
            class_info = {"id": annotation_class.uuid}
            if annotation_class.attribute_groups:
                for attribute_group in annotation_class.attribute_groups:
                    attribute_group_data = defaultdict(dict)
                    for attribute in attribute_group["attributes"]:
                        attribute_group_data[attribute["name"]] = attribute["id"]
                    class_info["attribute_groups"] = {
                        attribute_group["name"]: {
                            "id": attribute_group["id"],
                            "attributes": attribute_group_data,
                        }
                    }
            classes_data[annotation_class.name] = class_info
        return classes_data

    @property
    def annotation_postfix(self):
        return (
            constances.VECTOR_ANNOTATION_POSTFIX
            if self._project.project_type == constances.ProjectType.VECTOR.value
            else constances.PIXEL_ANNOTATION_POSTFIX
        )

    def get_templates_mapping(self):
        templates_map = {}
        for template in self._templates:
            templates_map[template["name"]] = template["id"]
        return templates_map

    def fill_classes_data(self, annotations: dict):
        annotation_classes = self.annotation_classes_name_map
        if "instances" not in annotations:
            return
        unknown_classes = {}
        for annotation in [i for i in annotations["instances"] if "className" in i]:
            if "className" not in annotation:
                return
            annotation_class_name = annotation["className"]
            if annotation_class_name not in annotation_classes:
                if annotation_class_name not in unknown_classes:
                    self.missing_classes.add(annotation_class_name)
                    unknown_classes[annotation_class_name] = {
                        "id": -(len(unknown_classes) + 1),
                        "attribute_groups": {},
                    }
        annotation_classes.update(unknown_classes)
        templates = self.get_templates_mapping()
        for annotation in (
            i for i in annotations["instances"] if i.get("type", None) == "template"
        ):
            annotation["templateId"] = templates.get(
                annotation.get("templateName", ""), -1
            )

        for annotation in [i for i in annotations["instances"] if "className" in i]:
            annotation_class_name = annotation["className"]
            if annotation_class_name not in annotation_classes:
                continue
            annotation["classId"] = annotation_classes[annotation_class_name]["id"]
            for attribute in annotation["attributes"]:
                if annotation_classes[annotation_class_name].get("attribute_groups"):
                    if (
                        attribute["groupName"]
                        not in annotation_classes[annotation_class_name][
                            "attribute_groups"
                        ]
                    ):
                        continue
                else:
                    self.missing_attribute_groups.add(attribute["groupName"])
                    continue

                attribute["groupId"] = annotation_classes[annotation_class_name][
                    "attribute_groups"
                ][attribute["groupName"]]["id"]

                if (
                    attribute["name"]
                    not in annotation_classes[annotation_class_name][
                        "attribute_groups"
                    ][attribute["groupName"]]["attributes"]
                ):
                    del attribute["groupId"]
                    self.missing_attributes.add(attribute["name"])
                    continue
                attribute["id"] = annotation_classes[annotation_class_name][
                    "attribute_groups"
                ][attribute["groupName"]]["attributes"]

    @property
    def annotations_to_upload(self):
        if not self._annotations_to_upload:
            annotation_paths = self._annotation_paths
            ImageInfo = namedtuple("ImageInfo", ["path", "name", "id"])
            images_detail = []
            for annotation_path in annotation_paths:
                images_detail.append(
                    ImageInfo(
                        id=None,
                        path=annotation_path,
                        name=os.path.basename(
                            annotation_path.replace(
                                constances.PIXEL_ANNOTATION_POSTFIX, ""
                            ).replace(constances.VECTOR_ANNOTATION_POSTFIX, ""),
                        ),
                    )
                )
            images_data = (
                GetBulkImages(
                    service=self._backend_service,
                    project_id=self._project.uuid,
                    team_id=self._project.team_id,
                    folder_id=self._folder.uuid,
                    images=[image.name for image in images_detail],
                )
                .execute()
                .data
            )

            for image_data in images_data:
                for idx, detail in enumerate(images_detail):
                    if detail.name == image_data.name:
                        images_detail[idx] = detail._replace(id=image_data.uuid)

            missing_annotations = list(
                filter(lambda detail: detail.id is None, images_detail)
            )
            annotations_to_upload = list(
                filter(lambda detail: detail.id is not None, images_detail)
            )
            if missing_annotations:
                for missing in missing_annotations:
                    logger.warning(
                        f"Couldn't find image {missing.path} for annotation upload."
                    )
            if not annotations_to_upload:
                raise AppException("No image to attach annotations.")
            self._missing_annotations = missing_annotations
            self._annotations_to_upload = annotations_to_upload
        return self._annotations_to_upload

    def _is_valid_json(self, json_data: dict):
        try:
            if self._project.project_type == constances.ProjectType.PIXEL.value:
                PixelAnnotation(**json_data)
            else:
                VectorAnnotation(**json_data)
            return True
        except ValidationError as _:
            return False

    def execute(self):
        uploaded_annotations = []
        missing_annotations = []
        failed_annotations = []
        for _ in range(0, len(self.annotations_to_upload), self.AUTH_DATA_CHUNK_SIZE):
            annotations_to_upload = self.annotations_to_upload[
                _ : _ + self.AUTH_DATA_CHUNK_SIZE  # noqa: E203
            ]

            if self._pre_annotation:
                response = self._backend_service.get_pre_annotation_upload_data(
                    project_id=self._project.uuid,
                    team_id=self._project.team_id,
                    folder_id=self._folder.uuid,
                    image_ids=[int(image.id) for image in annotations_to_upload],
                )
            else:
                response = self._backend_service.get_annotation_upload_data(
                    project_id=self._project.uuid,
                    team_id=self._project.team_id,
                    folder_id=self._folder.uuid,
                    image_ids=[int(image.id) for image in annotations_to_upload],
                )
            if response.ok:
                session = boto3.Session(
                    aws_access_key_id=response.data.access_key,
                    aws_secret_access_key=response.data.secret_key,
                    aws_session_token=response.data.session_token,
                    region_name=response.data.region,
                )
                resource = session.resource("s3")
                bucket = resource.Bucket(response.data.bucket)
                image_id_name_map = {
                    image.id: image for image in self.annotations_to_upload
                }
                if self._client_s3_bucket:
                    from_session = boto3.Session()
                    from_s3 = from_session.resource("s3")
                else:
                    from_s3 = None

                with concurrent.futures.ThreadPoolExecutor(
                    max_workers=self.MAX_WORKERS
                ) as executor:
                    results = [
                        executor.submit(
                            self.upload_to_s3,
                            image_id,
                            image_info,
                            bucket,
                            from_s3,
                            image_id_name_map,
                        )
                        for image_id, image_info in response.data.images.items()
                    ]
                    for future in concurrent.futures.as_completed(results):
                        annotation, uploaded = future.result()
                        if uploaded:
                            uploaded_annotations.append(annotation)
                        else:
                            failed_annotations.append(annotation)
                        yield

                uploaded_annotations = [
                    annotation.path for annotation in uploaded_annotations
                ]
                missing_annotations.extend(
                    [annotation.path for annotation in self._missing_annotations]
                )
                failed_annotations = [
                    annotation.path for annotation in failed_annotations
                ]

            self._response.data = (
                uploaded_annotations,
                failed_annotations,
                missing_annotations,
            )
        self.report_missing_data()
        return self._response

    def upload_to_s3(
        self, image_id: int, image_info, bucket, from_s3, image_id_name_map
    ):
        if from_s3:
            file = io.BytesIO()
            s3_object = from_s3.Object(
                self._client_s3_bucket, image_id_name_map[image_id].path
            )
            s3_object.download_fileobj(file)
            file.seek(0)
            annotation_json = json.load(file)
        else:
            annotation_json = json.load(open(image_id_name_map[image_id].path))

        self.fill_classes_data(annotation_json)

        if not self._is_valid_json(annotation_json):
            return image_id_name_map[image_id], False
        bucket.put_object(
            Key=image_info["annotation_json_path"], Body=json.dumps(annotation_json),
        )
        if self._project.project_type == constances.ProjectType.PIXEL.value:
            mask_filename = (
                image_id_name_map[image_id].name + constances.ANNOTATION_MASK_POSTFIX
            )
            if from_s3:
                file = io.BytesIO()
                s3_object = self._client_s3_bucket.Objcect(
                    self._client_s3_bucket, self._folder_path + mask_filename
                )
                s3_object.download_file(file)
                file.seek(0)
            else:
                with open(f"{self._folder_path}/{mask_filename}", "rb") as mask_file:
                    file = io.BytesIO(mask_file.read())

            bucket.put_object(Key=image_info["annotation_bluemap_path"], Body=file)
        return image_id_name_map[image_id], True

    def report_missing_data(self):
        if self.missing_classes:
            logger.warning(f"Couldn't find classes [{', '.join(self.missing_classes)}]")
        if self.missing_attribute_groups:
            logger.warning(
                f"Couldn't find annotation groups [{', '.join(self.missing_attribute_groups)}]"
            )
        if self.missing_attributes:
            logger.warning(
                f"Couldn't find attributes [{', '.join(self.missing_attributes)}]"
            )


class CreateModelUseCase(BaseUseCase):
    def __init__(
        self,
        base_model_name: str,
        model_name: str,
        model_description: str,
        task: str,
        team_id: int,
        train_data_paths: Iterable[str],
        test_data_paths: Iterable[str],
        backend_service_provider: SuerannotateServiceProvider,
        projects: BaseReadOnlyRepository,
        folders: BaseReadOnlyRepository,
        ml_models: BaseManageableRepository,
        hyper_parameters: dict = None,
    ):
        super().__init__()
        self._base_model_name = base_model_name
        self._model_name = model_name
        self._model_description = model_description
        self._task = task
        self._team_id = team_id
        self._hyper_parameters = hyper_parameters
        self._train_data_paths = train_data_paths
        self._test_data_paths = test_data_paths
        self._backend_service = backend_service_provider
        self._ml_models = ml_models
        self._projects = projects
        self._folders = folders

    @property
    def hyper_parameters(self):
        if self._hyper_parameters:
            for parameter in constances.DEFAULT_HYPER_PARAMETERS:
                if parameter not in self._hyper_parameters:
                    self._hyper_parameters[
                        parameter
                    ] = constances.DEFAULT_HYPER_PARAMETERS[parameter]
        else:
            self._hyper_parameters = constances.DEFAULT_HYPER_PARAMETERS
        return self._hyper_parameters

    @staticmethod
    def split_path(path: str):
        if "/" in path:
            return path.split("/")
        return path, "root"

    def execute(self):
        train_folder_ids = []
        test_folder_ids = []
        projects = []

        for path in self._train_data_paths:
            project_name, folder_name = self.split_path(path)
            projects = self._projects.get_all(
                Condition("name", project_name, EQ)
                & Condition("team_id", self._team_id, EQ)
            )

            projects.extend(projects)
            folders = self._folders.get_all(
                Condition("name", folder_name, EQ)
                & Condition("team_id", self._team_id, EQ)
                & Condition("project_id", projects[0].uuid, EQ)
            )
            train_folder_ids.append(folders[0].uuid)

        for path in self._test_data_paths:
            project_name, folder_name = self.split_path(path)
            projects.extend(
                self._projects.get_all(
                    Condition("name", project_name, EQ)
                    & Condition("team_id", self._team_id, EQ)
                )
            )
            folders = self._folders.get_all(
                Condition("name", folder_name, EQ)
                & Condition("team_id", self._team_id, EQ)
                & Condition("project_id", projects[0].uuid, EQ)
            )
            test_folder_ids.append(folders[0].uuid)

        project_types = [project.project_type for project in projects]

        if set(train_folder_ids) & set(test_folder_ids):
            self._response.errors = AppException(
                "Avoid overlapping between training and test data."
            )
            return
        if len(set(project_types)) != 1:
            self._response.errors = AppException(
                "All projects have to be of the same type. Either vector or pixel"
            )
            return
        if any(
            {
                True
                for project in projects
                if project.upload_state == constances.UploadState.EXTERNAL.value
            }
        ):
            self._response.errors = AppException(
                "The function does not support projects containing images attached with URLs"
            )
            return

        base_model = self._ml_models.get_all(
            Condition("name", self._base_model_name, EQ)
            & Condition("team_id", self._team_id, EQ)
            & Condition("task", constances.MODEL_TRAINING_TASKS[self._task], EQ)
            & Condition("type", project_types[0], EQ)
            & Condition("include_global", True, EQ)
        )[0]

        if base_model.model_type != project_types[0]:
            self._response.errors = AppException(
                f"The type of provided projects is {project_types[0]}, "
                "and does not correspond to the type of provided model"
            )
            return self._response

        completed_images_data = self._backend_service.bulk_get_folders(
            self._team_id, [project.uuid for project in projects]
        )
        complete_image_count = sum(
            [
                folder["completedCount"]
                for folder in completed_images_data["data"]
                if folder["id"] in train_folder_ids
            ]
        )
        ml_model = MLModelEntity(
            name=self._model_name,
            description=self._model_description,
            task=constances.MODEL_TRAINING_TASKS[self._task],
            base_model_id=base_model.uuid,
            image_count=complete_image_count,
            model_type=project_types[0],
            train_folder_ids=train_folder_ids,
            test_folder_ids=test_folder_ids,
            hyper_parameters=self.hyper_parameters,
        )
        new_model_data = self._ml_models.insert(ml_model)

        self._response.data = new_model_data
        return self._response


class GetModelMetricsUseCase(BaseUseCase):
    def __init__(
        self,
        model_id: int,
        team_id: int,
        backend_service_provider: SuerannotateServiceProvider,
    ):
        super().__init__()
        self._model_id = model_id
        self._team_id = team_id
        self._backend_service = backend_service_provider

    def execute(self):
        metrics = self._backend_service.get_model_metrics(
            team_id=self._team_id, model_id=self._model_id
        )
        self._response.data = metrics
        return self._response


class UpdateModelUseCase(BaseUseCase):
    def __init__(
        self, model: MLModelEntity, models: BaseManageableRepository,
    ):
        super().__init__()
        self._models = models
        self._model = model

    def execute(self):
        model = self._models.update(self._model)
        self._response.data = model
        return self._response


class DeleteMLModel(BaseUseCase):
    def __init__(self, model_id: int, models: BaseManageableRepository):
        super().__init__()
        self._model_id = model_id
        self._models = models

    def execute(self):
        self._response.data = self._models.delete(self._model_id)
        return self._response


class StopModelTraining(BaseUseCase):
    def __init__(
        self,
        model_id: int,
        team_id: int,
        backend_service_provider: SuerannotateServiceProvider,
    ):
        super().__init__()

        self._model_id = model_id
        self._team_id = team_id
        self._backend_service = backend_service_provider

    def execute(self):
        is_stopped = self._backend_service.stop_model_training(
            self._team_id, self._model_id
        )
        if not is_stopped:
            self._response.errors = AppException("Something went wrong.")
        return self._response


class DownloadExportUseCase(BaseUseCase):
    def __init__(
        self,
        service: SuerannotateServiceProvider,
        project: ProjectEntity,
        export_name: str,
        folder_path: str,
        extract_zip_contents: bool,
        to_s3_bucket: bool,
    ):
        super().__init__()
        self._service = service
        self._project = project
        self._export_name = export_name
        self._folder_path = folder_path
        self._extract_zip_contents = extract_zip_contents
        self._to_s3_bucket = to_s3_bucket
        self._temp_dir = None

    def validate_project_type(self):
        if self._project.project_type in constances.LIMITED_FUNCTIONS:
            raise AppValidationException(
                constances.LIMITED_FUNCTIONS[self._project.project_type]
            )

    def upload_to_s3_from_folder(self, folder_path: str):
        to_s3_bucket = boto3.Session().resource("s3").Bucket(self._to_s3_bucket)
        files_to_upload = list(Path(folder_path).rglob("*.*"))

        def _upload_file_to_s3(_to_s3_bucket, _path, _s3_key) -> None:
            _to_s3_bucket.upload_file(_path, _s3_key)

        with concurrent.futures.ThreadPoolExecutor(max_workers=10) as executor:
            results = []
            for path in files_to_upload:
                s3_key = f"{self._folder_path}/{path.name}"
                results.append(
                    executor.submit(_upload_file_to_s3, to_s3_bucket, str(path), s3_key)
                )
                yield

    def download_to_local_storage(self, destination: str):
        exports = self._service.get_exports(
            team_id=self._project.team_id, project_id=self._project.uuid
        )
        export = next(filter(lambda i: i["name"] == self._export_name, exports), None)
        export = self._service.get_export(
            team_id=self._project.team_id,
            project_id=self._project.uuid,
            export_id=export["id"],
        )
        if not export:
            raise AppException("Export not found.")
        export_status = export["status"]

        while export_status != ExportStatus.COMPLETE.value:
            logger.info("Waiting 5 seconds for export to finish on server.")
            time.sleep(5)

            export = self._service.get_export(
                team_id=self._project.team_id,
                project_id=self._project.uuid,
                export_id=export["id"],
            )
            export_status = export["status"]
            if export_status in (ExportStatus.ERROR.value, ExportStatus.CANCELED.value):
                raise AppException("Couldn't download export.")

        filename = Path(export["path"]).name
        filepath = Path(destination) / filename
        with requests.get(export["download"], stream=True) as response:
            response.raise_for_status()
            with open(filepath, "wb") as f:
                for chunk in response.iter_content(chunk_size=8192):
                    f.write(chunk)
        if self._extract_zip_contents:
            with zipfile.ZipFile(filepath, "r") as f:
                f.extractall(destination)
            Path.unlink(filepath)
        return export["id"], filepath, destination

    def get_upload_files_count(self):
        if not self._temp_dir:
            self._temp_dir = tempfile.TemporaryDirectory()
            self.download_to_local_storage(self._temp_dir.name)
        return len(list(Path(self._temp_dir.name).rglob("*.*")))

    def execute(self):
        if self.is_valid():
            if self._to_s3_bucket:
                self.get_upload_files_count()
                yield from self.upload_to_s3_from_folder(self._temp_dir.name)
                logger.info(f"Exported to AWS {self._to_s3_bucket}/{self._folder_path}")
                self._temp_dir.cleanup()
            else:
                export_id, filepath, destination = self.download_to_local_storage(
                    self._folder_path
                )
                if self._extract_zip_contents:
                    logger.info(f"Extracted {filepath} to folder {destination}")
                else:
                    logger.info(f"Downloaded export ID {export_id} to {filepath}")
                yield
        return self._response


class DownloadMLModelUseCase(BaseUseCase):
    def __init__(
        self,
        model: MLModelEntity,
        download_path: str,
        backend_service_provider: SuerannotateServiceProvider,
        team_id: int,
    ):
        super().__init__()
        self._model = model
        self._download_path = download_path
        self._backend_service = backend_service_provider
        self._team_id = team_id

    def validate_training_status(self):
        if self._model.training_status not in [
            constances.TrainingStatus.COMPLETED.value,
            constances.TrainingStatus.FAILED_AFTER_EVALUATION_WITH_SAVE_MODEL.value,
        ]:
            raise AppException("Unable to download.")

    def execute(self):
        if self.is_valid():
            metrics_name = os.path.basename(self._model.path).replace(".pth", ".json")
            mapper_path = self._model.config_path.replace(
                os.path.basename(self._model.config_path), "classes_mapper.json"
            )
            metrics_path = self._model.config_path.replace(
                os.path.basename(self._model.config_path), metrics_name
            )

            auth_response = self._backend_service.get_ml_model_download_tokens(
                self._team_id, self._model.uuid
            )
            if not auth_response.ok:
                raise AppException(auth_response.error)
            s3_session = boto3.Session(
                aws_access_key_id=auth_response.data.access_key,
                aws_secret_access_key=auth_response.data.secret_key,
                aws_session_token=auth_response.data.session_token,
                region_name=auth_response.data.region,
            )
            bucket = s3_session.resource("s3").Bucket(auth_response.data.bucket)

            bucket.download_file(
                self._model.config_path,
                os.path.join(self._download_path, "config.yaml"),
            )
            bucket.download_file(
                self._model.path,
                os.path.join(self._download_path, os.path.basename(self._model.path)),
            )
            try:
                bucket.download_file(
                    metrics_path, os.path.join(self._download_path, metrics_name)
                )
                bucket.download_file(
                    mapper_path,
                    os.path.join(self._download_path, "classes_mapper.json"),
                )
            except botocore.exceptions.ClientError:
                logger.info(
                    "The specified model does not contain a classes_mapper and/or a metrics file."
                )
            self._response.data = self._model
        return self._response


class BenchmarkUseCase(BaseUseCase):
    def __init__(
        self,
        project: ProjectEntity,
        ground_truth_folder_name: str,
        folder_names: list,
        export_dir: str,
        image_list: list,
        annotation_type: str,
        show_plots: bool,
    ):
        super().__init__()
        self._project = project
        self._ground_truth_folder_name = ground_truth_folder_name
        self._folder_names = folder_names
        self._export_dir = export_dir
        self._image_list = image_list
        self._annotation_type = annotation_type
        self._show_plots = show_plots

    def execute(self):
        project_df = aggregate_annotations_as_df(self._export_dir)
        gt_project_df = project_df[
            project_df["folderName"] == self._ground_truth_folder_name
        ]
        benchmark_dfs = []
        for folder_name in self._folder_names:
            folder_df = project_df[project_df["folderName"] == folder_name]
            project_gt_df = pd.concat([folder_df, gt_project_df])
            project_gt_df = project_gt_df[project_gt_df["instanceId"].notna()]

            if self._image_list is not None:
                project_gt_df = project_gt_df.loc[
                    project_gt_df["imageName"].isin(self._image_list)
                ]

            project_gt_df.query("type == '" + self._annotation_type + "'", inplace=True)

            project_gt_df = project_gt_df.groupby(
                ["imageName", "instanceId", "folderName"]
            )

            def aggregate_attributes(instance_df):
                def attribute_to_list(attribute_df):
                    attribute_names = list(attribute_df["attributeName"])
                    attribute_df["attributeNames"] = len(attribute_df) * [
                        attribute_names
                    ]
                    return attribute_df

                attributes = None
                if not instance_df["attributeGroupName"].isna().all():
                    attrib_group_name = instance_df.groupby("attributeGroupName")[
                        ["attributeGroupName", "attributeName"]
                    ].apply(attribute_to_list)
                    attributes = dict(
                        zip(
                            attrib_group_name["attributeGroupName"],
                            attrib_group_name["attributeNames"],
                        )
                    )

                instance_df.drop(
                    ["attributeGroupName", "attributeName"], axis=1, inplace=True
                )
                instance_df.drop_duplicates(
                    subset=["imageName", "instanceId", "folderName"], inplace=True
                )
                instance_df["attributes"] = [attributes]
                return instance_df

            project_gt_df = project_gt_df.apply(aggregate_attributes).reset_index(
                drop=True
            )
            unique_images = set(project_gt_df["imageName"])
            all_benchmark_data = []
            for image_name in unique_images:
                image_data = image_consensus(
                    project_gt_df, image_name, self._annotation_type
                )
                all_benchmark_data.append(pd.DataFrame(image_data))
            benchmark_project_df = pd.concat(all_benchmark_data, ignore_index=True)
            benchmark_project_df = benchmark_project_df[
                benchmark_project_df["folderName"] == folder_name
            ]
            benchmark_dfs.append(benchmark_project_df)
        benchmark_df = pd.concat(benchmark_dfs, ignore_index=True)
        if self._show_plots:
            consensus_plot(benchmark_df, self._folder_names)
        self._response.data = benchmark_df
        return self._response


class ConsensusUseCase(BaseUseCase):
    def __init__(
        self,
        project: ProjectEntity,
        folder_names: list,
        export_dir: str,
        image_list: list,
        annotation_type: str,
        show_plots: bool,
    ):
        super().__init__()
        self._project = project
        self._folder_names = folder_names
        self._export_dir = export_dir
        self._image_list = image_list
        self._annota_type_type = annotation_type
        self._show_plots = show_plots

    def execute(self):
        project_df = aggregate_annotations_as_df(self._export_dir)
        all_projects_df = project_df[project_df["instanceId"].notna()]
        all_projects_df = all_projects_df.loc[
            all_projects_df["folderName"].isin(self._folder_names)
        ]

        if self._image_list is not None:
            all_projects_df = all_projects_df.loc[
                all_projects_df["imageName"].isin(self._image_list)
            ]

        all_projects_df.query("type == '" + self._annota_type_type + "'", inplace=True)

        def aggregate_attributes(instance_df):
            def attribute_to_list(attribute_df):
                attribute_names = list(attribute_df["attributeName"])
                attribute_df["attributeNames"] = len(attribute_df) * [attribute_names]
                return attribute_df

            attributes = None
            if not instance_df["attributeGroupName"].isna().all():
                attrib_group_name = instance_df.groupby("attributeGroupName")[
                    ["attributeGroupName", "attributeName"]
                ].apply(attribute_to_list)
                attributes = dict(
                    zip(
                        attrib_group_name["attributeGroupName"],
                        attrib_group_name["attributeNames"],
                    )
                )

            instance_df.drop(
                ["attributeGroupName", "attributeName"], axis=1, inplace=True
            )
            instance_df.drop_duplicates(
                subset=["imageName", "instanceId", "folderName"], inplace=True
            )
            instance_df["attributes"] = [attributes]
            return instance_df

        all_projects_df = all_projects_df.groupby(
            ["imageName", "instanceId", "folderName"]
        )
        all_projects_df = all_projects_df.apply(aggregate_attributes).reset_index(
            drop=True
        )
        unique_images = set(all_projects_df["imageName"])
        all_consensus_data = []
        for image_name in unique_images:
            image_data = image_consensus(
                all_projects_df, image_name, self._annota_type_type
            )
            all_consensus_data.append(pd.DataFrame(image_data))

        consensus_df = pd.concat(all_consensus_data, ignore_index=True)

        if self._show_plots:
            consensus_plot(consensus_df, self._folder_names)

        self._response.data = consensus_df
        return self._response


class RunSegmentationUseCase(BaseUseCase):
    def __init__(
        self,
        project: ProjectEntity,
        ml_model_repo: BaseManageableRepository,
        ml_model_name: str,
        images_list: list,
        service: SuerannotateServiceProvider,
        folder: FolderEntity,
    ):
        super().__init__()
        self._project = project
        self._ml_model_repo = ml_model_repo
        self._ml_model_name = ml_model_name
        self._images_list = images_list
        self._service = service
        self._folder = folder

    def validate_project_type(self):
        if self._project.project_type is not ProjectType.PIXEL.value:
            raise AppValidationException(
                "Operation not supported for given project type"
            )

    def validate_model(self):
        if self._ml_model_name not in constances.AVAILABLE_SEGMENTATION_MODELS:
            raise AppValidationException("Model Does not exist")

    def validate_upload_state(self):

        if self._project.upload_state is constances.UploadState.EXTERNAL:
            raise AppValidationException(
                "The function does not support projects containing images attached with URLs"
            )

    def execute(self):
        if self.is_valid():
            images = (
                GetBulkImages(
                    service=self._service,
                    project_id=self._project.uuid,
                    team_id=self._project.team_id,
                    folder_id=self._folder.uuid,
                    images=self._images_list,
                )
                .execute()
                .data
            )

            image_ids = [image.uuid for image in images]
            image_names = [image.name for image in images]

            if not len(image_names):
                self._response.errors = AppException(
                    "No valid image names were provided."
                )
                return self._response

            res = self._service.run_segmentation(
                self._project.team_id,
                self._project.uuid,
                model_name=self._ml_model_name,
                image_ids=image_ids,
            )
            if not res.ok:
                # todo add error message in the response
                return self._response

            success_images = []
            failed_images = []
            while len(success_images) + len(failed_images) != len(image_ids):
                images_metadata = (
                    GetBulkImages(
                        service=self._service,
                        project_id=self._project.uuid,
                        team_id=self._project.team_id,
                        folder_id=self._folder.uuid,
                        images=self._images_list,
                    )
                    .execute()
                    .data
                )

                success_images = [
                    img.name
                    for img in images_metadata
                    if img.segmentation_status
                    == constances.SegmentationStatus.COMPLETED.value
                ]
                failed_images = [
                    img.name
                    for img in images_metadata
                    if img.segmentation_status
                    == constances.SegmentationStatus.FAILED.value
                ]
                logger.info(
                    f"segmentation complete on {len(success_images + failed_images)} / {len(image_ids)} images"
                )
                time.sleep(5)

            self._response.data = (success_images, failed_images)
        return self._response


class RunPredictionUseCase(BaseUseCase):
    def __init__(
        self,
        project: ProjectEntity,
        ml_model_repo: BaseManageableRepository,
        ml_model_name: str,
        images_list: list,
        service: SuerannotateServiceProvider,
        folder: FolderEntity,
    ):
        super().__init__()
        self._project = project
        self._ml_model_repo = ml_model_repo
        self._ml_model_name = ml_model_name
        self._images_list = images_list
        self._service = service
        self._folder = folder

    def validate_project_type(self):
        if self._project.project_type in constances.LIMITED_FUNCTIONS:
            raise AppValidationException(
                constances.LIMITED_FUNCTIONS[self._project.project_type]
            )

    def execute(self):
        if self.is_valid():
            images = (
                GetBulkImages(
                    service=self._service,
                    project_id=self._project.uuid,
                    team_id=self._project.team_id,
                    folder_id=self._folder.uuid,
                    images=self._images_list,
                )
                .execute()
                .data
            )

            image_ids = [image.uuid for image in images]
            image_names = [image.name for image in images]

            if not len(image_names):
                self._response.errors = AppException(
                    "No valid image names were provided."
                )
                return self._response

            ml_models = self._ml_model_repo.get_all(
                condition=Condition("name", self._ml_model_name, EQ)
                & Condition("include_global", True, EQ)
                & Condition("team_id", self._project.team_id, EQ)
            )
            ml_model = None
            for model in ml_models:
                if model.name == self._ml_model_name:
                    ml_model = model

            res = self._service.run_prediction(
                team_id=self._project.team_id,
                project_id=self._project.uuid,
                ml_model_id=ml_model.uuid,
                image_ids=image_ids,
            )
            if not res.ok:
                return self._response

            success_images = []
            failed_images = []
            while len(success_images) + len(failed_images) != len(image_ids):
                images_metadata = (
                    GetBulkImages(
                        service=self._service,
                        project_id=self._project.uuid,
                        team_id=self._project.team_id,
                        folder_id=self._folder.uuid,
                        images=self._images_list,
                    )
                    .execute()
                    .data
                )

                success_images = [
                    img.name
                    for img in images_metadata
                    if img.prediction_status
                    == constances.SegmentationStatus.COMPLETED.value
                ]
                failed_images = [
                    img.name
                    for img in images_metadata
                    if img.prediction_status
                    == constances.SegmentationStatus.FAILED.value
                ]

                complete_images = success_images + failed_images
                logger.info(
                    f"prediction complete on {len(complete_images)} / {len(image_ids)} images"
                )
                time.sleep(5)

            self._response.data = (success_images, failed_images)
        return self._response


class GetAllImagesUseCase(BaseUseCase):
    def __init__(
        self,
        project: ProjectEntity,
        service_provider: SuerannotateServiceProvider,
        annotation_status: str = None,
        name_prefix: str = None,
    ):
        super().__init__()
        self._project = project
        self._service_provider = service_provider
        self._annotation_status = annotation_status
        self._name_prefix = name_prefix

    @property
    def annotation_status(self):
        return constances.AnnotationStatus.get_value(self._annotation_status)

    def execute(self):
        condition = (
            Condition("team_id", self._project.team_id, EQ)
            & Condition("project_id", self._project.uuid, EQ)
            & Condition("folder_id", 0, EQ)
        )
        if self._annotation_status:
            condition &= Condition("annotation_status", self.annotation_status, EQ)
        if self._name_prefix:
            condition &= Condition("name", self._name_prefix, EQ)
        self._response.data = self._service_provider.list_images(
            query_string=condition.build_query()
        )
        return self._response


class SearchMLModels(BaseUseCase):
    def __init__(
        self, ml_models_repo: BaseManageableRepository, condition: Condition,
    ):
        super().__init__()
        self._ml_models = ml_models_repo
        self._condition = condition

    def execute(self):
        ml_models = self._ml_models.get_all(condition=self._condition)
        ml_models = [ml_model.to_dict() for ml_model in ml_models]
        self._response.data = ml_models
        return self._response


class UploadFileToS3UseCase(BaseUseCase):
    def __init__(self, to_s3_bucket, path, s3_key: str):
        super().__init__()
        self._to_s3_bucket = to_s3_bucket
        self._path = path
        self._s3_key = s3_key

    def execute(self):
        self._to_s3_bucket.upload_file(str(self._path), self._s3_key)


class UploadImageToProject(BaseUseCase):
    def __init__(
        self,
        project: ProjectEntity,
        folder: FolderEntity,
        s3_repo: BaseManageableRepository,
        settings: BaseManageableRepository,
        backend_client: SuerannotateServiceProvider,
        annotation_status: str,
        image_bytes: io.BytesIO = None,
        image_path: str = None,
        image_name: str = None,
        from_s3_bucket: str = None,
        image_quality_in_editor: str = None,
    ):
        super().__init__()
        self._project = project
        self._folder = folder
        self._image_bytes = image_bytes
        self._image_path = image_path
        self._image_name = image_name
        self._from_s3_bucket = from_s3_bucket
        self._image_quality_in_editor = image_quality_in_editor
        self._settings = settings
        self._s3_repo = s3_repo
        self._backend_client = backend_client
        self._annotation_status = annotation_status
        self._auth_data = None

    def validate_auth_data(self):
        response = self._backend_client.get_s3_upload_auth_token(
            team_id=self._project.team_id,
            folder_id=self._folder.uuid,
            project_id=self._project.uuid,
        )
        if "error" in response:
            raise AppException(response.get("error"))
        self._auth_data = response

    @property
    def auth_data(self):
        return self._auth_data

    def validate_arguments(self):
        if not self._image_path and self._image_bytes:
            raise AppValidationException("Image data not provided.")

    def validate_image_name_uniqueness(self):
        image_entities = (
            GetBulkImages(
                service=self._backend_client,
                project_id=self._project.uuid,
                team_id=self._project.team_id,
                folder_id=self._folder.uuid,
                images=[
                    self._image_name
                    if self._image_name
                    else Path(self._image_path).name
                ],
            )
            .execute()
            .data
        )
        if image_entities:
            raise AppValidationException("Image with this name already exists.")

    def execute(self) -> Response:
        if self.is_valid():
            if self._image_path and self._from_s3_bucket:
                image_bytes = (
                    GetS3ImageUseCase(
                        s3_bucket=self._from_s3_bucket, image_path=self._image_path
                    )
                    .execute()
                    .data
                )
            elif self._image_path:
                image_bytes = io.BytesIO(open(self._image_path, "rb").read())
            else:
                image_bytes = self._image_bytes

            s3_upload_response = UploadImageS3UseCase(
                project=self._project,
                image_path=self._image_name
                if self._image_name
                else Path(self._image_path).name,
                project_settings=self._settings,
                image=image_bytes,
                s3_repo=self._s3_repo,
                upload_path=self.auth_data["filePath"],
                image_quality_in_editor=self._image_quality_in_editor,
            ).execute()

            if s3_upload_response.errors:
                self._errors = s3_upload_response.errors

            AttachFileUrlsUseCase(
                project=self._project,
                folder=self._folder,
                attachments=[s3_upload_response.data],
                backend_service_provider=self._backend_client,
                annotation_status=self._annotation_status,
                upload_state_code=constances.UploadState.BASIC.value,
            ).execute()
        return self._response


class UploadImagesToProject(BaseInteractiveUseCase):
    MAX_WORKERS = 10

    def __init__(
        self,
        project: ProjectEntity,
        folder: FolderEntity,
        settings: BaseManageableRepository,
        s3_repo,
        backend_client: SuerannotateServiceProvider,
        paths: List[str],
        extensions=constances.DEFAULT_IMAGE_EXTENSIONS,
        annotation_status="NotStarted",
        from_s3_bucket=None,
        exclude_file_patterns: List[str] = constances.DEFAULT_FILE_EXCLUDE_PATTERNS,
        recursive_sub_folders: bool = False,
        image_quality_in_editor=None,
    ):
        super().__init__()

        self._auth_data = None
        self._s3_repo_instance = None
        self._images_to_upload = None
        self._paths = paths
        self._project = project
        self._folder = folder
        self._settings = settings.get_all()
        self._s3_repo = s3_repo
        self._backend_client = backend_client
        self._image_quality_in_editor = image_quality_in_editor
        self._from_s3_bucket = from_s3_bucket
        self._extensions = extensions
        self._recursive_sub_folders = recursive_sub_folders
        if exclude_file_patterns:
            list(exclude_file_patterns).extend(
                list(constances.DEFAULT_FILE_EXCLUDE_PATTERNS)
            )
        self._exclude_file_patterns = exclude_file_patterns
        self._annotation_status = annotation_status

    @property
    def extensions(self):
        if not self._extensions:
            return constances.DEFAULT_IMAGE_EXTENSIONS
        return self._extensions

    @property
    def exclude_file_patterns(self):
        if not self._exclude_file_patterns:
            return constances.DEFAULT_FILE_EXCLUDE_PATTERNS
        return self._exclude_file_patterns

    def validate_limitations(self):
        response = self._backend_client.get_limitations(
            team_id=self._project.team_id,
            project_id=self._project.uuid,
            folder_id=self._folder.uuid,
        )
        if not response.ok:
            raise AppValidationException(response.error)
        to_upload_count = len(self.images_to_upload)
        errors = []
        if to_upload_count > response.data.folder_limit.remaining_image_count:
            errors.append(
                AppValidationException(constances.UPLOAD_FOLDER_LIMIT_ERROR_MESSAGE)
            )
        elif to_upload_count > response.data.project_limit.remaining_image_count:
            errors.append(
                AppValidationException(constances.UPLOAD_PROJECT_LIMIT_ERROR_MESSAGE)
            )
        elif (
            response.data.super_user_limit
            and to_upload_count > response.data.super_user_limit.remaining_image_count
        ):
            errors.append(
                AppValidationException(constances.UPLOAD_USER_LIMIT_ERROR_MESSAGE)
            )
        if errors:
            raise AppValidationException(errors)

    def validate_annotation_status(self):
        if (
            self._annotation_status
            and self._annotation_status.lower()
            not in constances.AnnotationStatus.values()
        ):
            raise AppValidationException("Invalid annotations status")

    def validate_extensions(self):
        if self._extensions and not all(
            [
                extension in constances.DEFAULT_IMAGE_EXTENSIONS
                for extension in self._extensions
            ]
        ):
            raise AppValidationException("")

    def validate_project_type(self):
        if self._project.project_type in constances.LIMITED_FUNCTIONS:
            raise AppValidationException(
                constances.LIMITED_FUNCTIONS[self._project.project_type]
            )

    def validate_auth_data(self):
        response = self._backend_client.get_s3_upload_auth_token(
            team_id=self._project.team_id,
            folder_id=self._folder.uuid,
            project_id=self._project.uuid,
        )
        if "error" in response:
            raise AppException(response.get("error"))
        self._auth_data = response

    @property
    def auth_data(self):
        return self._auth_data

    @property
    def s3_repository(self):
        if not self._s3_repo_instance:
            self._s3_repo_instance = self._s3_repo(
                self.auth_data["accessKeyId"],
                self.auth_data["secretAccessKey"],
                self.auth_data["sessionToken"],
                self.auth_data["bucket"],
            )
        return self._s3_repo_instance

    def _upload_image(self, image_path: str):
        ProcessedImage = namedtuple(
            "ProcessedImage", ["uploaded", "path", "entity", "name"]
        )
        if self._from_s3_bucket:
            response = GetS3ImageUseCase(
                s3_bucket=self._from_s3_bucket, image_path=image_path
            ).execute()
            if response.errors:
                logger.warning(
                    f"Unable to upload image {image_path} \n{response.errors}"
                )
                return ProcessedImage(
                    uploaded=False,
                    path=image_path,
                    entity=None,
                    name=Path(image_path).name,
                )
            image_bytes = response.data
        else:
            try:
                image_bytes = io.BytesIO(open(image_path, "rb").read())
            except FileNotFoundError:
                return ProcessedImage(
                    uploaded=False,
                    path=image_path,
                    entity=None,
                    name=Path(image_path).name,
                )
        upload_response = UploadImageS3UseCase(
            project=self._project,
            project_settings=self._settings,
            image_path=image_path,
            image=image_bytes,
            s3_repo=self.s3_repository,
            upload_path=self.auth_data["filePath"],
            image_quality_in_editor=self._image_quality_in_editor,
        ).execute()

        if not upload_response.errors and upload_response.data:
            entity = upload_response.data
            return ProcessedImage(
                uploaded=True,
                path=entity.path,
                entity=entity,
                name=Path(image_path).name,
            )
        else:
            return ProcessedImage(
                uploaded=False, path=image_path, entity=None, name=Path(image_path).name
            )

    @property
    def images_to_upload(self):
        if not self._images_to_upload:
            paths = self._paths
            filtered_paths = []
            duplicated_paths = []
            for path in paths:
                if path.split("/")[-1] not in [
                    path_name.split("/")[-1] for path_name in filtered_paths
                ]:
                    filtered_paths.append(path)
                else:
                    duplicated_paths.append(path)
            filtered_paths = [
                path
                for path in paths
                if not any(
                    [extension in path for extension in self.exclude_file_patterns]
                )
            ]
            excluded_paths = [path for path in paths if path not in filtered_paths]
            if excluded_paths:
                logger.info(f"Excluded paths {', '.join(excluded_paths)}")

            image_entities = (
                GetBulkImages(
                    service=self._backend_client,
                    project_id=self._project.uuid,
                    team_id=self._project.team_id,
                    folder_id=self._folder.uuid,
                    images=[image.split("/")[-1] for image in filtered_paths],
                )
                .execute()
                .data
            )
            images_to_upload = []
            image_list = [image.name for image in image_entities]

            for path in filtered_paths:
                if path not in image_list:
                    images_to_upload.append(path)
                else:
                    duplicated_paths.append(path)
            self._images_to_upload = list(set(images_to_upload)), duplicated_paths
        return self._images_to_upload

    def execute(self):
        if self.is_valid():
            images_to_upload, duplications = self.images_to_upload
            images_to_upload = images_to_upload[: self.auth_data["availableImageCount"]]
            uploaded_images = []
            failed_images = []
            with concurrent.futures.ThreadPoolExecutor(
                max_workers=self.MAX_WORKERS
            ) as executor:
                results = [
                    executor.submit(self._upload_image, image_path)
                    for image_path in images_to_upload
                ]
                for future in concurrent.futures.as_completed(results):
                    processed_image = future.result()
                    if processed_image.uploaded and processed_image.entity:
                        uploaded_images.append(processed_image)
                    else:
                        failed_images.append(processed_image.path)
                    yield

            uploaded = []
            for i in range(0, len(uploaded_images), 100):
                response = AttachFileUrlsUseCase(
                    project=self._project,
                    folder=self._folder,
                    backend_service_provider=self._backend_client,
                    attachments=[
                        image.entity for image in uploaded_images[i : i + 100]
                    ],
                    annotation_status=self._annotation_status,
                    upload_state_code=constances.UploadState.BASIC.value,
                ).execute()
                if response.errors:
                    logger.error(response.errors)
                    continue
                attachments, attach_duplications = response.data
                uploaded.extend(attachments)
                duplications.extend(attach_duplications)
            uploaded = [image["name"] for image in uploaded]
            failed_images = [image.split("/")[-1] for image in failed_images]
            if duplications:
                logger.info(f"Duplicated images {', '.join(duplications)}")
            self._response.data = uploaded, failed_images, duplications
        return self._response


class UploadImagesFromFolderToProject(UploadImagesToProject):
    MAX_WORKERS = 10

    def __init__(
        self,
        project: ProjectEntity,
        folder: FolderEntity,
        settings: BaseManageableRepository,
        s3_repo,
        backend_client: SuerannotateServiceProvider,
        folder_path: str,
        extensions=constances.DEFAULT_IMAGE_EXTENSIONS,
        annotation_status="NotStarted",
        from_s3_bucket=None,
        exclude_file_patterns: List[str] = constances.DEFAULT_FILE_EXCLUDE_PATTERNS,
        recursive_sub_folders: bool = False,
        image_quality_in_editor=None,
    ):
        paths = UploadImagesFromFolderToProject.extract_paths(
            folder_path=folder_path,
            extensions=extensions,
            from_s3_bucket=from_s3_bucket,
            recursive_sub_folders=recursive_sub_folders,
        )
        super().__init__(
            project,
            folder,
            settings,
            s3_repo,
            backend_client,
            paths,
            extensions,
            annotation_status,
            from_s3_bucket,
            exclude_file_patterns,
            recursive_sub_folders,
            image_quality_in_editor,
        )

    @classmethod
    def extract_paths(
        cls, folder_path, extensions, from_s3_bucket=None, recursive_sub_folders=False
    ):
        if not extensions:
            extensions = constances.DEFAULT_IMAGE_EXTENSIONS
        paths = []
        if from_s3_bucket is None:
            for extension in extensions:
                if recursive_sub_folders:
                    paths += list(Path(folder_path).rglob(f"*.{extension.lower()}"))
                    if os.name != "nt":
                        paths += list(Path(folder_path).rglob(f"*.{extension.upper()}"))
                else:
                    paths += list(Path(folder_path).glob(f"*.{extension.lower()}"))
                    if os.name != "nt":
                        paths += list(Path(folder_path).glob(f"*.{extension.upper()}"))

        else:
            s3_client = boto3.client("s3")
            paginator = s3_client.get_paginator("list_objects_v2")
            response_iterator = paginator.paginate(
                Bucket=from_s3_bucket, Prefix=folder_path
            )
            for response in response_iterator:
                contents = response.get("Contents", [])
                for object_data in contents:
                    key = object_data["Key"]
                    if not recursive_sub_folders and "/" in key[len(folder_path) + 1 :]:
                        continue
                    for extension in extensions:
                        if key.endswith(f".{extension.lower()}") or key.endswith(
                            f".{extension.upper()}"
                        ):
                            paths.append(key)
                            break

        return [str(path) for path in paths]


class UploadImagesFromPublicUrls(BaseInteractiveUseCase):
    MAX_WORKERS = 10
    ProcessedImage = namedtuple("ProcessedImage", ["url", "uploaded", "path", "entity"])

    def __init__(
        self,
        project: ProjectEntity,
        folder: FolderEntity,
        backend_service: SuerannotateServiceProvider,
        settings: BaseManageableRepository,
        s3_repo,
        image_urls: List[str],
        image_names: List[str] = None,
        annotation_status: str = None,
        image_quality_in_editor: str = None,
    ):
        super().__init__()
        self._project = project
        self._folder = folder
        self._backend_service = backend_service
        self._s3_repo = s3_repo
        self._image_urls = image_urls
        self._image_names = image_names
        self._annotation_status = annotation_status
        self._image_quality_in_editor = image_quality_in_editor
        self._settings = settings

    def validate_limitations(self):
        response = self._backend_service.get_limitations(
            team_id=self._project.team_id,
            project_id=self._project.uuid,
            folder_id=self._folder.uuid,
        )
        if not response.ok:
            raise AppValidationException(response.error)
        to_upload_count = len(self._image_urls)
        errors = []
        if to_upload_count > response.data.folder_limit.remaining_image_count:
            errors.append(
                AppValidationException(constances.UPLOAD_FOLDER_LIMIT_ERROR_MESSAGE)
            )
        elif to_upload_count > response.data.project_limit.remaining_image_count:
            errors.append(
                AppValidationException(constances.UPLOAD_PROJECT_LIMIT_ERROR_MESSAGE)
            )
        elif (
            response.data.super_user_limit
            and to_upload_count > response.data.super_user_limit.remaining_image_count
        ):
            errors.append(
                AppValidationException(constances.UPLOAD_USER_LIMIT_ERROR_MESSAGE)
            )
        if errors:
            raise AppValidationException(errors)

    def validate_image_names(self):
        if self._image_names and len(self._image_names) != len(self._image_urls):
            raise AppException("Not all image URLs have corresponding names.")

    def validate_project_type(self):
        if self._project.project_type in (
            constances.ProjectType.VIDEO.value,
            constances.ProjectType.DOCUMENT.value,
        ):
            raise AppValidationException(
                "The function does not support projects containing "
                f"{constances.ProjectType.get_name(self._project.project_type)} attached with URLs"
            )

    def validate_annotation_status(self):
        if self._annotation_status:
            if (
                self._annotation_status.lower()
                not in constances.AnnotationStatus.values()
            ):
                raise AppValidationException("Invalid annotations status.")
        else:
            self._annotation_status = constances.AnnotationStatus.NOT_STARTED

    def get_auth_data(self, project_id: int, team_id: int, folder_id: int):
        response = self._backend_service.get_s3_upload_auth_token(
            team_id, folder_id, project_id
        )
        if "error" in response:
            raise AppException(response.get("error"))
        return response

    @property
    def s3_repo(self):
        return self._s3_repo

    def upload_image(self, image_url, image_name=None):
        download_response = DownloadImageFromPublicUrlUseCase(
            project=self._project, image_url=image_url, image_name=image_name
        ).execute()
        if not download_response.errors:
            content, content_name = download_response.data
            image_name = image_name if image_name else content_name
            duplicated_images = [
                image.name
                for image in GetBulkImages(
                    service=self._backend_service,
                    project_id=self._project.uuid,
                    team_id=self._project.team_id,
                    folder_id=self._folder.uuid,
                    images=[image_name],
                )
                .execute()
                .data
            ]
            if image_name not in duplicated_images:
                upload_response = UploadImageS3UseCase(
                    project=self._project,
                    project_settings=self._settings,
                    image_path=image_name,
                    image=content,
                    s3_repo=self._s3_repo,
                    upload_path=self.get_auth_data(
                        self._project.uuid, self._project.team_id, self._folder.uuid
                    )["filePath"],
                    image_quality_in_editor=self._image_quality_in_editor,
                ).execute()

                if upload_response.errors:
                    logger.warning(upload_response.errors)
                else:
                    return self.ProcessedImage(
                        url=image_url,
                        uploaded=True,
                        path=image_url,
                        entity=upload_response.data,
                    )
        logger.warning(download_response.errors)
        return self.ProcessedImage(
            url=image_url, uploaded=False, path=image_name, entity=None
        )

    def execute(self):
        if self.is_valid():
            images_to_upload = []

            logger.info("Downloading %s images", len(self._image_urls))
            with concurrent.futures.ThreadPoolExecutor(
                max_workers=self.MAX_WORKERS
            ) as executor:
                failed_images = []
                if self._image_names:
                    results = [
                        executor.submit(self.upload_image, url, self._image_names[idx])
                        for idx, url in enumerate(self._image_urls)
                    ]
                else:
                    results = [
                        executor.submit(self.upload_image, url)
                        for url in self._image_urls
                    ]
                for future in concurrent.futures.as_completed(results):
                    processed_image = future.result()
                    if processed_image.uploaded and processed_image.entity:
                        images_to_upload.append(processed_image)
                    else:
                        failed_images.append(processed_image)
                    yield

            uploaded = []
            duplicates = []
            for i in range(0, len(images_to_upload), 100):
                response = AttachFileUrlsUseCase(
                    project=self._project,
                    folder=self._folder,
                    backend_service_provider=self._backend_service,
                    attachments=[
                        image.entity for image in images_to_upload[i : i + 100]
                    ],
                    annotation_status=self._annotation_status,
                ).execute()
                if response.errors:
                    continue
                attachments, duplications = response.data
                uploaded.extend([attachment["name"] for attachment in attachments])
                duplicates.extend([duplication["name"] for duplication in duplications])
            uploaded_image_urls = list(
                {
                    image.entity.name
                    for image in images_to_upload
                    if image.entity.name in uploaded
                }
            )
            failed_image_urls = [image.url for image in failed_images]
            self._response.data = (
                uploaded_image_urls,
                uploaded,
                duplicates,
                failed_image_urls,
            )
        return self._response


class DeleteAnnotations(BaseUseCase):
    POLL_AWAIT_TIME = 2
    CHUNK_SIZE = 2000

    def __init__(
        self,
        project: ProjectEntity,
        folder: FolderEntity,
        backend_service: SuerannotateServiceProvider,
        image_names: Optional[List[str]] = None,
    ):
        super().__init__()
        self._project = project
        self._folder = folder
        self._image_names = image_names
        self._backend_service = backend_service

    def execute(self) -> Response:
        polling_states = {}
        if self._image_names:
            for idx in range(0, len(self._image_names), self.CHUNK_SIZE):
                response = self._backend_service.delete_image_annotations(
                    project_id=self._project.uuid,
                    team_id=self._project.team_id,
                    folder_id=self._folder.uuid,
                    image_names=self._image_names[
                        idx : idx + self.CHUNK_SIZE  # noqa: E203
                    ],
                )
                if response:
                    polling_states[response.get("poll_id")] = False
        else:
            response = self._backend_service.delete_image_annotations(
                project_id=self._project.uuid,
                team_id=self._project.team_id,
                folder_id=self._folder.uuid,
            )
            if response:
                polling_states[response.get("poll_id")] = False

        if not polling_states:
            self._response.errors = AppException("Invalid image names or empty folder.")
        else:
            for poll_id in polling_states:
                timeout_start = time.time()
                while time.time() < timeout_start + self.POLL_AWAIT_TIME:
                    progress = int(
                        self._backend_service.get_annotations_delete_progress(
                            project_id=self._project.uuid,
                            team_id=self._project.team_id,
                            poll_id=poll_id,
                        ).get("process", -1)
                    )
                    if 0 < progress < 100:
                        logger.info("Delete annotations in progress.")
                    elif 0 > progress:
                        polling_states[poll_id] = False
                        self._response.errors = "Annotations delete fails."
                        continue
                    else:
                        polling_states[poll_id] = True
                        continue

            project_folder_name = (
                self._project.name
                + (f"/{self._folder.name}" if self._folder.name != "root" else "")
                + "."
            )

            if all(polling_states.values()):
                logger.info(
                    "The annotations have been successfully deleted from "
                    + project_folder_name
                )
            else:
                logger.info("Annotations delete fails.")
        return self._response


class GetBulkImages(BaseUseCase):
    def __init__(
        self,
        service: SuerannotateServiceProvider,
        project_id: int,
        team_id: int,
        folder_id: int,
        images: List[str],
    ):
        super().__init__()
        self._service = service
        self._project_id = project_id
        self._team_id = team_id
        self._folder_id = folder_id
        self._images = images
        self._chunk_size = 500

    def execute(self):
        res = []
        for i in range(0, len(self._images), self._chunk_size):
            response = self._service.get_bulk_images(
                project_id=self._project_id,
                team_id=self._team_id,
                folder_id=self._folder_id,
                images=self._images[i : i + self._chunk_size],  # noqa: E203
            )
            if "error" in response:
                raise AppException(response["error"])
            res += [ImageEntity.from_dict(**image) for image in response]
        self._response.data = res
        return self._response


class GetUserLimitsUseCase(BaseUseCase):
    def __init__(
        self,
        service: SuerannotateServiceProvider,
        project_id: int,
        team_id: int,
        folder_id: int,
    ):
        super().__init__()
        self._service = service
        self._project_id = project_id
        self._team_id = team_id
        self._folder_id = folder_id

    def execute(self) -> Response:
        response = self._service.get_limitations(
            team_id=self._team_id,
            project_id=self._project_id,
            folder_id=self._folder_id,
        )
        if not response.ok:
            raise AppValidationException(response.error)
        self._response.data = response.data
        return self._response<|MERGE_RESOLUTION|>--- conflicted
+++ resolved
@@ -17,17 +17,12 @@
 from typing import Optional
 
 import boto3
-import botocore.exceptions
 import cv2
 import lib.core as constances
 import numpy as np
 import pandas as pd
 import requests
-<<<<<<< HEAD
-=======
-from boto3.exceptions import Boto3Error
 from botocore.exceptions import ClientError
->>>>>>> 8f4313d2
 from lib.app.analytics.common import aggregate_annotations_as_df
 from lib.app.analytics.common import consensus_plot
 from lib.app.analytics.common import image_consensus
@@ -3441,7 +3436,9 @@
                 )
                 if self._project.project_type == constances.ProjectType.PIXEL.value:
                     mask_path = None
-                    png_path = self._annotation_path.replace("___pixel.json", "___save.png")
+                    png_path = self._annotation_path.replace(
+                        "___pixel.json", "___save.png"
+                    )
                     if os.path.exists(png_path) and not self._mask:
                         mask_path = png_path
                     elif self._mask:
@@ -4172,7 +4169,7 @@
                     mapper_path,
                     os.path.join(self._download_path, "classes_mapper.json"),
                 )
-            except botocore.exceptions.ClientError:
+            except ClientError:
                 logger.info(
                     "The specified model does not contain a classes_mapper and/or a metrics file."
                 )
