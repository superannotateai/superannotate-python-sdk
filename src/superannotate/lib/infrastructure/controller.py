import copy
import io
import os
from abc import ABCMeta
from os.path import expanduser
from pathlib import Path
from typing import Iterable
from typing import List
from typing import Optional
from typing import Union

import lib.core as constances
from lib.core import usecases
from lib.core.conditions import Condition
from lib.core.conditions import CONDITION_EQ as EQ
from lib.core.entities import AnnotationClassEntity
from lib.core.entities import FolderEntity
from lib.core.entities import ImageEntity
from lib.core.entities import MLModelEntity
from lib.core.entities import ProjectEntity
from lib.core.exceptions import AppException
from lib.core.reporter import Reporter
from lib.core.response import Response
from lib.infrastructure.helpers import timed_lru_cache
from lib.infrastructure.repositories import AnnotationClassRepository
from lib.infrastructure.repositories import ConfigRepository
from lib.infrastructure.repositories import FolderRepository
from lib.infrastructure.repositories import ImageRepository
from lib.infrastructure.repositories import MLModelRepository
from lib.infrastructure.repositories import ProjectRepository
from lib.infrastructure.repositories import ProjectSettingsRepository
from lib.infrastructure.repositories import S3Repository
from lib.infrastructure.repositories import TeamRepository
from lib.infrastructure.repositories import WorkflowRepository
from lib.infrastructure.services import SuperannotateBackendService
from superannotate.logger import get_default_logger
from superannotate_schemas.validators import AnnotationValidators


class BaseController(metaclass=ABCMeta):
    def __init__(self, config_path: str, token: str = None):
        self._team_data = None
        self._token = None
        self._backend_url = None
        self._ssl_verify = False
        self._config_path = None
        self._backend_client = None
        self._logger = get_default_logger()
        self._s3_upload_auth_data = None
        self._projects = None
        self._folders = None
        self._teams = None
        self._images = None
        self._ml_models = None
        self._user_id = None
        self._team_name = None
        self._reporter = None
<<<<<<< HEAD
        self._ssl_verify = not (os.environ.get("SA_TESTING", "False").lower() == "false")
=======
        self._ssl_verify = not os.environ.get("SA_TESTING", False)
        self._config_path = (
            expanduser(config_path) if config_path else constances.CONFIG_FILE_LOCATION
        )
>>>>>>> e8eee43e

        self._backend_url = os.environ.get("SA_URL", constances.BACKEND_URL)

        if token:
            self._token = self._validate_token(os.environ.get("SA_TOKEN"))
        elif config_path:
            config_path = expanduser(config_path)
            self.retrieve_configs(Path(config_path), raise_exception=True)
        else:
            env_token = os.environ.get("SA_TOKEN")
            if env_token:
                self._token = self._validate_token(os.environ.get("SA_TOKEN"))
            else:
                config_path = expanduser(constances.CONFIG_FILE_LOCATION)
                self.retrieve_configs(Path(config_path), raise_exception=False)
        self.initialize_backend_client()

    def retrieve_configs(self, path: Path, raise_exception=True):
        token, backend_url, ssl_verify = None, None, None
        if not path.is_file() or not os.access(path, os.R_OK):
            if raise_exception:
                raise AppException(
                    f"SuperAnnotate config file {str(path)} not found."
                    f" Please provide correct config file location to sa.init(<path>) or use "
                    f"CLI's superannotate init to generate default location config file."
                )
        try:
            config_repo = ConfigRepository(str(path))
            token, backend_url, ssl_verify = (
                self._validate_token(config_repo.get_one("token").value),
                config_repo.get_one("main_endpoint").value,
                config_repo.get_one("ssl_verify").value,
            )
        except Exception:
            if raise_exception:
                raise AppException(
                    f"Incorrect config file: token is not present in the config file {path}"
                )
        self._token = token
        self._backend_url = backend_url or self._backend_url
        self._ssl_verify = ssl_verify or self._ssl_verify

    @staticmethod
    def _validate_token(token: str):
        try:
            int(token.split("=")[-1])
        except ValueError:
            raise AppException("Invalid token.")
        return token

    def initialize_backend_client(self):
        if not self._token:
            raise AppException("Team token not provided")
        self._backend_client = SuperannotateBackendService(
            api_url=self._backend_url,
            auth_token=self._token,
            logger=self._logger,
            verify_ssl=self._ssl_verify,
        )
        self._backend_client.get_session.cache_clear()
        return self._backend_client

    @property
    def backend_client(self):
        if not self._backend_client:
            self.initialize_backend_client()
        return self._backend_client

    @property
    def user_id(self):
        if not self._user_id:
            self._user_id, _ = self.get_team()
        return self._user_id

    @property
    def team_name(self):
        if not self._team_name:
            _, self._team_name = self.get_team()
        return self._team_name

    def set_token(self, token: str, backend_url: str = constances.BACKEND_URL):
        self._token = self._validate_token(token)
        if backend_url:
            self._backend_url = backend_url
        self.initialize_backend_client()

    @property
    def projects(self):
        if not self._projects:
            self._projects = ProjectRepository(self._backend_client)
        return self._projects

    @property
    def folders(self):
        if not self._folders:
            self._folders = FolderRepository(self._backend_client)
        return self._folders

    def get_team(self):
        return usecases.GetTeamUseCase(teams=self.teams, team_id=self.team_id).execute()

    @property
    def ml_models(self):
        if not self._ml_models:
            self._ml_models = MLModelRepository(self._backend_client, self.team_id)
        return self._ml_models

    @property
    def teams(self):
        return TeamRepository(self.backend_client)

    @property
    def team_data(self):
        if not self._team_data:
            self._team_data = self.get_team()
        return self._team_data

    @property
    def images(self):
        if not self._images:
            self._images = ImageRepository(self._backend_client)
        return self._images

    @property
    def configs(self):
        return ConfigRepository(self._config_path)

    @property
    def team_id(self) -> int:
        if not self._token:
            raise AppException(
                f"Invalid credentials provided in the {self._config_path}."
            )
        return int(self._token.split("=")[-1])

    @property
    def default_reporter(self):
        return Reporter()

    @timed_lru_cache(seconds=3600)
    def get_auth_data(self, project_id: int, team_id: int, folder_id: int):
        response = self._backend_client.get_s3_upload_auth_token(
            team_id, folder_id, project_id
        )
        if "error" in response:
            raise AppException(response.get("error"))
        return response

    def get_s3_repository(self, team_id: int, project_id: int, folder_id: int):
        auth_data = self.get_auth_data(project_id, team_id, folder_id)
        return S3Repository(
            auth_data["accessKeyId"],
            auth_data["secretAccessKey"],
            auth_data["sessionToken"],
            auth_data["bucket"],
        )

    @property
    def s3_repo(self):
        return S3Repository

    @property
    def annotation_validators(self) -> AnnotationValidators:
        return AnnotationValidators()


class Controller(BaseController):
<<<<<<< HEAD

    def __init__(self, config_path: str = None, token: str = None):
        super().__init__(config_path, token)
=======
    def __init__(self, config_path: str = None):
        super().__init__(config_path)
>>>>>>> e8eee43e
        self._team = None

    def _get_project(self, name: str):
        use_case = usecases.GetProjectByNameUseCase(
            name=name,
            team_id=self.team_id,
            projects=ProjectRepository(service=self._backend_client),
        )
        response = use_case.execute()
        if response.errors:
            raise AppException(response.errors)
        return response.data

    def _get_folder(self, project: ProjectEntity, name: str = None):
        name = self.get_folder_name(name)
        use_case = usecases.GetFolderUseCase(
            project=project,
            folders=self.folders,
            folder_name=name,
            team_id=self.team_id,
        )
        response = use_case.execute()
        if not response.data or response.errors:
            raise AppException("Folder not found.")
        return response.data

    @staticmethod
    def get_folder_name(name: str = None):
        if name:
            return name
        return "root"

    def search_project(
        self, name: str = None, include_complete_image_count=False
    ) -> Response:
        condition = Condition.get_empty_condition()
        if name:
            condition = condition & (Condition("name", name, EQ))
        if include_complete_image_count:
            condition = condition & Condition("completeImagesCount", "true", EQ)
        use_case = usecases.GetProjectsUseCase(
            condition=condition, projects=self.projects, team_id=self.team_id,
        )
        return use_case.execute()

    def create_project(
        self,
        name: str,
        description: str,
        project_type: str,
        contributors: Iterable = tuple(),
        settings: Iterable = tuple(),
        annotation_classes: Iterable = tuple(),
        workflows: Iterable = tuple(),
    ) -> Response:

        try:
            project_type = constances.ProjectType[project_type.upper()].value
        except KeyError:
            raise AppException(
                "Please provide a valid project type: Vector, Pixel, Document, or Video."
            )
        entity = ProjectEntity(
            name=name,
            description=description,
            project_type=project_type,
            team_id=self.team_id,
        )
        use_case = usecases.CreateProjectUseCase(
            project=entity,
            projects=self.projects,
            backend_service_provider=self._backend_client,
            settings_repo=ProjectSettingsRepository,
            workflows_repo=WorkflowRepository,
            annotation_classes_repo=AnnotationClassRepository,
            settings=[
                ProjectSettingsRepository.dict2entity(setting) for setting in settings
            ],
            workflows=[
                WorkflowRepository.dict2entity(workflow) for workflow in workflows
            ],
            annotation_classes=[
                AnnotationClassRepository.dict2entity(annotation_class)
                for annotation_class in annotation_classes
            ],
            contributors=contributors,
        )
        return use_case.execute()

    def delete_project(self, name: str):
        use_case = usecases.DeleteProjectUseCase(
            project_name=name, team_id=self.team_id, projects=self.projects,
        )
        return use_case.execute()

    def update_project(self, name: str, project_data: dict) -> Response:
        project = self._get_project(name)
        use_case = usecases.UpdateProjectUseCase(project, project_data, self.projects)
        return use_case.execute()

    def upload_image_to_project(
        self,
        project_name: str,
        folder_name: str,
        image_name: str,
        image: Union[str, io.BytesIO] = None,
        annotation_status: str = None,
        image_quality_in_editor: str = None,
        from_s3_bucket=None,
    ):
        project = self._get_project(project_name)
        folder = self._get_folder(project, folder_name)
        image_bytes = None
        image_path = None
        if isinstance(image, (str, Path)):
            image_path = image
        else:
            image_bytes = image

        return usecases.UploadImageToProject(
            project=project,
            folder=folder,
            settings=ProjectSettingsRepository(
                service=self._backend_client, project=project
            ),
            s3_repo=self.s3_repo,
            backend_client=self._backend_client,
            image_path=image_path,
            image_bytes=image_bytes,
            image_name=image_name,
            from_s3_bucket=from_s3_bucket,
            annotation_status=annotation_status,
            image_quality_in_editor=image_quality_in_editor,
        ).execute()

    def upload_images_to_project(
        self,
        project_name: str,
        folder_name: str,
        paths: List[str],
        annotation_status: str = None,
        image_quality_in_editor: str = None,
        from_s3_bucket=None,
    ):
        project = self._get_project(project_name)
        folder = self._get_folder(project, folder_name)

        return usecases.UploadImagesToProject(
            project=project,
            folder=folder,
            settings=ProjectSettingsRepository(
                service=self._backend_client, project=project
            ),
            s3_repo=self.s3_repo,
            backend_client=self._backend_client,
            paths=paths,
            from_s3_bucket=from_s3_bucket,
            annotation_status=annotation_status,
            image_quality_in_editor=image_quality_in_editor,
        )

    def upload_images_from_folder_to_project(
        self,
        project_name: str,
        folder_name: str,
        folder_path: str,
        extensions: Optional[List[str]] = None,
        annotation_status: str = None,
        exclude_file_patterns: Optional[List[str]] = None,
        recursive_sub_folders: Optional[bool] = None,
        image_quality_in_editor: str = None,
        from_s3_bucket=None,
    ):
        project = self._get_project(project_name)
        folder = self._get_folder(project, folder_name)

        return usecases.UploadImagesFromFolderToProject(
            project=project,
            folder=folder,
            settings=ProjectSettingsRepository(
                service=self._backend_client, project=project
            ),
            s3_repo=self.s3_repo,
            backend_client=self._backend_client,
            folder_path=folder_path,
            extensions=extensions,
            annotation_status=annotation_status,
            from_s3_bucket=from_s3_bucket,
            exclude_file_patterns=exclude_file_patterns,
            recursive_sub_folders=recursive_sub_folders,
            image_quality_in_editor=image_quality_in_editor,
        )

    def upload_images_from_public_urls_to_project(
        self,
        project_name: str,
        folder_name: str,
        image_urls: List[str],
        image_names: List[str] = None,
        annotation_status: str = None,
        image_quality_in_editor: str = None,
    ):
        project = self._get_project(project_name)
        folder = self._get_folder(project, folder_name)
        return usecases.UploadImagesFromPublicUrls(
            project=project,
            folder=folder,
            image_urls=image_urls,
            image_names=image_names,
            backend_service=self._backend_client,
            settings=ProjectSettingsRepository(
                service=self._backend_client, project=project
            ).get_all(),
            s3_repo=self.s3_repo,
            image_quality_in_editor=image_quality_in_editor,
            annotation_status=annotation_status,
        )

    def clone_project(
        self,
        name: str,
        from_name: str,
        project_description: str,
        copy_annotation_classes=True,
        copy_settings=True,
        copy_workflow=True,
        copy_contributors=False,
    ):

        project = self._get_project(from_name)
        project_to_create = copy.copy(project)
        project_to_create.name = name
        if project_description:
            project_to_create.description = project_description

        use_case = usecases.CloneProjectUseCase(
            reporter=self.default_reporter,
            project=project,
            project_to_create=project_to_create,
            projects=self.projects,
            settings_repo=ProjectSettingsRepository,
            workflows_repo=WorkflowRepository,
            annotation_classes_repo=AnnotationClassRepository,
            backend_service_provider=self._backend_client,
            include_contributors=copy_contributors,
            include_settings=copy_settings,
            include_workflow=copy_workflow,
            include_annotation_classes=copy_annotation_classes,
        )
        return use_case.execute()

    def interactive_attach_urls(
        self,
        project_name: str,
        files: List[ImageEntity],
        folder_name: str = None,
        annotation_status: str = None,
        upload_state_code: int = None,
    ):
        project = self._get_project(project_name)
        folder = self._get_folder(project, folder_name)

        return usecases.InteractiveAttachFileUrlsUseCase(
            project=project,
            folder=folder,
            attachments=files,
            backend_service_provider=self._backend_client,
            annotation_status=annotation_status,
            upload_state_code=upload_state_code,
        )

    def create_folder(self, project: str, folder_name: str):
        project = self._get_project(project)
        folder = FolderEntity(
            name=folder_name, project_id=project.uuid, team_id=project.team_id
        )
        use_case = usecases.CreateFolderUseCase(
            project=project, folder=folder, folders=self.folders,
        )
        return use_case.execute()

    def get_folder(self, project_name: str, folder_name: str):
        project = self._get_project(project_name)
        use_case = usecases.GetFolderUseCase(
            project=project,
            folders=self.folders,
            folder_name=folder_name,
            team_id=self.team_id,
        )
        return use_case.execute()

    def search_folders(
        self, project_name: str, folder_name: str = None, include_users=False, **kwargs
    ):
        condition = Condition.get_empty_condition()
        if kwargs:
            for key, val in kwargs:
                condition = condition & Condition(key, val, EQ)
        project = self._get_project(project_name)
        use_case = usecases.SearchFoldersUseCase(
            project=project,
            folders=self.folders,
            condition=condition,
            folder_name=folder_name,
            include_users=include_users,
        )
        return use_case.execute()

    def delete_folders(self, project_name: str, folder_names: List[str]):
        project = self._get_project(project_name)
        folders = self.search_folders(project_name=project_name).data

        use_case = usecases.DeleteFolderUseCase(
            project=project,
            folders=self.folders,
            folders_to_delete=[
                folder for folder in folders if folder.name in folder_names
            ],
        )
        return use_case.execute()

    def prepare_export(
        self,
        project_name: str,
        folder_names: List[str],
        include_fuse: bool,
        only_pinned: bool,
        annotation_statuses: List[str] = None,
    ):

        project = self._get_project(project_name)
        use_case = usecases.PrepareExportUseCase(
            project=project,
            folder_names=folder_names,
            backend_service_provider=self._backend_client,
            include_fuse=include_fuse,
            only_pinned=only_pinned,
            annotation_statuses=annotation_statuses,
        )
        return use_case.execute()

    def search_team_contributors(self, **kwargs):
        condition = None
        if any(kwargs.values()):
            conditions_iter = iter(kwargs)
            key = next(conditions_iter)
            if kwargs[key]:
                condition = Condition(key, kwargs[key], EQ)
                for key, val in conditions_iter:
                    condition = condition & Condition(key, val, EQ)

        use_case = usecases.SearchContributorsUseCase(
            backend_service_provider=self._backend_client,
            team_id=self.team_id,
            condition=condition,
        )
        return use_case.execute()

    def search_images(
        self,
        project_name: str,
        folder_path: str = None,
        annotation_status: str = None,
        image_name_prefix: str = None,
    ):
        project = self._get_project(project_name)
        folder = self._get_folder(project, folder_path)

        use_case = usecases.GetImagesUseCase(
            project=project,
            folder=folder,
            images=self.images,
            annotation_status=annotation_status,
            image_name_prefix=image_name_prefix,
        )
        return use_case.execute()

    def _get_image(
        self, project: ProjectEntity, image_name: str, folder: FolderEntity = None,
    ) -> ImageEntity:
        response = usecases.GetImageUseCase(
            service=self._backend_client,
            project=project,
            folder=folder,
            image_name=image_name,
            images=self.images,
        ).execute()
        if response.errors:
            raise AppException(response.errors)
        return response.data

    def get_image(
        self, project_name: str, image_name: str, folder_path: str = None
    ) -> ImageEntity:
        project = self._get_project(project_name)
        folder = self._get_folder(project, folder_path)
        return self._get_image(project, image_name, folder)

    def update_folder(self, project_name: str, folder_name: str, folder_data: dict):
        project = self._get_project(project_name)
        folder = self._get_folder(project, folder_name)
        for field, value in folder_data.items():
            setattr(folder, field, value)
        use_case = usecases.UpdateFolderUseCase(folders=self.folders, folder=folder,)
        return use_case.execute()

    def copy_image(
        self,
        from_project_name: str,
        from_folder_name: str,
        to_project_name: str,
        to_folder_name: str,
        image_name: str,
        copy_annotation_status: bool = False,
        move: bool = False,
    ):
        from_project = self._get_project(from_project_name)
        to_project = self._get_project(to_project_name)
        to_folder = self._get_folder(to_project, to_folder_name)
        use_case = usecases.CopyImageUseCase(
            from_project=from_project,
            from_folder=self._get_folder(from_project, from_folder_name),
            to_project=to_project,
            to_folder=to_folder,
            backend_service=self._backend_client,
            image_name=image_name,
            images=self.images,
            project_settings=ProjectSettingsRepository(
                self._backend_client, to_project
            ).get_all(),
            s3_repo=self.s3_repo,
            copy_annotation_status=copy_annotation_status,
            move=move,
        )
        return use_case.execute()

    def copy_image_annotation_classes(
        self,
        from_project_name: str,
        from_folder_name: str,
        to_project_name: str,
        to_folder_name: str,
        image_name: str,
    ):
        from_project = self._get_project(from_project_name)
        from_folder = self._get_folder(from_project, from_folder_name)
        image = self._get_image(from_project, folder=from_folder, image_name=image_name)
        to_project = self._get_project(to_project_name)
        to_folder = self._get_folder(to_project, to_folder_name)
        uploaded_image = self._get_image(
            to_project, folder=to_folder, image_name=image_name
        )

        use_case = usecases.CopyImageAnnotationClasses(
            from_project=from_project,
            to_project=to_project,
            from_image=image,
            to_image=uploaded_image,
            from_project_annotation_classes=AnnotationClassRepository(
                self._backend_client, from_project
            ),
            to_project_annotation_classes=AnnotationClassRepository(
                self._backend_client, to_project
            ),
            from_project_s3_repo=self.get_s3_repository(
                image.team_id, image.project_id, image.folder_id
            ),
            to_project_s3_repo=self.get_s3_repository(
                uploaded_image.team_id,
                uploaded_image.project_id,
                uploaded_image.folder_id,
            ),
            backend_service_provider=self._backend_client,
        )
        return use_case.execute()

    def update_image(
        self, project_name: str, image_name: str, folder_name: str = None, **kwargs
    ):
        image = self.get_image(
            project_name=project_name, image_name=image_name, folder_path=folder_name
        )
        for item, val in kwargs.items():
            setattr(image, item, val)
        use_case = usecases.UpdateImageUseCase(image=image, images=self.images)
        return use_case.execute()

    def download_image_from_public_url(
        self, project_name: str, image_url: str, image_name: str = None
    ):
        use_case = usecases.DownloadImageFromPublicUrlUseCase(
            project=self._get_project(project_name),
            image_url=image_url,
            image_name=image_name,
        )
        return use_case.execute()

    def bulk_copy_images(
        self,
        project_name: str,
        from_folder_name: str,
        to_folder_name: str,
        image_names: List[str],
        include_annotations: bool,
        include_pin: bool,
    ):
        project = self._get_project(project_name)
        from_folder = self._get_folder(project, from_folder_name)
        to_folder = self._get_folder(project, to_folder_name)
        use_case = usecases.ImagesBulkCopyUseCase(
            project=project,
            from_folder=from_folder,
            to_folder=to_folder,
            image_names=image_names,
            backend_service_provider=self._backend_client,
            include_annotations=include_annotations,
            include_pin=include_pin,
        )
        return use_case.execute()

    def bulk_move_images(
        self,
        project_name: str,
        from_folder_name: str,
        to_folder_name: str,
        image_names: List[str],
    ):
        project = self._get_project(project_name)
        from_folder = self._get_folder(project, from_folder_name)
        to_folder = self._get_folder(project, to_folder_name)
        use_case = usecases.ImagesBulkMoveUseCase(
            project=project,
            from_folder=from_folder,
            to_folder=to_folder,
            image_names=image_names,
            backend_service_provider=self._backend_client,
        )
        return use_case.execute()

    def get_project_metadata(
        self,
        project_name: str,
        include_annotation_classes: bool = False,
        include_settings: bool = False,
        include_workflow: bool = False,
        include_contributors: bool = False,
        include_complete_image_count: bool = False,
    ):
        project = self._get_project(project_name)

        use_case = usecases.GetProjectMetaDataUseCase(
            project=project,
            service=self._backend_client,
            annotation_classes=AnnotationClassRepository(
                service=self._backend_client, project=project
            ),
            settings=ProjectSettingsRepository(
                service=self._backend_client, project=project
            ),
            workflows=WorkflowRepository(service=self._backend_client, project=project),
            projects=ProjectRepository(service=self._backend_client),
            include_annotation_classes=include_annotation_classes,
            include_settings=include_settings,
            include_workflow=include_workflow,
            include_contributors=include_contributors,
            include_complete_image_count=include_complete_image_count,
        )
        return use_case.execute()

    def get_project_settings(self, project_name: str):
        project_entity = self._get_project(project_name)
        use_case = usecases.GetSettingsUseCase(
            settings=ProjectSettingsRepository(
                service=self._backend_client, project=project_entity
            ),
        )
        return use_case.execute()

    def get_project_workflow(self, project_name: str):
        project_entity = self._get_project(project_name)
        use_case = usecases.GetWorkflowsUseCase(
            project=project_entity,
            workflows=WorkflowRepository(
                service=self._backend_client, project=project_entity
            ),
            annotation_classes=AnnotationClassRepository(
                service=self._backend_client, project=project_entity
            ),
        )
        return use_case.execute()

    def search_annotation_classes(self, project_name: str, name_prefix: str = None):
        project_entity = self._get_project(project_name)
        condition = Condition("name", name_prefix, EQ) if name_prefix else None
        use_case = usecases.GetAnnotationClassesUseCase(
            classes=AnnotationClassRepository(
                service=self._backend_client, project=project_entity
            ),
            condition=condition,
        )
        return use_case.execute()

    def set_project_settings(self, project_name: str, new_settings: List[dict]):
        project_entity = self._get_project(project_name)
        use_case = usecases.UpdateSettingsUseCase(
            projects=self.projects,
            settings=ProjectSettingsRepository(
                service=self._backend_client, project=project_entity
            ),
            to_update=new_settings,
            backend_service_provider=self._backend_client,
            project_id=project_entity.uuid,
            team_id=project_entity.team_id,
        )
        return use_case.execute()

    def get_image_metadata(self, project_name: str, folder_name: str, image_name: str):
        project = self._get_project(project_name)
        folder = self._get_folder(project, folder_name)
        use_case = usecases.GetImageMetadataUseCase(
            image_name=image_name,
            project=project,
            folder=folder,
            service=self._backend_client,
        )
        return use_case.execute()

    def set_images_annotation_statuses(
        self,
        project_name: str,
        folder_name: str,
        image_names: list,
        annotation_status: str,
    ):
        project_entity = self._get_project(project_name)
        folder_entity = self._get_folder(project_entity, folder_name)
        images_repo = ImageRepository(service=self._backend_client)
        use_case = usecases.SetImageAnnotationStatuses(
            service=self._backend_client,
            projects=self.projects,
            image_names=image_names,
            team_id=project_entity.team_id,
            project_id=project_entity.uuid,
            folder_id=folder_entity.uuid,
            images_repo=images_repo,
            annotation_status=constances.AnnotationStatus.get_value(annotation_status),
        )
        return use_case.execute()

    def delete_images(
        self, project_name: str, folder_name: str, image_names: List[str] = None,
    ):
        project = self._get_project(project_name)
        folder = self._get_folder(project, folder_name)

        use_case = usecases.DeleteImagesUseCase(
            project=project,
            folder=folder,
            images=self.images,
            image_names=image_names,
            backend_service_provider=self._backend_client,
        )
        return use_case.execute()

    def assign_images(
        self, project_name: str, folder_name: str, image_names: list, user: str
    ):
        project_entity = self._get_project(project_name)
        folder = self._get_folder(project_entity, folder_name)
        use_case = usecases.AssignImagesUseCase(
            project=project_entity,
            service=self._backend_client,
            folder=folder,
            image_names=image_names,
            user=user,
        )
        return use_case.execute()

    def un_assign_images(self, project_name, folder_name, image_names):
        project = self._get_project(project_name)
        folder = self._get_folder(project, folder_name)
        use_case = usecases.UnAssignImagesUseCase(
            project_entity=project,
            service=self._backend_client,
            folder=folder,
            image_names=image_names,
        )
        return use_case.execute()

    def un_assign_folder(self, project_name: str, folder_name: str):
        project_entity = self._get_project(project_name)
        folder = self._get_folder(project_entity, folder_name)
        use_case = usecases.UnAssignFolderUseCase(
            service=self._backend_client, project_entity=project_entity, folder=folder,
        )
        return use_case.execute()

    def assign_folder(self, project_name: str, folder_name: str, users: List[str]):
        project_entity = self._get_project(project_name)
        folder = self._get_folder(project_entity, folder_name)
        use_case = usecases.AssignFolderUseCase(
            service=self._backend_client,
            project_entity=project_entity,
            folder=folder,
            users=users,
        )
        return use_case.execute()

    def share_project(self, project_name: str, user_id: str, user_role: str):
        project_entity = self._get_project(project_name)
        use_case = usecases.ShareProjectUseCase(
            service=self._backend_client,
            project_entity=project_entity,
            user_id=user_id,
            user_role=user_role,
        )
        return use_case.execute()

    def un_share_project(self, project_name: str, user_id: str):
        project_entity = self._get_project(project_name)
        use_case = usecases.UnShareProjectUseCase(
            service=self._backend_client,
            project_entity=project_entity,
            user_id=user_id,
        )
        return use_case.execute()

    def get_image_annotations(
        self, project_name: str, folder_name: str, image_name: str
    ):
        project = self._get_project(project_name)
        folder = self._get_folder(project=project, name=folder_name)

        use_case = usecases.GetImageAnnotationsUseCase(
            service=self._backend_client,
            project=project,
            folder=folder,
            image_name=image_name,
            images=ImageRepository(service=self._backend_client),
            reporter=Reporter(log_info=False, log_warning=False),
        )
        return use_case.execute()

    def download_image_annotations(
        self, project_name: str, folder_name: str, image_name: str, destination: str
    ):
        project = self._get_project(project_name)
        folder = self._get_folder(project=project, name=folder_name)
        use_case = usecases.DownloadImageAnnotationsUseCase(
            service=self._backend_client,
            project=project,
            folder=folder,
            image_name=image_name,
            images=ImageRepository(service=self._backend_client),
            destination=destination,
            annotation_classes=AnnotationClassRepository(
                service=self._backend_client, project=project
            ),
        )
        return use_case.execute()

    def download_image_pre_annotations(
        self, project_name: str, folder_name: str, image_name: str, destination: str
    ):
        project = self._get_project(project_name)
        folder = self._get_folder(project=project, name=folder_name)

        use_case = usecases.DownloadImagePreAnnotationsUseCase(
            service=self._backend_client,
            project=project,
            folder=folder,
            image_name=image_name,
            images=ImageRepository(service=self._backend_client),
            destination=destination,
        )
        return use_case.execute()

    @staticmethod
    def get_image_from_s3(s3_bucket, image_path: str):
        use_case = usecases.GetS3ImageUseCase(
            s3_bucket=s3_bucket, image_path=image_path
        )
        use_case.execute()
        return use_case.execute()

    def get_exports(self, project_name: str, return_metadata: bool):
        project = self._get_project(project_name)

        use_case = usecases.GetExportsUseCase(
            service=self._backend_client,
            project=project,
            return_metadata=return_metadata,
        )
        return use_case.execute()

    def backend_upload_from_s3(
        self,
        project_name: str,
        folder_name: str,
        access_key: str,
        secret_key: str,
        bucket_name: str,
        folder_path: str,
        image_quality: str,
    ):
        project = self._get_project(project_name)
        folder = self._get_folder(project, folder_name)
        use_case = usecases.UploadS3ImagesBackendUseCase(
            backend_service_provider=self._backend_client,
            project=project,
            settings=ProjectSettingsRepository(self._backend_client, project),
            folder=folder,
            access_key=access_key,
            secret_key=secret_key,
            bucket_name=bucket_name,
            folder_path=folder_path,
            image_quality=image_quality,
        )
        return use_case.execute()

    def get_project_image_count(
        self, project_name: str, folder_name: str, with_all_subfolders: bool
    ):

        project = self._get_project(project_name)
        folder = self._get_folder(project=project, name=folder_name)

        use_case = usecases.GetProjectImageCountUseCase(
            service=self._backend_client,
            project=project,
            folder=folder,
            with_all_sub_folders=with_all_subfolders,
        )

        return use_case.execute()

    def extract_video_frames(
        self,
        project_name: str,
        folder_name: str,
        video_path: str,
        extract_path: str,
        start_time: float,
        end_time: float = None,
        target_fps: float = None,
        annotation_status: str = None,
        image_quality_in_editor: str = None,
        limit: int = None,
    ):
        annotation_status_code = (
            constances.AnnotationStatus.get_value(annotation_status)
            if annotation_status
            else None
        )
        project = self._get_project(project_name)
        folder = self._get_folder(project, folder_name)
        use_case = usecases.ExtractFramesUseCase(
            backend_service_provider=self._backend_client,
            project=project,
            folder=folder,
            video_path=video_path,
            extract_path=extract_path,
            start_time=start_time,
            end_time=end_time,
            target_fps=target_fps,
            annotation_status_code=annotation_status_code,
            image_quality_in_editor=image_quality_in_editor,
            limit=limit,
        )
        if use_case.is_valid():
            yield from use_case.execute()
        else:
            raise AppException(use_case.response.errors)

    def get_duplicate_images(self, project_name: str, folder_name: str, images: list):
        project = self._get_project(project_name)
        folder = self._get_folder(project, folder_name)
        return usecases.GetBulkImages(
            service=self._backend_client,
            project_id=project.uuid,
            team_id=project.team_id,
            folder_id=folder.uuid,
            images=images,
        )

    def create_annotation_class(
        self,
        project_name: str,
        name: str,
        color: str,
        attribute_groups: List[dict],
        class_type: str,
    ):
        project = self._get_project(project_name)
        annotation_classes = AnnotationClassRepository(
            project=project, service=self._backend_client
        )
        annotation_class = AnnotationClassEntity(
            name=name, color=color, attribute_groups=attribute_groups, type=class_type
        )
        use_case = usecases.CreateAnnotationClassUseCase(
            annotation_classes=annotation_classes,
            annotation_class=annotation_class,
            project_name=project_name,
        )
        use_case.execute()
        return use_case.execute()

    def delete_annotation_class(self, project_name: str, annotation_class_name: str):
        project = self._get_project(project_name)
        use_case = usecases.DeleteAnnotationClassUseCase(
            annotation_class_name=annotation_class_name,
            annotation_classes_repo=AnnotationClassRepository(
                service=self._backend_client, project=project,
            ),
            project_name=project_name,
        )
        return use_case.execute()

    def get_annotation_class(self, project_name: str, annotation_class_name: str):
        project = self._get_project(project_name)
        use_case = usecases.GetAnnotationClassUseCase(
            annotation_class_name=annotation_class_name,
            annotation_classes_repo=AnnotationClassRepository(
                service=self._backend_client, project=project,
            ),
        )
        return use_case.execute()

    def download_annotation_classes(self, project_name: str, download_path: str):
        project = self._get_project(project_name)
        use_case = usecases.DownloadAnnotationClassesUseCase(
            annotation_classes_repo=AnnotationClassRepository(
                service=self._backend_client, project=project,
            ),
            download_path=download_path,
            project_name=project_name,
        )
        return use_case.execute()

    def create_annotation_classes(self, project_name: str, annotation_classes: list):
        project = self._get_project(project_name)

        use_case = usecases.CreateAnnotationClassesUseCase(
            service=self._backend_client,
            annotation_classes_repo=AnnotationClassRepository(
                service=self._backend_client, project=project,
            ),
            annotation_classes=annotation_classes,
            project=project,
        )
        return use_case.execute()

    def download_image(
        self,
        project_name: str,
        image_name: str,
        download_path: str,
        folder_name: str = None,
        image_variant: str = None,
        include_annotations: bool = None,
        include_fuse: bool = None,
        include_overlay: bool = None,
    ):
        project = self._get_project(project_name)
        folder = self._get_folder(project, folder_name)
        image = self._get_image(project, image_name, folder)

        use_case = usecases.DownloadImageUseCase(
            project=project,
            folder=folder,
            image=image,
            images=self.images,
            classes=AnnotationClassRepository(self._backend_client, project),
            backend_service_provider=self._backend_client,
            download_path=download_path,
            image_variant=image_variant,
            include_annotations=include_annotations,
            include_fuse=include_fuse,
            include_overlay=include_overlay,
            annotation_classes=AnnotationClassRepository(
                service=self._backend_client, project=project
            ),
        )
        return use_case.execute()

    def set_project_workflow(self, project_name: str, steps: list):
        project = self._get_project(project_name)
        use_case = usecases.SetWorkflowUseCase(
            service=self._backend_client,
            annotation_classes_repo=AnnotationClassRepository(
                service=self._backend_client, project=project
            ),
            workflow_repo=WorkflowRepository(
                service=self._backend_client, project=project
            ),
            steps=steps,
            project=project,
        )
        return use_case.execute()

    def upload_annotations_from_folder(
        self,
        project_name: str,
        folder_name: str,
        annotation_paths: List[str],
        client_s3_bucket=None,
        is_pre_annotations: bool = False,
        folder_path: str = None,
    ):
        project = self._get_project(project_name)
        folder = self._get_folder(project, folder_name)
        use_case = usecases.UploadAnnotationsUseCase(
            project=project,
            folder=folder,
            images=self.images,
            team=self.team_data.data,
            annotation_paths=annotation_paths,
            backend_service_provider=self._backend_client,
            annotation_classes=AnnotationClassRepository(
                service=self._backend_client, project=project
            ).get_all(),
            pre_annotation=is_pre_annotations,
            client_s3_bucket=client_s3_bucket,
            templates=self._backend_client.get_templates(team_id=self.team_id).get(
                "data", []
            ),
            validators=self.annotation_validators,
            reporter=Reporter(log_info=False, log_warning=False),
            folder_path=folder_path,
        )
        return use_case.execute()

    def upload_image_annotations(
        self,
        project_name: str,
        folder_name: str,
        image_name: str,
        annotations: dict,
        mask: io.BytesIO = None,
        verbose: bool = True,
    ):
        project = self._get_project(project_name)
        folder = self._get_folder(project, folder_name)
        try:
            image = self._get_image(project, image_name, folder)
        except AppException:
            raise AppException("There is no images to attach annotation.")
        use_case = usecases.UploadAnnotationUseCase(
            project=project,
            folder=folder,
            images=self.images,
            team=self.team_data.data,
            annotation_classes=AnnotationClassRepository(
                service=self._backend_client, project=project
            ).get_all(),
            image=image,
            annotations=annotations,
            templates=self._backend_client.get_templates(team_id=self.team_id).get(
                "data", []
            ),
            backend_service_provider=self._backend_client,
            mask=mask,
            verbose=verbose,
            reporter=self.default_reporter,
            validators=self.annotation_validators,
        )
        return use_case.execute()

    def create_model(
        self,
        model_name: str,
        model_description: str,
        task: str,
        base_model_name: str,
        train_data_paths: Iterable[str],
        test_data_paths: Iterable[str],
        hyper_parameters: dict,
    ):
        use_case = usecases.CreateModelUseCase(
            base_model_name=base_model_name,
            model_name=model_name,
            model_description=model_description,
            task=task,
            team_id=self.team_id,
            backend_service_provider=self._backend_client,
            projects=self.projects,
            folders=self.folders,
            ml_models=self.ml_models,
            train_data_paths=train_data_paths,
            test_data_paths=test_data_paths,
            hyper_parameters=hyper_parameters,
        )
        return use_case.execute()

    def get_model_metrics(self, model_id: int):
        use_case = usecases.GetModelMetricsUseCase(
            model_id=model_id,
            team_id=self.team_id,
            backend_service_provider=self._backend_client,
        )
        return use_case.execute()

    def update_model_status(self, model_id: int, status: int):
        model = MLModelEntity(uuid=model_id, training_status=status)
        use_case = usecases.UpdateModelUseCase(model=model, models=self.ml_models)
        return use_case.execute()

    def delete_model(self, model_id: int):
        use_case = usecases.DeleteMLModel(model_id=model_id, models=self.ml_models)
        return use_case.execute()

    def download_export(
        self,
        project_name: str,
        export_name: str,
        folder_path: str,
        extract_zip_contents: bool,
        to_s3_bucket: bool,
    ):
        project = self._get_project(project_name)
        return usecases.DownloadExportUseCase(
            service=self._backend_client,
            project=project,
            export_name=export_name,
            folder_path=folder_path,
            extract_zip_contents=extract_zip_contents,
            to_s3_bucket=to_s3_bucket,
        )

    def download_ml_model(self, model_data: dict, download_path: str):
        model = MLModelEntity(
            uuid=model_data["id"],
            name=model_data["name"],
            path=model_data["path"],
            config_path=model_data["config_path"],
            team_id=model_data["team_id"],
            training_status=model_data["training_status"],
            is_global=model_data["is_global"],
        )
        use_case = usecases.DownloadMLModelUseCase(
            model=model,
            download_path=download_path,
            backend_service_provider=self._backend_client,
            team_id=self.team_id,
        )
        return use_case.execute()

    def benchmark(
        self,
        project_name: str,
        ground_truth_folder_name: str,
        folder_names: List[str],
        export_root: str,
        image_list: List[str],
        annot_type: str,
        show_plots: bool,
    ):
        project = self._get_project(project_name)

        export_response = self.prepare_export(
            project.name,
            folder_names=folder_names,
            include_fuse=False,
            only_pinned=False,
        )
        if export_response.errors:
            return export_response

        download_use_case = self.download_export(
            project_name=project.name,
            export_name=export_response.data["name"],
            folder_path=export_root,
            extract_zip_contents=True,
            to_s3_bucket=False,
        )
        if download_use_case.is_valid():
            for _ in download_use_case.execute():
                pass

        use_case = usecases.BenchmarkUseCase(
            project=project,
            ground_truth_folder_name=ground_truth_folder_name,
            folder_names=folder_names,
            export_dir=export_root,
            image_list=image_list,
            annotation_type=annot_type,
            show_plots=show_plots,
        )
        return use_case.execute()

    def consensus(
        self,
        project_name: str,
        folder_names: list,
        export_path: str,
        image_list: list,
        annot_type: str,
        show_plots: bool,
    ):
        project = self._get_project(project_name)

        export_response = self.prepare_export(
            project.name,
            folder_names=folder_names,
            include_fuse=False,
            only_pinned=False,
        )
        if export_response.errors:
            return export_response

        download_export_usecase = self.download_export(
            project_name=project.name,
            export_name=export_response.data["name"],
            folder_path=export_path,
            extract_zip_contents=True,
            to_s3_bucket=False,
        )
        for _ in download_export_usecase.execute():
            continue

        use_case = usecases.ConsensusUseCase(
            project=project,
            folder_names=folder_names,
            export_dir=export_path,
            image_list=image_list,
            annotation_type=annot_type,
            show_plots=show_plots,
        )
        return use_case.execute()

    def run_prediction(
        self, project_name: str, images_list: list, model_name: str, folder_name: str
    ):
        project = self._get_project(project_name)
        folder = self._get_folder(project, folder_name)
        ml_model_repo = MLModelRepository(
            team_id=project.uuid, service=self._backend_client
        )
        use_case = usecases.RunPredictionUseCase(
            project=project,
            ml_model_repo=ml_model_repo,
            ml_model_name=model_name,
            images_list=images_list,
            service=self._backend_client,
            folder=folder,
        )
        return use_case.execute()

    def list_images(
        self, project_name: str, annotation_status: str = None, name_prefix: str = None,
    ):
        project = self._get_project(project_name)

        use_case = usecases.GetAllImagesUseCase(
            project=project,
            service_provider=self._backend_client,
            annotation_status=annotation_status,
            name_prefix=name_prefix,
        )
        return use_case.execute()

    def search_models(
        self,
        name: str,
        model_type: str = None,
        project_id: int = None,
        task: str = None,
        include_global: bool = True,
    ):
        ml_models_repo = MLModelRepository(
            service=self._backend_client, team_id=self.team_id
        )
        condition = Condition("team_id", self.team_id, EQ)
        if name:
            condition &= Condition("name", name, EQ)
        if model_type:
            condition &= Condition("type", model_type, EQ)
        if project_id:
            condition &= Condition("project_id", project_id, EQ)
        if task:
            condition &= Condition("task", task, EQ)
        if include_global:
            condition &= Condition("include_global", include_global, EQ)

        use_case = usecases.SearchMLModels(
            ml_models_repo=ml_models_repo, condition=condition
        )
        return use_case.execute()

    def delete_annotations(
        self,
        project_name: str,
        folder_name: str,
        image_names: Optional[List[str]] = None,
    ):
        project = self._get_project(project_name)
        folder = self._get_folder(project, folder_name)
        use_case = usecases.DeleteAnnotations(
            project=project,
            folder=folder,
            backend_service=self._backend_client,
            image_names=image_names,
        )
        return use_case.execute()

    def validate_annotations(
        self, project_type: str, annotation: dict, allow_extra: bool = False
    ):
        use_case = usecases.ValidateAnnotationUseCase(
            project_type,
            annotation,
            validators=self.annotation_validators,
            allow_extra=allow_extra,
        )
        return use_case.execute()

    def add_contributors_to_project(self, project_name: str, emails: list, role: str):
        team = self.get_team()
        project = self.get_project_metadata(
            project_name=project_name, include_contributors=True
        )
        use_case = usecases.AddContributorsToProject(
            reporter=self.default_reporter,
            team=team.data,
            project=project.data["project"],
            emails=emails,
            role=role,
            service=self.backend_client,
        )
        return use_case.execute()

    def invite_contributors_to_team(self, emails: list, set_admin: bool):
        team = self.get_team()
        use_case = usecases.InviteContributorsToTeam(
            reporter=self.default_reporter,
            team=team.data,
            emails=emails,
            set_admin=set_admin,
            service=self.backend_client,
        )
        return use_case.execute()

    def upload_videos(
        self,
        project_name: str,
        folder_name: str,
        paths: List[str],
        start_time: float,
        extensions: List[str] = None,
        exclude_file_patterns: List[str] = None,
        end_time: Optional[float] = None,
        target_fps: Optional[int] = None,
        annotation_status: Optional[str] = None,
        image_quality_in_editor: Optional[str] = None,
    ):
        project = self._get_project(project_name)
        folder = self._get_folder(project, folder_name)

        use_case = usecases.UploadVideosAsImages(
            reporter=self.default_reporter,
            service=self.backend_client,
            project=project,
            folder=folder,
            settings=ProjectSettingsRepository(
                service=self._backend_client, project=project
            ),
            s3_repo=self.s3_repo,
            paths=paths,
            target_fps=target_fps,
            extensions=extensions,
            exclude_file_patterns=exclude_file_patterns,
            start_time=start_time,
            end_time=end_time,
            annotation_status=annotation_status,
            image_quality_in_editor=image_quality_in_editor,
        )
        return use_case.execute()<|MERGE_RESOLUTION|>--- conflicted
+++ resolved
@@ -55,14 +55,7 @@
         self._user_id = None
         self._team_name = None
         self._reporter = None
-<<<<<<< HEAD
         self._ssl_verify = not (os.environ.get("SA_TESTING", "False").lower() == "false")
-=======
-        self._ssl_verify = not os.environ.get("SA_TESTING", False)
-        self._config_path = (
-            expanduser(config_path) if config_path else constances.CONFIG_FILE_LOCATION
-        )
->>>>>>> e8eee43e
 
         self._backend_url = os.environ.get("SA_URL", constances.BACKEND_URL)
 
@@ -230,14 +223,9 @@
 
 
 class Controller(BaseController):
-<<<<<<< HEAD
 
     def __init__(self, config_path: str = None, token: str = None):
         super().__init__(config_path, token)
-=======
-    def __init__(self, config_path: str = None):
-        super().__init__(config_path)
->>>>>>> e8eee43e
         self._team = None
 
     def _get_project(self, name: str):
