--- conflicted
+++ resolved
@@ -1142,16 +1142,7 @@
         )
 
     def create_annotation_class(
-<<<<<<< HEAD
         self, project_name: str, name: str, color: str, attribute_groups: List[dict], class_type: str
-=======
-        self,
-        project_name: str,
-        name: str,
-        color: str,
-        attribute_groups: List[dict],
-        class_type: str,
->>>>>>> 8e65ea08
     ):
         project = self._get_project(project_name)
         annotation_classes = AnnotationClassRepository(
@@ -1200,13 +1191,7 @@
         )
         return use_case.execute()
 
-<<<<<<< HEAD
-    def create_annotation_classes(self, project_name: str, annotation_classes: List[AnnotationClassEntity]):
-=======
-    def create_annotation_classes(
-        self, project_name: str, annotation_classes: List[AnnotationClassEntity]
-    ):
->>>>>>> 8e65ea08
+    def create_annotation_classes(self, project_name: str, annotation_classes: list):
         project = self._get_project(project_name)
 
         use_case = usecases.CreateAnnotationClassesUseCase(
