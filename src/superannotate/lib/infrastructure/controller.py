import copy
import io
from typing import Iterable
from typing import List
from typing import Optional

import lib.core as constances
from lib.core import usecases
from lib.core.conditions import Condition
from lib.core.conditions import CONDITION_EQ as EQ
from lib.core.entities import AnnotationClassEntity
from lib.core.entities import ConfigEntity
from lib.core.entities import FolderEntity
from lib.core.entities import ImageEntity
from lib.core.entities import MLModelEntity
from lib.core.entities import ProjectEntity
from lib.core.exceptions import AppException
from lib.core.response import Response
from lib.infrastructure.helpers import timed_lru_cache
from lib.infrastructure.repositories import AnnotationClassRepository
from lib.infrastructure.repositories import ConfigRepository
from lib.infrastructure.repositories import FolderRepository
from lib.infrastructure.repositories import ImageRepository
from lib.infrastructure.repositories import MLModelRepository
from lib.infrastructure.repositories import ProjectRepository
from lib.infrastructure.repositories import ProjectSettingsRepository
from lib.infrastructure.repositories import S3Repository
from lib.infrastructure.repositories import TeamRepository
from lib.infrastructure.repositories import WorkflowRepository
from lib.infrastructure.services import SuperannotateBackendService


class SingleInstanceMetaClass(type):
    _instances = {}

    def __call__(cls, *args, **kwargs):
        if cls not in SingleInstanceMetaClass._instances:
            SingleInstanceMetaClass._instances[cls] = super().__call__(*args, **kwargs)
        return SingleInstanceMetaClass._instances[cls]

    def get_instance(cls):
        if cls._instances:
            return cls._instances[cls]


class BaseController(metaclass=SingleInstanceMetaClass):
    def __init__(self, logger, config_path=constances.CONFIG_FILE_LOCATION):
        self._config_path = None
        self._backend_client = None
        self._logger = logger
        self._s3_upload_auth_data = None
        self._projects = None
        self._folders = None
        self._teams = None
        self._images = None
        self._ml_models = None
        self._team_id = None
        self.init(config_path)

    def init(self, config_path):
        self._config_path = config_path
        token, main_endpoint = (
            self.configs.get_one("token").value,
            self.configs.get_one("main_endpoint").value,
        )
        if not main_endpoint:
            self.configs.insert(ConfigEntity("main_endpoint", constances.BACKEND_URL))
        if not token:
            self.configs.insert(ConfigEntity("token", ""))
            self._logger.warning("Fill config.json")
            return
        verify_ssl_entity = self.configs.get_one("ssl_verify")
        if not verify_ssl_entity:
            verify_ssl = True
        else:
            verify_ssl = verify_ssl_entity.value
<<<<<<< HEAD
        if not self._backend_client:
            self._backend_client = SuperannotateBackendService(
                api_url=self.configs.get_one("main_endpoint").value,
                auth_token=self.configs.get_one("token").value,
                logger=self._logger,
                verify_ssl=verify_ssl,
            )
        else:
            self._backend_client.api_url = self.configs.get_one("main_endpoint").value
            self._backend_client._auth_token = self.configs.get_one("token").value
=======
        self._backend_client = SuperannotateBackendService(
            api_url=self.configs.get_one("main_endpoint").value,
            auth_token=ConfigRepository().get_one("token").value,
            logger=logger,
            verify_ssl=verify_ssl,
        )
        self._s3_upload_auth_data = None
        self._projects = None
        self._folders = None
        self._teams = None
        self._images = None
        self._ml_models = None
        self._team_id = None
>>>>>>> 865a020a

    def set_token(self, token):
        self.configs.insert(ConfigEntity("token", token))
        self._backend_client = SuperannotateBackendService(
            api_url=self.configs.get_one("main_endpoint").value,
            auth_token=self.configs.get_one("token").value,
            logger=self._logger,
        )

    @property
    def projects(self):
        if not self._projects:
            self._projects = ProjectRepository(self._backend_client)
        return self._projects

    @property
    def folders(self):
        if not self._folders:
            self._folders = FolderRepository(self._backend_client)
        return self._folders

    @property
    def ml_models(self):
        if not self._ml_models:
            self._ml_models = MLModelRepository(self._backend_client, self.team_id)
        return self._ml_models

    @property
    def teams(self):
        if not self._teams:
            self._teams = TeamRepository(self._backend_client)
        return self._teams

    @property
    def images(self):
        if not self._images:
            self._images = ImageRepository(self._backend_client)
        return self._images

    @property
    def configs(self):
        return ConfigRepository(self._config_path)

    @property
    def team_id(self) -> int:
        if not self._team_id:
            self._team_id = int(self.configs.get_one("token").value.split("=")[-1])
        return self._team_id

    @timed_lru_cache(seconds=3600)
    def get_auth_data(self, project_id: int, team_id: int, folder_id: int):
        response = self._backend_client.get_s3_upload_auth_token(
            team_id, folder_id, project_id
        )
        if "error" in response:
            raise AppException(response.get("error"))
        return response

    def get_s3_repository(self, team_id: int, project_id: int, folder_id: int):
        auth_data = self.get_auth_data(project_id, team_id, folder_id)
        return S3Repository(
            auth_data["accessKeyId"],
            auth_data["secretAccessKey"],
            auth_data["sessionToken"],
            auth_data["bucket"],
        )

    @property
    def s3_repo(self):
        return S3Repository


class Controller(BaseController):
    def __init__(self, logger, config_path=constances.CONFIG_FILE_LOCATION):
        super().__init__(logger, config_path)
        self._team = None

    def _get_project(self, name: str):
        use_case = usecases.GetProjectByNameUseCase(
            name=name,
            team_id=self.team_id,
            projects=ProjectRepository(service=self._backend_client),
        )
        response = use_case.execute()
        if response.errors:
            raise AppException(response.errors)
        return response.data

    def _get_folder(self, project: ProjectEntity, name: str = None):
        name = self.get_folder_name(name)
        use_case = usecases.GetFolderUseCase(
            project=project,
            folders=self.folders,
            folder_name=name,
            team_id=self.team_id,
        )
        response = use_case.execute()
        if not response.data or response.errors:
            raise AppException("Folder not found.")
        return response.data

    @staticmethod
    def get_folder_name(name: str = None):
        if name:
            return name
        return "root"

    def search_project(self, name: str, **kwargs) -> Response:
        conditions = []
        if name:
            conditions.append(Condition("name", name, EQ))
        for key, val in kwargs.items():
            conditions.append(Condition(key, val, EQ))
        condition_set = None
        if conditions:
            for condition in conditions:
                if condition_set:
                    condition_set &= condition
                else:
                    condition_set = condition
        use_case = usecases.GetProjectsUseCase(
            condition=condition_set, projects=self.projects, team_id=self.team_id,
        )
        return use_case.execute()

    def create_project(
        self,
        name: str,
        description: str,
        project_type: str,
        contributors: Iterable = tuple(),
        settings: Iterable = tuple(),
        annotation_classes: Iterable = tuple(),
        workflows: Iterable = tuple(),
    ) -> Response:
        entity = ProjectEntity(
            name=name,
            description=description,
            project_type=constances.ProjectType[project_type.upper()].value,
            team_id=self.team_id,
        )
        use_case = usecases.CreateProjectUseCase(
            project=entity,
            projects=self.projects,
            backend_service_provider=self._backend_client,
            settings_repo=ProjectSettingsRepository,
            workflows_repo=WorkflowRepository,
            annotation_classes_repo=AnnotationClassRepository,
            settings=[
                ProjectSettingsRepository.dict2entity(setting) for setting in settings
            ],
            workflows=[
                WorkflowRepository.dict2entity(workflow) for workflow in workflows
            ],
            annotation_classes=[
                AnnotationClassRepository.dict2entity(annotation_class)
                for annotation_class in annotation_classes
            ],
            contributors=contributors,
        )
        return use_case.execute()

    def delete_project(self, name: str):
        use_case = usecases.DeleteProjectUseCase(
            project_name=name, team_id=self.team_id, projects=self.projects,
        )
        return use_case.execute()

    def update_project(self, name: str, project_data: dict) -> Response:
        entities = self.projects.get_all(
            Condition("team_id", self.team_id, EQ) & Condition("name", name, EQ)
        )
        project = entities[0]
        if entities and len(entities) == 1:
            project.name = project_data["name"]
            use_case = usecases.UpdateProjectUseCase(project, self.projects)
            return use_case.execute()

    def upload_images(
        self,
        project_name: str,
        folder_name: str,
        images: List[ImageEntity],
        annotation_status: str = None,
    ):
        project = self._get_project(project_name)
        folder = self._get_folder(project, folder_name)
        limit = self.get_auth_data(project.uuid, project.team_id, folder.uuid)[
            "availableImageCount"
        ]

        use_case = usecases.AttachFileUrlsUseCase(
            project=project,
            folder=folder,
            limit=limit,
            backend_service_provider=self._backend_client,
            attachments=images,
            annotation_status=annotation_status,
        )
        return use_case.execute()

    def upload_image_to_s3(
        self,
        project_name: str,
        image_path: str,  # image path to upload
        image_bytes: io.BytesIO,
        folder_name: str = None,  # project folder path
        image_quality_in_editor: str = None,
    ):
        project = self._get_project(project_name)
        folder = self._get_folder(project, folder_name)
        s3_repo = self.get_s3_repository(self.team_id, project.uuid, folder.uuid)
        auth_data = self.get_auth_data(project.uuid, self.team_id, folder.uuid)
        use_case = usecases.UploadImageS3UseCase(
            project=project,
            project_settings=ProjectSettingsRepository(
                self._backend_client, project
            ).get_all(),
            image_path=image_path,
            image=image_bytes,
            s3_repo=s3_repo,
            upload_path=auth_data["filePath"],
            image_quality_in_editor=image_quality_in_editor,
        )
        return use_case.execute()

    def upload_images_from_folder_to_project(
        self,
        project_name: str,
        folder_name: str,
        folder_path: str,
        extensions: Optional[List[str]] = None,
        annotation_status: str = None,
        exclude_file_patterns: Optional[List[str]] = None,
        recursive_sub_folders: Optional[bool] = None,
        image_quality_in_editor: str = None,
        from_s3_bucket=None,
    ):
        project = self._get_project(project_name)
        folder = self._get_folder(project, folder_name)

        return usecases.UploadImagesFromFolderToProject(
            project=project,
            folder=folder,
            settings=ProjectSettingsRepository(
                service=self._backend_client, project=project
            ),
            s3_repo=self.s3_repo,
            backend_client=self._backend_client,
            folder_path=folder_path,
            extensions=extensions,
            annotation_status=annotation_status,
            from_s3_bucket=from_s3_bucket,
            exclude_file_patterns=exclude_file_patterns,
            recursive_sub_folders=recursive_sub_folders,
            image_quality_in_editor=image_quality_in_editor,
        )

    def clone_project(
        self,
        name: str,
        from_name: str,
        project_description: str,
        copy_annotation_classes=True,
        copy_settings=True,
        copy_workflow=True,
        copy_contributors=False,
    ):

        project = self._get_project(from_name)
        project_to_create = copy.copy(project)
        project_to_create.name = name
        if project_description:
            project_to_create.description = project_description

        use_case = usecases.CloneProjectUseCase(
            project=project,
            project_to_create=project_to_create,
            projects=self.projects,
            settings_repo=ProjectSettingsRepository,
            workflows_repo=WorkflowRepository,
            annotation_classes_repo=AnnotationClassRepository,
            backend_service_provider=self._backend_client,
            include_contributors=copy_contributors,
            include_settings=copy_settings,
            include_workflow=copy_workflow,
            include_annotation_classes=copy_annotation_classes,
        )
        return use_case.execute()

    def attach_urls(
        self,
        project_name: str,
        files: List[ImageEntity],
        folder_name: str = None,
        annotation_status: str = None,
    ):
        project = self._get_project(project_name)
        folder = self._get_folder(project, folder_name)
        auth_data = self.get_auth_data(project.uuid, project.team_id, folder.uuid)

        limit = auth_data["availableImageCount"]

        use_case = usecases.AttachFileUrlsUseCase(
            project=project,
            folder=folder,
            attachments=files,
            limit=limit,
            backend_service_provider=self._backend_client,
            annotation_status=annotation_status,
        )
        return use_case.execute()

    def create_folder(self, project: str, folder_name: str):
        project = self._get_project(project)
        folder = FolderEntity(
            name=folder_name, project_id=project.uuid, team_id=project.team_id
        )
        use_case = usecases.CreateFolderUseCase(
            project=project, folder=folder, folders=self.folders,
        )
        return use_case.execute()

    def get_folder(self, project_name: str, folder_name: str):
        project = self._get_project(project_name)
        use_case = usecases.GetFolderUseCase(
            project=project,
            folders=self.folders,
            folder_name=folder_name,
            team_id=self.team_id,
        )
        return use_case.execute()

    def search_folders(
        self, project_name: str, folder_name: str = None, include_users=False, **kwargs
    ):
        condition = Condition.get_empty_condition()
        if kwargs:
            for key, val in kwargs:
                condition = condition & Condition(key, val, EQ)
        project = self._get_project(project_name)
        use_case = usecases.SearchFoldersUseCase(
            project=project,
            folders=self.folders,
            condition=condition,
            folder_name=folder_name,
            include_users=include_users,
        )
        return use_case.execute()

    def delete_folders(self, project_name: str, folder_names: List[str]):
        project = self._get_project(project_name)
        folders = self.search_folders(project_name=project_name).data

        use_case = usecases.DeleteFolderUseCase(
            project=project,
            folders=self.folders,
            folders_to_delete=[
                folder for folder in folders if folder.name in folder_names
            ],
        )
        return use_case.execute()

    def prepare_export(
        self,
        project_name: str,
        folder_names: List[str],
        include_fuse: bool,
        only_pinned: bool,
        annotation_statuses: List[str] = None,
    ):

        project = self._get_project(project_name)
        use_case = usecases.PrepareExportUseCase(
            project=project,
            folder_names=folder_names,
            backend_service_provider=self._backend_client,
            include_fuse=include_fuse,
            only_pinned=only_pinned,
            annotation_statuses=annotation_statuses,
        )
        return use_case.execute()

    def get_team(self):
        if not self._team:
            self._team = usecases.GetTeamUseCase(
                teams=self.teams, team_id=self.team_id
            ).execute()
        return self._team

    def invite_contributor(self, email: str, is_admin: bool):
        use_case = usecases.InviteContributorUseCase(
            backend_service_provider=self._backend_client,
            email=email,
            team_id=self.team_id,
            is_admin=is_admin,
        )
        return use_case.execute()

    def delete_contributor_invitation(self, email: str):
        team = self.teams.get_one(self.team_id)
        use_case = usecases.DeleteContributorInvitationUseCase(
            backend_service_provider=self._backend_client, email=email, team=team,
        )
        return use_case.execute()

    def search_team_contributors(self, **kwargs):
        condition = None
        if any(kwargs.values()):
            conditions_iter = iter(kwargs)
            key = next(conditions_iter)
            if kwargs[key]:
                condition = Condition(key, kwargs[key], EQ)
                for key, val in conditions_iter:
                    condition = condition & Condition(key, val, EQ)

        use_case = usecases.SearchContributorsUseCase(
            backend_service_provider=self._backend_client,
            team_id=self.team_id,
            condition=condition,
        )
        return use_case.execute()

    def search_images(
        self,
        project_name: str,
        folder_path: str = None,
        annotation_status: str = None,
        image_name_prefix: str = None,
    ):
        project = self._get_project(project_name)
        folder = self._get_folder(project, folder_path)

        use_case = usecases.GetImagesUseCase(
            project=project,
            folder=folder,
            images=self.images,
            annotation_status=annotation_status,
            image_name_prefix=image_name_prefix,
        )
        return use_case.execute()

    def _get_image(
        self, project: ProjectEntity, image_name: str, folder_path: str = None,
    ) -> ImageEntity:
        folder = self._get_folder(project, folder_path)
        use_case = usecases.GetImageUseCase(
            project=project, folder=folder, image_name=image_name, images=self.images,
        )
        return use_case.execute().data

    def get_image(
        self, project_name: str, image_name: str, folder_path: str = None
    ) -> ImageEntity:
        return self._get_image(self._get_project(project_name), image_name, folder_path)

    def update_folder(self, project_name: str, folder_name: str, folder_data: dict):
        project = self._get_project(project_name)
        folder = self._get_folder(project, folder_name)
        for field, value in folder_data.items():
            setattr(folder, field, value)
        use_case = usecases.UpdateFolderUseCase(folders=self.folders, folder=folder,)
        return use_case.execute()

    def get_image_bytes(
        self,
        project_name: str,
        image_name: str,
        folder_name: str = None,
        image_variant: str = None,
    ):
        project = self._get_project(project_name)
        image = self._get_image(project, image_name, folder_name)
        use_case = usecases.GetImageBytesUseCase(
            image=image,
            backend_service_provider=self._backend_client,
            image_variant=image_variant,
        )
        return use_case.execute()

    def copy_image_annotation_classes(
        self,
        from_project_name: str,
        from_folder_name: str,
        to_project_name: str,
        to_folder_name: str,
        image_name: str,
    ):
        from_project = self._get_project(from_project_name)
        image = self._get_image(
            from_project, folder_path=from_folder_name, image_name=image_name
        )
        to_project = self._get_project(to_project_name)
        uploaded_image = self._get_image(
            to_project, folder_path=to_folder_name, image_name=image_name
        )

        use_case = usecases.CopyImageAnnotationClasses(
            from_project=from_project,
            to_project=to_project,
            from_image=image,
            to_image=uploaded_image,
            from_project_annotation_classes=AnnotationClassRepository(
                self._backend_client, from_project
            ),
            to_project_annotation_classes=AnnotationClassRepository(
                self._backend_client, to_project
            ),
            from_project_s3_repo=self.get_s3_repository(
                image.team_id, image.project_id, image.folder_id
            ),
            to_project_s3_repo=self.get_s3_repository(
                uploaded_image.team_id,
                uploaded_image.project_id,
                uploaded_image.folder_id,
            ),
            backend_service_provider=self._backend_client,
        )
        return use_case.execute()

    def update_image(
        self, project_name: str, image_name: str, folder_name: str = None, **kwargs
    ):
        image = self.get_image(
            project_name=project_name, image_name=image_name, folder_path=folder_name
        )
        for item, val in kwargs.items():
            setattr(image, item, val)
        use_case = usecases.UpdateImageUseCase(image=image, images=self.images)
        return use_case.execute()

    def download_image_from_public_url(
        self, project_name: str, image_url: str, image_name: str = None
    ):
        use_case = usecases.DownloadImageFromPublicUrlUseCase(
            project=self._get_project(project_name),
            image_url=image_url,
            image_name=image_name,
        )
        return use_case.execute()

    def bulk_copy_images(
        self,
        project_name: str,
        from_folder_name: str,
        to_folder_name: str,
        image_names: List[str],
        include_annotations: bool,
        include_pin: bool,
    ):
        project = self._get_project(project_name)
        from_folder = self._get_folder(project, from_folder_name)
        to_folder = self._get_folder(project, to_folder_name)
        use_case = usecases.ImagesBulkCopyUseCase(
            project=project,
            from_folder=from_folder,
            to_folder=to_folder,
            image_names=image_names,
            backend_service_provider=self._backend_client,
            include_annotations=include_annotations,
            include_pin=include_pin,
        )
        return use_case.execute()

    def bulk_move_images(
        self,
        project_name: str,
        from_folder_name: str,
        to_folder_name: str,
        image_names: List[str],
    ):
        project = self._get_project(project_name)
        from_folder = self._get_folder(project, from_folder_name)
        to_folder = self._get_folder(project, to_folder_name)
        use_case = usecases.ImagesBulkMoveUseCase(
            project=project,
            from_folder=from_folder,
            to_folder=to_folder,
            image_names=image_names,
            backend_service_provider=self._backend_client,
        )
        return use_case.execute()

    def get_project_metadata(
        self,
        project_name: str,
        include_annotation_classes: bool = False,
        include_settings: bool = False,
        include_workflow: bool = False,
        include_contributors: bool = False,
        include_complete_image_count: bool = False,
    ):
        project = self._get_project(project_name)

        use_case = usecases.GetProjectMetadataUseCase(
            project=project,
            service=self._backend_client,
            annotation_classes=AnnotationClassRepository(
                service=self._backend_client, project=project
            ),
            settings=ProjectSettingsRepository(
                service=self._backend_client, project=project
            ),
            workflows=WorkflowRepository(service=self._backend_client, project=project),
            projects=ProjectRepository(service=self._backend_client),
            include_annotation_classes=include_annotation_classes,
            include_settings=include_settings,
            include_workflow=include_workflow,
            include_contributors=include_contributors,
            include_complete_image_count=include_complete_image_count,
        )
        return use_case.execute()

    def get_project_settings(self, project_name: str):
        project_entity = self._get_project(project_name)
        use_case = usecases.GetSettingsUseCase(
            settings=ProjectSettingsRepository(
                service=self._backend_client, project=project_entity
            ),
        )
        return use_case.execute()

    def get_project_workflow(self, project_name: str):
        project_entity = self._get_project(project_name)
        use_case = usecases.GetWorkflowsUseCase(
            project=project_entity,
            workflows=WorkflowRepository(
                service=self._backend_client, project=project_entity
            ),
            annotation_classes=AnnotationClassRepository(
                service=self._backend_client, project=project_entity
            ),
        )
        return use_case.execute()

    def search_annotation_classes(self, project_name: str, name_prefix: str = None):
        project_entity = self._get_project(project_name)
        condition = Condition("name", name_prefix, EQ) if name_prefix else None
        use_case = usecases.GetAnnotationClassesUseCase(
            classes=AnnotationClassRepository(
                service=self._backend_client, project=project_entity
            ),
            condition=condition,
        )
        return use_case.execute()

    def set_project_settings(self, project_name: str, new_settings: List[dict]):
        project_entity = self._get_project(project_name)
        use_case = usecases.UpdateSettingsUseCase(
            projects=self.projects,
            settings=ProjectSettingsRepository(
                service=self._backend_client, project=project_entity
            ),
            to_update=new_settings,
            backend_service_provider=self._backend_client,
            project_id=project_entity.uuid,
            team_id=project_entity.team_id,
        )
        return use_case.execute()

    def delete_image(self, image_name, project_name):
        image = self.get_image(project_name=project_name, image_name=image_name)
        project_entity = self._get_project(project_name)
        use_case = usecases.DeleteImageUseCase(
            images=ImageRepository(service=self._backend_client),
            image=image,
            team_id=project_entity.team_id,
            project_id=project_entity.uuid,
        )
        return use_case.execute()

    def get_image_metadata(self, project_name: str, folder_name: str, image_name: str):
        project = self._get_project(project_name)
        folder = self._get_folder(project, folder_name)
        use_case = usecases.GetImageMetadataUseCase(
            image_name=image_name,
            project=project,
            folder=folder,
            service=self._backend_client,
        )
        return use_case.execute()

    def set_images_annotation_statuses(
        self,
        project_name: str,
        folder_name: str,
        image_names: list,
        annotation_status: str,
    ):
        project_entity = self._get_project(project_name)
        folder_entity = self._get_folder(project_entity, folder_name)
        images_repo = ImageRepository(service=self._backend_client)
        use_case = usecases.SetImageAnnotationStatuses(
            service=self._backend_client,
            projects=self.projects,
            image_names=image_names,
            team_id=project_entity.team_id,
            project_id=project_entity.uuid,
            folder_id=folder_entity.uuid,
            images_repo=images_repo,
            annotation_status=constances.AnnotationStatus.get_value(annotation_status),
        )
        return use_case.execute()

    def delete_images(
        self, project_name: str, folder_name: str, image_names: List[str] = None,
    ):
        project = self._get_project(project_name)
        folder = self._get_folder(project, folder_name)

        use_case = usecases.DeleteImagesUseCase(
            project=project,
            folder=folder,
            images=self.images,
            image_names=image_names,
            backend_service_provider=self._backend_client,
        )
        return use_case.execute()

    def assign_images(
        self, project_name: str, folder_name: str, image_names: list, user: str
    ):
        project_entity = self._get_project(project_name)
        folder = self._get_folder(project_entity, folder_name)
        use_case = usecases.AssignImagesUseCase(
            project=project_entity,
            service=self._backend_client,
            folder=folder,
            image_names=image_names,
            user=user,
        )
        return use_case.execute()

    def un_assign_images(self, project_name, folder_name, image_names):
        project = self._get_project(project_name)
        folder = self._get_folder(project, folder_name)
        use_case = usecases.UnAssignImagesUseCase(
            project_entity=project,
            service=self._backend_client,
            folder=folder,
            image_names=image_names,
        )
        return use_case.execute()

    def un_assign_folder(self, project_name: str, folder_name: str):
        project_entity = self._get_project(project_name)
        folder = self._get_folder(project_entity, folder_name)
        use_case = usecases.UnAssignFolderUseCase(
            service=self._backend_client, project_entity=project_entity, folder=folder,
        )
        return use_case.execute()

    def assign_folder(self, project_name: str, folder_name: str, users: List[str]):
        project_entity = self._get_project(project_name)
        folder = self._get_folder(project_entity, folder_name)
        use_case = usecases.AssignFolderUseCase(
            service=self._backend_client,
            project_entity=project_entity,
            folder=folder,
            users=users,
        )
        return use_case.execute()

    def share_project(self, project_name: str, user_id: str, user_role: str):
        project_entity = self._get_project(project_name)
        use_case = usecases.ShareProjectUseCase(
            service=self._backend_client,
            project_entity=project_entity,
            user_id=user_id,
            user_role=user_role,
        )
        return use_case.execute()

    def un_share_project(self, project_name: str, user_id: str):
        project_entity = self._get_project(project_name)
        use_case = usecases.UnShareProjectUseCase(
            service=self._backend_client,
            project_entity=project_entity,
            user_id=user_id,
        )
        return use_case.execute()

    @staticmethod
    def download_images_from_google_clout(
        project_name: str, bucket_name: str, folder_name: str, download_path: str
    ):
        use_case = usecases.DownloadGoogleCloudImages(
            project_name=project_name,
            bucket_name=bucket_name,
            folder_name=folder_name,
            download_path=download_path,
        )
        return use_case.execute()

    @staticmethod
    def download_images_from_azure_cloud(
        container_name: str, folder_name: str, download_path: str
    ):
        use_case = usecases.DownloadAzureCloudImages(
            container=container_name,
            folder_name=folder_name,
            download_path=download_path,
        )
        return use_case.execute()

    def get_image_annotations(
        self, project_name: str, folder_name: str, image_name: str
    ):
        project = self._get_project(project_name)
        folder = self._get_folder(project=project, name=folder_name)

        use_case = usecases.GetImageAnnotationsUseCase(
            service=self._backend_client,
            project=project,
            folder=folder,
            image_name=image_name,
            images=ImageRepository(service=self._backend_client),
        )
        return use_case.execute()

    def download_image_annotations(
        self, project_name: str, folder_name: str, image_name: str, destination: str
    ):
        project = self._get_project(project_name)
        folder = self._get_folder(project=project, name=folder_name)
        use_case = usecases.DownloadImageAnnotationsUseCase(
            service=self._backend_client,
            project=project,
            folder=folder,
            image_name=image_name,
            images=ImageRepository(service=self._backend_client),
            destination=destination,
        )
        return use_case.execute()

    def download_image_pre_annotations(
        self, project_name: str, folder_name: str, image_name: str, destination: str
    ):
        project = self._get_project(project_name)
        folder = self._get_folder(project=project, name=folder_name)

        use_case = usecases.DownloadImagePreAnnotationsUseCase(
            service=self._backend_client,
            project=project,
            folder=folder,
            image_name=image_name,
            images=ImageRepository(service=self._backend_client),
            destination=destination,
        )
        return use_case.execute()

    @staticmethod
    def get_image_from_s3(s3_bucket, image_path: str):
        use_case = usecases.GetS3ImageUseCase(
            s3_bucket=s3_bucket, image_path=image_path
        )
        use_case.execute()
        return use_case.execute()

    def get_image_pre_annotations(
        self, project_name: str, folder_name: str, image_name: str
    ):
        project = self._get_project(project_name)
        folder = self._get_folder(project=project, name=folder_name)

        use_case = usecases.GetImagePreAnnotationsUseCase(
            service=self._backend_client,
            project=project,
            folder=folder,
            image_name=image_name,
            images=ImageRepository(service=self._backend_client),
        )
        use_case.execute()
        return use_case.execute()

    def get_exports(self, project_name: str, return_metadata: bool):
        project = self._get_project(project_name)

        use_case = usecases.GetExportsUseCase(
            service=self._backend_client,
            project=project,
            return_metadata=return_metadata,
        )
        return use_case.execute()

    def backend_upload_from_s3(
        self,
        project_name: str,
        folder_name: str,
        access_key: str,
        secret_key: str,
        bucket_name: str,
        folder_path: str,
        image_quality: str,
    ):
        project = self._get_project(project_name)
        folder = self._get_folder(project, folder_name)
        use_case = usecases.UploadS3ImagesBackendUseCase(
            backend_service_provider=self._backend_client,
            project=project,
            settings=ProjectSettingsRepository(self._backend_client, project),
            folder=folder,
            access_key=access_key,
            secret_key=secret_key,
            bucket_name=bucket_name,
            folder_path=folder_path,
            image_quality=image_quality,
        )
        return use_case.execute()

    def get_project_image_count(
        self, project_name: str, folder_name: str, with_all_subfolders: bool
    ):

        project = self._get_project(project_name)
        folder = self._get_folder(project=project, name=folder_name)

        use_case = usecases.GetProjectImageCountUseCase(
            service=self._backend_client,
            project=project,
            folder=folder,
            with_all_sub_folders=with_all_subfolders,
        )

        return use_case.execute()

    def extract_video_frames(
        self,
        project_name: str,
        folder_name: str,
        video_path: str,
        extract_path: str,
        start_time: float,
        end_time: float = None,
        target_fps: float = None,
        annotation_status: str = None,
        image_quality_in_editor: str = None,
        limit: int = None,
    ):
        annotation_status_code = (
            constances.AnnotationStatus.get_value(annotation_status)
            if annotation_status
            else None
        )
        project = self._get_project(project_name)
        folder = self._get_folder(project, folder_name)
        use_case = usecases.ExtractFramesUseCase(
            backend_service_provider=self._backend_client,
            project=project,
            folder=folder,
            video_path=video_path,
            extract_path=extract_path,
            start_time=start_time,
            end_time=end_time,
            target_fps=target_fps,
            annotation_status_code=annotation_status_code,
            image_quality_in_editor=image_quality_in_editor,
            limit=limit,
        )
        return use_case.execute()

    def create_annotation_class(
        self, project_name: str, name: str, color: str, attribute_groups: List[dict]
    ):
        project = self._get_project(project_name)
        annotation_classes = AnnotationClassRepository(
            project=project, service=self._backend_client
        )
        annotation_class = AnnotationClassEntity(
            name=name, color=color, attribute_groups=attribute_groups
        )
        use_case = usecases.CreateAnnotationClassUseCase(
            annotation_classes=annotation_classes,
            annotation_class=annotation_class,
            project_name=project_name,
        )
        use_case.execute()
        return use_case.execute()

    def delete_annotation_class(self, project_name: str, annotation_class_name: str):
        project = self._get_project(project_name)
        use_case = usecases.DeleteAnnotationClassUseCase(
            annotation_class_name=annotation_class_name,
            annotation_classes_repo=AnnotationClassRepository(
                service=self._backend_client, project=project,
            ),
            project_name=project_name,
        )
        return use_case.execute()

    def get_annotation_class(self, project_name: str, annotation_class_name: str):
        project = self._get_project(project_name)
        use_case = usecases.GetAnnotationClassUseCase(
            annotation_class_name=annotation_class_name,
            annotation_classes_repo=AnnotationClassRepository(
                service=self._backend_client, project=project,
            ),
        )
        return use_case.execute()

    def download_annotation_classes(self, project_name: str, download_path: str):
        project = self._get_project(project_name)
        use_case = usecases.DownloadAnnotationClassesUseCase(
            annotation_classes_repo=AnnotationClassRepository(
                service=self._backend_client, project=project,
            ),
            download_path=download_path,
            project_name=project_name,
        )
        return use_case.execute()

    def create_annotation_classes(self, project_name: str, annotation_classes: list):
        project = self._get_project(project_name)

        use_case = usecases.CreateAnnotationClassesUseCase(
            service=self._backend_client,
            annotation_classes_repo=AnnotationClassRepository(
                service=self._backend_client, project=project,
            ),
            annotation_classes=annotation_classes,
            project=project,
        )
        return use_case.execute()

    @staticmethod
    def create_fuse_image(
        project_type: str,
        image_path: str,
        annotation_classes: List,
        in_memory: bool,
        generate_overlay: bool,
    ):
        use_case = usecases.CreateFuseImageUseCase(
            project_type=project_type,
            image_path=image_path,
            classes=annotation_classes,
            in_memory=in_memory,
            generate_overlay=generate_overlay,
        )
        return use_case.execute()

    def download_image(
        self,
        project_name: str,
        image_name: str,
        download_path: str,
        folder_name: str = None,
        image_variant: str = None,
        include_annotations: bool = None,
        include_fuse: bool = None,
        include_overlay: bool = None,
    ):
        project = self._get_project(project_name)
        folder = self._get_folder(project, folder_name)
        image = self._get_image(project, image_name, folder_name)

        use_case = usecases.DownloadImageUseCase(
            project=project,
            folder=folder,
            image=image,
            images=self.images,
            classes=AnnotationClassRepository(self._backend_client, project),
            backend_service_provider=self._backend_client,
            download_path=download_path,
            image_variant=image_variant,
            include_annotations=include_annotations,
            include_fuse=include_fuse,
            include_overlay=include_overlay,
        )
        return use_case.execute()

    def set_project_workflow(self, project_name: str, steps: list):
        project = self._get_project(project_name)
        use_case = usecases.SetWorkflowUseCase(
            service=self._backend_client,
            annotation_classes_repo=AnnotationClassRepository(
                service=self._backend_client, project=project
            ),
            workflow_repo=WorkflowRepository(
                service=self._backend_client, project=project
            ),
            steps=steps,
            project=project,
        )
        return use_case.execute()

    def upload_annotations_from_folder(
        self,
        project_name: str,
        folder_name: str,
        folder_path: str,
        annotation_paths: List[str],
        client_s3_bucket=None,
        is_pre_annotations: bool = False,
    ):
        project = self._get_project(project_name)
        folder = self._get_folder(project, folder_name)
        use_case = usecases.UploadAnnotationsUseCase(
            project=project,
            folder=folder,
            folder_path=folder_path,
            annotation_paths=annotation_paths,
            backend_service_provider=self._backend_client,
            annotation_classes=AnnotationClassRepository(
                service=self._backend_client, project=project
            ).get_all(),
            pre_annotation=is_pre_annotations,
            client_s3_bucket=client_s3_bucket,
            templates=self._backend_client.get_templates(team_id=self.team_id).get(
                "data", []
            ),
        )
        return use_case.execute()

    def upload_image_annotations(
        self,
        project_name: str,
        folder_name: str,
        image_name: str,
        annotations: dict,
        mask: io.BytesIO = None,
        verbose: bool = True,
    ):
        project = self._get_project(project_name)
        folder = self._get_folder(project, folder_name)
        use_case = usecases.UploadImageAnnotationsUseCase(
            project=project,
            folder=folder,
            annotation_classes=AnnotationClassRepository(
                service=self._backend_client, project=project
            ),
            image_name=image_name,
            annotations=annotations,
            backend_service_provider=self._backend_client,
            mask=mask,
            verbose=verbose,
        )
        return use_case.execute()

    def create_model(
        self,
        model_name: str,
        model_description: str,
        task: str,
        base_model_name: str,
        train_data_paths: List[str],
        test_data_paths: List[str],
        hyper_parameters: dict,
    ):
        use_case = usecases.CreateModelUseCase(
            base_model_name=base_model_name,
            model_name=model_name,
            model_description=model_description,
            task=task,
            team_id=self.team_id,
            backend_service_provider=self._backend_client,
            projects=self.projects,
            folders=self.folders,
            ml_models=self.ml_models,
            train_data_paths=train_data_paths,
            test_data_paths=test_data_paths,
            hyper_parameters=hyper_parameters,
        )
        return use_case.execute()

    def get_model_metrics(self, model_id: int):
        use_case = usecases.GetModelMetricsUseCase(
            model_id=model_id,
            team_id=self.team_id,
            backend_service_provider=self._backend_client,
        )
        return use_case.execute()

    def update_model_status(self, model_id: int, status: int):
        model = MLModelEntity(uuid=model_id, training_status=status)
        use_case = usecases.UpdateModelUseCase(model=model, models=self.ml_models)
        return use_case.execute()

    def delete_model(self, model_id: int):
        use_case = usecases.DeleteMLModel(model_id=model_id, models=self.ml_models)
        return use_case.execute()

    def stop_model_training(self, model_id: int):

        use_case = usecases.StopModelTraining(
            model_id=model_id,
            team_id=self.team_id,
            backend_service_provider=self._backend_client,
        )
        return use_case.execute()

    def download_export(
        self,
        project_name: str,
        export_name: str,
        folder_path: str,
        extract_zip_contents: bool,
        to_s3_bucket: bool,
    ):
        project = self._get_project(project_name)
        use_case = usecases.DownloadExportUseCase(
            service=self._backend_client,
            project=project,
            export_name=export_name,
            folder_path=folder_path,
            extract_zip_contents=extract_zip_contents,
            to_s3_bucket=to_s3_bucket,
        )
        return use_case.execute()

    def download_ml_model(self, model_data: dict, download_path: str):
        model = MLModelEntity(
            uuid=model_data["id"],
            name=model_data["name"],
            path=model_data["path"],
            config_path=model_data["config_path"],
            team_id=model_data["team_id"],
        )
        use_case = usecases.DownloadMLModelUseCase(
            model=model,
            download_path=download_path,
            backend_service_provider=self._backend_client,
            team_id=self.team_id,
        )
        return use_case.execute()

    def benchmark(
        self,
        project_name: str,
        ground_truth_folder_name: str,
        folder_names: List[str],
        export_root: str,
        image_list: List[str],
        annot_type: str,
        show_plots: bool,
    ):
        project = self._get_project(project_name)
        export_response = self.prepare_export(
            project.name,
            folder_names=folder_names,
            include_fuse=False,
            only_pinned=False,
        )
        if export_response.errors:
            return export_response

        self.download_export(
            project_name=project.name,
            export_name=export_response.data["name"],
            folder_path=export_root,
            extract_zip_contents=True,
            to_s3_bucket=False,
        )

        use_case = usecases.BenchmarkUseCase(
            project=project,
            ground_truth_folder_name=ground_truth_folder_name,
            folder_names=folder_names,
            export_dir=export_root,
            image_list=image_list,
            annotation_type=annot_type,
            show_plots=show_plots,
        )
        return use_case.execute()

    def consensus(
        self,
        project_name: str,
        folder_names: list,
        export_path: str,
        image_list: list,
        annot_type: str,
        show_plots: bool,
    ):
        project = self._get_project(project_name)

        export_response = self.prepare_export(
            project.name,
            folder_names=folder_names,
            include_fuse=False,
            only_pinned=False,
        )
        if export_response.errors:
            return export_response
        self.download_export(
            project_name=project.name,
            export_name=export_response.data["name"],
            folder_path=export_path,
            extract_zip_contents=True,
            to_s3_bucket=False,
        )
        use_case = usecases.ConsensusUseCase(
            project=project,
            folder_names=folder_names,
            export_dir=export_path,
            image_list=image_list,
            annotation_type=annot_type,
            show_plots=show_plots,
        )
        return use_case.execute()

    def run_segmentation(
        self, project_name: str, images_list: list, model_name: str, folder_name: str
    ):
        project = self._get_project(project_name)
        folder = self._get_folder(project, folder_name)
        ml_model_repo = MLModelRepository(
            team_id=project.uuid, service=self._backend_client
        )
        use_case = usecases.RunSegmentationUseCase(
            project=project,
            ml_model_repo=ml_model_repo,
            ml_model_name=model_name,
            images_list=images_list,
            service=self._backend_client,
            folder=folder,
        )
        return use_case.execute()

    def run_prediction(
        self, project_name: str, images_list: list, model_name: str, folder_name: str
    ):
        project = self._get_project(project_name)
        folder = self._get_folder(project, folder_name)
        ml_model_repo = MLModelRepository(
            team_id=project.uuid, service=self._backend_client
        )
        use_case = usecases.RunPredictionUseCase(
            project=project,
            ml_model_repo=ml_model_repo,
            ml_model_name=model_name,
            images_list=images_list,
            service=self._backend_client,
            folder=folder,
        )
        return use_case.execute()

    def list_images(
        self, project_name: str, annotation_status: str = None, name_prefix: str = None,
    ):
        project = self._get_project(project_name)

        use_case = usecases.GetAllImagesUseCase(
            project=project,
            service_provider=self._backend_client,
            annotation_status=annotation_status,
            name_prefix=name_prefix,
        )
        return use_case.execute()

    @staticmethod
    def upload_file_to_s3(to_s3_bucket, path, s3_key: str):
        use_case = usecases.UploadFileToS3UseCase(
            to_s3_bucket=to_s3_bucket, path=path, s3_key=s3_key
        )
        return use_case.execute()

    def search_models(
        self,
        name: str,
        model_type: str = None,
        project_id: int = None,
        task: str = None,
        include_global: bool = True,
    ):
        ml_models_repo = MLModelRepository(
            service=self._backend_client, team_id=self.team_id
        )
        condition = Condition("team_id", self.team_id, EQ)
        if name:
            condition &= Condition("name", name, EQ)
        if model_type:
            condition &= Condition("type", model_type, EQ)
        if project_id:
            condition &= Condition("project_id", project_id, EQ)
        if task:
            condition &= Condition("task", task, EQ)
        if include_global:
            condition &= Condition("include_global", include_global, EQ)

        use_case = usecases.SearchMLModels(
            ml_models_repo=ml_models_repo, condition=condition
        )
        return use_case.execute()

    def delete_annotations(
        self,
        project_name: str,
        folder_name: str,
        image_names: Optional[List[str]] = None,
    ):
        project = self._get_project(project_name)
        folder = self._get_folder(project, folder_name)
        use_case = usecases.DeleteAnnotations(
            project=project,
            folder=folder,
            backend_service=self._backend_client,
            image_names=image_names,
        )
        return use_case.execute()

    def get_duplicated_images(
        self, project_name: str, folder_name: str, images: List[str]
    ):
        project = self._get_project(project_name)
        folder = self._get_folder(project, folder_name)
        use_case = usecases.GetDuplicateImages(
            service=self._backend_client,
            project_id=project.uuid,
            team_id=project.team_id,
            folder_id=folder.uuid,
            images=images,
        )
        return use_case.execute()<|MERGE_RESOLUTION|>--- conflicted
+++ resolved
@@ -74,7 +74,6 @@
             verify_ssl = True
         else:
             verify_ssl = verify_ssl_entity.value
-<<<<<<< HEAD
         if not self._backend_client:
             self._backend_client = SuperannotateBackendService(
                 api_url=self.configs.get_one("main_endpoint").value,
@@ -85,21 +84,6 @@
         else:
             self._backend_client.api_url = self.configs.get_one("main_endpoint").value
             self._backend_client._auth_token = self.configs.get_one("token").value
-=======
-        self._backend_client = SuperannotateBackendService(
-            api_url=self.configs.get_one("main_endpoint").value,
-            auth_token=ConfigRepository().get_one("token").value,
-            logger=logger,
-            verify_ssl=verify_ssl,
-        )
-        self._s3_upload_auth_data = None
-        self._projects = None
-        self._folders = None
-        self._teams = None
-        self._images = None
-        self._ml_models = None
-        self._team_id = None
->>>>>>> 865a020a
 
     def set_token(self, token):
         self.configs.insert(ConfigEntity("token", token))
@@ -742,7 +726,7 @@
             classes=AnnotationClassRepository(
                 service=self._backend_client, project=project_entity
             ),
-            condition=condition,
+            condition=condition
         )
         return use_case.execute()
 
