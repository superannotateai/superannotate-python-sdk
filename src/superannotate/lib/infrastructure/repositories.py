--- conflicted
+++ resolved
@@ -33,11 +33,7 @@
 
     @property
     def config_path(self):
-<<<<<<< HEAD
-        return self._config_path
-=======
         return expanduser(self._config_path)
->>>>>>> 33066660
 
     def _create_config(self):
         """
