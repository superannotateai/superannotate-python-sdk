import io
import json
import os
from os.path import expanduser
from typing import List
from typing import Optional

import lib.core as constance
from lib.core.conditions import Condition
from lib.core.conditions import CONDITION_EQ as EQ
from lib.core.entities import AnnotationClassEntity
from lib.core.entities import ConfigEntity
from lib.core.entities import Entity
from lib.core.entities import FolderEntity
from lib.core.entities import ImageEntity
from lib.core.entities import IntegrationEntity
from lib.core.entities import MLModelEntity
from lib.core.entities import ProjectEntity
from lib.core.entities import ProjectSettingEntity
from lib.core.entities import S3FileEntity
from lib.core.entities import TeamEntity
from lib.core.entities import TmpBaseEntity
from lib.core.entities import UserEntity
from lib.core.entities import WorkflowEntity
from lib.core.enums import ClassTypeEnum
from lib.core.enums import ImageQuality
from lib.core.exceptions import AppException
from lib.core.repositories import BaseManageableRepository
from lib.core.repositories import BaseProjectRelatedManageableRepository
from lib.core.repositories import BaseReadOnlyRepository
from lib.core.repositories import BaseS3Repository
from lib.infrastructure.services import SuperannotateBackendService
from pydantic import parse_obj_as


class ConfigRepository(BaseManageableRepository):
    def __init__(self, config_path: str = constance.CONFIG_FILE_LOCATION):
        self._config_path = f"{config_path}"

    @property
    def config_path(self):
        return expanduser(self._config_path)

    def _create_config(self):
        """
        Create a config file
        """
        os.makedirs(os.path.dirname(self.config_path), exist_ok=True)
        open(self.config_path, "w").close()
        return {}

    def _get_config(self) -> Optional[dict]:
        if os.path.exists(self.config_path):
            return json.load(open(self.config_path))

    def get_one(self, uuid: str) -> Optional[ConfigEntity]:
        config = self._get_config()
        if not config:
            return None
        try:
            return ConfigEntity(uuid=uuid, value=config.get(uuid))
        except KeyError:
            return None

    def get_all(self, condition: Condition = None) -> List[ConfigEntity]:
        config = self._get_config()
        if config:
            return [ConfigEntity(uuid, value) for uuid, value in config.items()]

    def insert(self, entity: ConfigEntity) -> ConfigEntity:
        config = self._get_config()
        if not config:
            config = self._create_config()
        config[entity.uuid] = entity.value
        with open(self._config_path, "w") as config_file:
            config_file.write(json.dumps(config, sort_keys=True, indent=4))
        return entity

    def update(self, entity: ConfigEntity):
        self.insert(entity)

    def delete(self, uuid: str):
        config = self._get_config()
        del config["uuid"]
        with open(constance.CONFIG_FILE_LOCATION, "rw+") as config_file:
            config_file.write(json.dumps(config, sort_keys=True, indent=4))


class ProjectRepository(BaseManageableRepository):
    def __init__(self, service: SuperannotateBackendService):
        self._service = service

    def get_one(self, uuid: int, team_id: int) -> ProjectEntity:
        return self.dict2entity(self._service.get_project(uuid, team_id))

    def get_all(self, condition: Condition = None) -> List[ProjectEntity]:
        condition = condition.build_query() if condition else None
        return [
            self.dict2entity(project_data)
            for project_data in self._service.get_projects(condition)
        ]

    def insert(self, entity: ProjectEntity) -> ProjectEntity:
        project_data = self._drop_nones(entity.to_dict())
        # new projects can only have the status of NotStarted
        project_data["status"] = constance.ProjectStatus.NotStarted.value
        result = self._service.create_project(project_data)
        return self.dict2entity(result)

    def update(self, entity: ProjectEntity):
        condition = Condition("team_id", entity.team_id, EQ)
        result = self._service.update_project(
            entity.to_dict(), query_string=condition.build_query()
        )
        return self.dict2entity(result)

    def delete(self, entity: ProjectEntity):
        team_id = entity.team_id
        uuid = entity.uuid
        condition = Condition("team_id", team_id, EQ)
        return self._service.delete_project(
            uuid=uuid, query_string=condition.build_query()
        )

    @staticmethod
    def dict2entity(data: dict) -> ProjectEntity:
        try:
            return ProjectEntity(
                uuid=data["id"],
                team_id=data["team_id"],
                name=data["name"],
                project_type=data["type"],
                status=data.get("status"),
                attachment_name=data.get("attachment_name"),
                attachment_path=data.get("attachment_path"),
                entropy_status=data.get("entropy_status"),
                sharing_status=data.get("sharing_status"),
                creator_id=data["creator_id"],
                upload_state=data["upload_state"],
                description=data.get("description"),
                sync_status=data.get("sync_status"),
                folder_id=data.get("folder_id"),
                users=data.get("users", ()),
                unverified_users=data.get("unverified_users", ()),
                completed_images_count=data.get("completedImagesCount"),
                root_folder_completed_images_count=data.get(
                    "rootFolderCompletedImagesCount"
                ),
                createdAt=data["createdAt"],
                updatedAt=data["updatedAt"],
            )
        except KeyError:
            raise AppException("Cant serialize project data")


class S3Repository(BaseS3Repository):

    def get_one(self, uuid: str) -> S3FileEntity:
        file = io.BytesIO()
        self._resource.Object(self._bucket, uuid).download_fileobj(file)
        return S3FileEntity(uuid=uuid, data=file)

    def insert(self, entity: S3FileEntity) -> S3FileEntity:
        data = {"Key": entity.uuid, "Body": entity.data}
        if entity.metadata:
            temp = entity.metadata
            for k in temp:
                temp[k] = str(temp[k])
            data["Metadata"] = temp
        self.bucket.put_object(**data)
        return entity

    def update(self, entity: ProjectEntity):
        self._service.update_project(entity.to_dict())

    def delete(self, uuid: int):
        self._service.delete_project(uuid)

    def get_all(self, condition: Condition = None) -> List[ProjectEntity]:
        pass


class ProjectSettingsRepository(BaseProjectRelatedManageableRepository):
    def get_one(self, uuid: int) -> ProjectEntity:
        raise NotImplementedError

    def get_all(
        self, condition: Optional[Condition] = None
    ) -> List[ProjectSettingEntity]:
        data = self._service.get_project_settings(
            self._project.uuid, self._project.team_id
        )
        if data:
            return [self.dict2entity(setting) for setting in data]
        return []

    def insert(self, entity: ProjectSettingEntity) -> ProjectSettingEntity:
        entity = entity.to_dict()
        entity.pop("key", None)
        res = self._service.set_project_settings(
            self._project.uuid, self._project.team_id, [entity]
        )
        return self.dict2entity(res[0])

    def delete(self, uuid: int):
        raise NotImplementedError

    def update(self, entity: ProjectSettingEntity):
        if entity.attribute == "ImageQuality" and isinstance(entity.value, str):
            entity.value = ImageQuality.get_value(entity.value)
        self._service.set_project_settings(
            self._project.uuid, self._project.team_id, [entity.to_dict()]
        )
        return entity

    @staticmethod
    def dict2entity(data: dict) -> ProjectSettingEntity:
        return ProjectSettingEntity(
            uuid=data["id"],
            project_id=data["project_id"],
            attribute=data["attribute"],
            value=data["value"],
        )


class WorkflowRepository(BaseProjectRelatedManageableRepository):
    def get_one(self, uuid: int) -> WorkflowEntity:
        raise NotImplementedError

    def get_all(self, condition: Optional[Condition] = None) -> List[WorkflowEntity]:
        data = self._service.get_project_workflows(
            self._project.uuid, self._project.team_id
        )
        return [self.dict2entity(setting) for setting in data]

    def insert(self, entity: WorkflowEntity) -> WorkflowEntity:
        data = entity.to_dict()
        del data["project_id"]
        del data["attribute"]
        res = self._service.set_project_workflow(
            entity.project_id, self._project.team_id, self._drop_nones(data)
        )
        return self.dict2entity(res[0])

    def delete(self, uuid: int):
        raise NotImplementedError

    def update(self, entity: WorkflowEntity):
        raise NotImplementedError

    @staticmethod
    def dict2entity(data: dict) -> WorkflowEntity:
        return WorkflowEntity(
            uuid=data["id"],
            project_id=data["project_id"],
            class_id=data["class_id"],
            step=data["step"],
            tool=data["tool"],
            attribute=data.get("attribute", []),
        )


class FolderRepository(BaseManageableRepository):
    def __init__(self, service: SuperannotateBackendService):
        self._service = service

    def get_one(self, uuid: Condition) -> FolderEntity:
        condition = uuid.build_query()
        data = self._service.get_folder(condition)
        if data:
            return self.dict2entity(data)

    def get_all(self, condition: Optional[Condition] = None) -> List[FolderEntity]:
        condition = condition.build_query() if condition else None
        data = self._service.get_folders(condition)
        return [self.dict2entity(image) for image in data]

    def insert(self, entity: FolderEntity) -> FolderEntity:
        res = self._service.create_folder(
            project_id=entity.project_id,
            team_id=entity.team_id,
            folder_name=entity.name,
        )
        return self.dict2entity(res)

    def update(self, entity: FolderEntity):
        project_id = entity.project_id
        team_id = entity.team_id
        response = self._service.update_folder(project_id, team_id, entity.to_dict())
        if response:
            return self.dict2entity(response)

    def delete(self, entity: FolderEntity):
        return self._service.delete_folders(
            entity.project_id, entity.team_id, [entity.uuid]
        )

    def bulk_delete(self, entities: List[FolderEntity]):
        entity = entities[0]
        ids = [entity.uuid for entity in entities]
        return self._service.delete_folders(entity.project_id, entity.team_id, ids)

    @staticmethod
    def dict2entity(data: dict) -> FolderEntity:
        try:
            return FolderEntity(
                uuid=data["id"],
                team_id=data["team_id"],
                project_id=data["project_id"],
                name=data["name"],
                folder_users=data.get("folder_users"),
            )
        except KeyError:
            raise AppException("Cant serialize folder data")


class AnnotationClassRepository(BaseManageableRepository):
    def __init__(self, service: SuperannotateBackendService, project: ProjectEntity):
        self._service = service
        self.project = project

    def get_one(self, uuid: Condition) -> AnnotationClassEntity:
        raise NotImplementedError

    def get_all(
        self, condition: Optional[Condition] = None
    ) -> List[AnnotationClassEntity]:
        query = condition.build_query() if condition else None
        data = self._service.get_annotation_classes(
            self.project.uuid, self.project.team_id, query
        )
        if data:
            return [self.dict2entity(data) for data in data]
        return []

    def insert(self, entity: AnnotationClassEntity):
        res = self._service.set_annotation_classes(
            self.project.uuid, self.project.team_id, [entity]
        )
        if "error" in res:
            raise AppException(res["error"])
        return self.dict2entity(res[0])

    def delete(self, uuid: int):
        self._service.delete_annotation_class(
            team_id=self.project.team_id,
            project_id=self.project.uuid,
            annotation_class_id=uuid,
        )

    def bulk_insert(self, entities: List[AnnotationClassEntity]):
        res = self._service.set_annotation_classes(
            self.project.uuid, self.project.team_id, entities
        )
        if "error" in res:
            raise AppException(res["error"])

        return [self.dict2entity(i) for i in res]

    def update(self, entity: AnnotationClassEntity):
        raise NotImplementedError

    @staticmethod
    def dict2entity(data: dict) -> AnnotationClassEntity:
        return AnnotationClassEntity(
            id=data["id"],
            project_id=data["project_id"],
            name=data["name"],
            count=data["count"],
            color=data["color"],
            createdAt=data["createdAt"],
            updatedAt=data["updatedAt"],
            attribute_groups=data["attribute_groups"],
            type=ClassTypeEnum.get_name(data.get("type", 1)),
        )


class ImageRepository(BaseManageableRepository):
    def __init__(self, service: SuperannotateBackendService):
        self._service = service

    def get_one(self, uuid: int) -> ImageEntity:
        raise NotImplementedError

    def get_all(self, condition: Optional[Condition] = None) -> List[ImageEntity]:
        images = self._service.get_images(condition.build_query())
        return [self.dict2entity(image) for image in images]

    def insert(self, entity: ImageEntity) -> ImageEntity:
        raise NotImplementedError

    def delete(self, uuid: int, team_id: int, project_id: int):
        self._service.delete_images(
            image_ids=[uuid], team_id=team_id, project_id=project_id
        )

    def update(self, entity: ImageEntity):
        self._service.update_image(
            image_id=entity.uuid,
            project_id=entity.project_id,
            team_id=entity.team_id,
            data=entity.to_dict(),
        )
        return entity

    @staticmethod
    def dict2entity(data: dict) -> ImageEntity:
        return ImageEntity(
            uuid=data["id"],
            name=data["name"],
            path=data["path"],
            project_id=data["project_id"],
            team_id=data["team_id"],
            annotation_status_code=data["annotation_status"],
            folder_id=data["folder_id"],
            annotator_id=data["annotator_id"],
            annotator_name=data["annotator_name"],
            is_pinned=data.get("is_pinned"),
            created_at=data["createdAt"],
            updated_at=data["updatedAt"],
        )


class UserRepository(BaseReadOnlyRepository):
    @staticmethod
    def dict2entity(data: dict) -> UserEntity:
        return UserEntity(
            uuid=data["id"],
            first_name=data["first_name"],
            last_name=data["last_name"],
            email=data["email"],
            picture=data["picture"],
            user_role=data["user_role"],
        )


class TeamRepository(BaseReadOnlyRepository):
    def __init__(self, service: SuperannotateBackendService):
        self._service = service

    def get_one(self, uuid: int) -> Optional[TeamEntity]:
        res = self._service.get_team(team_id=uuid)
        return self.dict2entity(res)

    def get_all(self, condition: Optional[Condition] = None) -> List[TeamEntity]:
        raise NotImplementedError

    @staticmethod
    def dict2entity(data: dict):
        return TeamEntity(
            uuid=data["id"],
            name=data["name"],
            description=data["description"],
            team_type=data["type"],
            user_role=data["user_role"],
            is_default=data["is_default"],
            users=[UserRepository.dict2entity(user) for user in data["users"]],
            pending_invitations=data["pending_invitations"],
            creator_id=data["creator_id"],
        )


class MLModelRepository(BaseManageableRepository):
    def __init__(self, service: SuperannotateBackendService, team_id: int):
        self._team_id = team_id
        self._service = service

    def get_one(self, uuid: int) -> MLModelEntity:
        raise NotImplementedError

    def get_all(self, condition: Optional[Condition] = None) -> List[MLModelEntity]:
        models = self._service.search_models(condition.build_query())
        return [self.dict2entity(model) for model in models]

    def insert(self, entity: MLModelEntity) -> MLModelEntity:
        data = self._service.start_model_training(self._team_id, entity.to_dict())
        return self.dict2entity(data)

    def delete(self, uuid: int):
        self._service.delete_model(self._team_id, uuid)

    def update(self, entity: MLModelEntity):
        model_data = {k: v for k, v in entity.to_dict().items() if v}
        data = self._service.update_model(
            team_id=self._team_id, model_id=entity.uuid, data=model_data
        )
        return self.dict2entity(data)

    @staticmethod
    def dict2entity(data: dict) -> MLModelEntity:
        return MLModelEntity(
            uuid=data["id"],
            name=data["name"],
            description=data["description"],
            base_model_id=data["base_model_id"],
            model_type=data["type"],
            task=data["task"],
            image_count=data["image_count"],
            path=data["path"],
            config_path=data["config_path"],
            is_global=data["is_global"],
            training_status=data["training_status"],
        )


class IntegrationRepository(BaseReadOnlyRepository):
    def __init__(self, service: SuperannotateBackendService, team_id: int):
        self._service = service
        self._team_id = team_id

    def get_one(self, uuid: int) -> Optional[TeamEntity]:
        raise NotImplementedError

    def get_all(self, condition: Optional[Condition] = None) -> List[IntegrationEntity]:
        return [self.dict2entity(integration) for integration in self._service.get_integrations(self._team_id)]

    @staticmethod
    def dict2entity(data: dict) -> IntegrationEntity:
        return IntegrationEntity(**data)


class ItemRepository(BaseReadOnlyRepository):
    def __init__(self, service: SuperannotateBackendService):
        self._service = service

<<<<<<< HEAD
    def get_one(self, uuid: Condition) -> TmpBaseEntity:
        items = self._service.list_images(uuid.build_query())
        if len(items) >= 1:
            return TmpBaseEntity(**items[0])

    def get_all(self, condition: Optional[Condition] = None) -> List[TmpBaseEntity]:
        images = self._service.list_images(condition.build_query())
        return parse_obj_as(List[TmpBaseEntity], images)
=======
    def get_one(self, uuid: Condition) -> Entity:
        items = self._service.list_images(uuid.build_query())
        if len(items) >= 1:
            return Entity(**items[0])

    def get_all(self, condition: Optional[Condition] = None) -> List[Entity]:
        images = self._service.list_images(condition.build_query())
        return parse_obj_as(List[Entity], images)
>>>>>>> 3a9bc1ba
<|MERGE_RESOLUTION|>--- conflicted
+++ resolved
@@ -523,7 +523,6 @@
     def __init__(self, service: SuperannotateBackendService):
         self._service = service
 
-<<<<<<< HEAD
     def get_one(self, uuid: Condition) -> TmpBaseEntity:
         items = self._service.list_images(uuid.build_query())
         if len(items) >= 1:
@@ -531,14 +530,4 @@
 
     def get_all(self, condition: Optional[Condition] = None) -> List[TmpBaseEntity]:
         images = self._service.list_images(condition.build_query())
-        return parse_obj_as(List[TmpBaseEntity], images)
-=======
-    def get_one(self, uuid: Condition) -> Entity:
-        items = self._service.list_images(uuid.build_query())
-        if len(items) >= 1:
-            return Entity(**items[0])
-
-    def get_all(self, condition: Optional[Condition] = None) -> List[Entity]:
-        images = self._service.list_images(condition.build_query())
-        return parse_obj_as(List[Entity], images)
->>>>>>> 3a9bc1ba
+        return parse_obj_as(List[TmpBaseEntity], images)