--- conflicted
+++ resolved
@@ -23,11 +23,8 @@
 from lib.core.service_types import DownloadMLModelAuthData
 from lib.core.service_types import ServiceResponse
 from lib.core.service_types import UploadAnnotationAuthData
-<<<<<<< HEAD
 from lib.core.service_types import UploadAnnotationsResponse
-=======
 from lib.core.service_types import UploadCustomFieldValues
->>>>>>> 5face32d
 from lib.core.service_types import UserLimits
 from lib.core.serviceproviders import SuperannotateServiceProvider
 from lib.infrastructure.helpers import timed_lru_cache
@@ -131,13 +128,9 @@
         params=None,
         retried=0,
         content_type=None,
-<<<<<<< HEAD
-        files=None,
-    ) -> Union[requests.Response, ServiceResponse, UploadAnnotationsResponse]:
-=======
+            files=None,
         dispatcher: Callable = None,
     ) -> Union[requests.Response, ServiceResponse]:
->>>>>>> 5face32d
         kwargs = {"data": json.dumps(data, cls=PydanticEncoder)} if data else {}
         session = self.get_session()
         if files and session.headers.get("Content-Type"):
@@ -262,18 +255,15 @@
     URL_ATTACH_INTEGRATIONS = "image/integration/create"
     URL_SAQUL_QUERY = "/images/search/advanced"
     URL_VALIDATE_SAQUL_QUERY = "/images/parse/query/advanced"
-<<<<<<< HEAD
+    URL_LIST_SUBSETS = "/project/{project_id}/subset"
+    URL_CREATE_CUSTOM_SCHEMA = "/project/{project_id}/custom/metadata/schema"
+    URL_GET_CUSTOM_SCHEMA = "/project/{project_id}/custom/metadata/schema"
+    URL_UPLOAD_CUSTOM_VALUE = "/project/{project_id}/custom/metadata/item"
     URL_UPLOAD_ANNOTATIONS = (
         "https://sa-assets-provider.us-west-2.elasticbeanstalk.com/api/"
         "v1.01/items/annotations/upload"
     )
     URL_ANNOTATION_SCHEMAS = "https://sa-assets-provider.us-west-2.elasticbeanstalk.com/api/v1.01/items/annotations/schema"
-=======
-    URL_LIST_SUBSETS = "/project/{project_id}/subset"
-    URL_CREATE_CUSTOM_SCHEMA = "/project/{project_id}/custom/metadata/schema"
-    URL_GET_CUSTOM_SCHEMA = "/project/{project_id}/custom/metadata/schema"
-    URL_UPLOAD_CUSTOM_VALUE = "/project/{project_id}/custom/metadata/item"
->>>>>>> 5face32d
 
     def upload_priority_scores(
         self, team_id: int, project_id: int, folder_id: int, priorities: list
@@ -1247,44 +1237,6 @@
             validate_query_url, "post", params=params, data=data
         ).json()
 
-<<<<<<< HEAD
-    def upload_annotations(
-        self,
-        team_id: int,
-        project_id: int,
-        folder_id: int,
-        items_name_file_map: Dict[str, io.StringIO],
-    ) -> UploadAnnotationsResponse:
-        url = f"{self.URL_UPLOAD_ANNOTATIONS}?{'&'.join(f'image_names[]={item_name}' for item_name in items_name_file_map.keys())}"
-        return self._request(
-            url,
-            "post",
-            params={
-                "team_id": team_id,
-                "project_id": project_id,
-                "folder_id": folder_id,
-                "image_names": list(items_name_file_map.keys()),
-            },
-            files=[
-                (i[0], (*i, "application/json")) for i in items_name_file_map.items()
-            ],
-            content_type=UploadAnnotationsResponse,
-        )
-
-    def get_schema(self, team_id: int, project_type: int, version: str) -> str:
-        url = self.URL_ANNOTATION_SCHEMAS
-        response = self._request(
-            url,
-            "get",
-            params={
-                "team_id": team_id,
-                "project_type": project_type,
-                "version": version,
-            },
-        )
-        if response.ok:
-            return response.json()
-=======
     def list_sub_sets(self, team_id: int, project_id: int) -> ServiceResponse:
         return self._request(
             urljoin(self.api_url, self.URL_LIST_SUBSETS.format(project_id=project_id)),
@@ -1365,4 +1317,40 @@
             data=dict(data=dict(ChainMap(*items))),
             content_type=ServiceResponse,
         )
->>>>>>> 5face32d
+
+    def upload_annotations(
+        self,
+        team_id: int,
+        project_id: int,
+        folder_id: int,
+        items_name_file_map: Dict[str, io.StringIO],
+    ) -> UploadAnnotationsResponse:
+        url = f"{self.URL_UPLOAD_ANNOTATIONS}?{'&'.join(f'image_names[]={item_name}' for item_name in items_name_file_map.keys())}"
+        return self._request(
+            url,
+            "post",
+            params={
+                "team_id": team_id,
+                "project_id": project_id,
+                "folder_id": folder_id,
+                "image_names": list(items_name_file_map.keys()),
+            },
+            files=[
+                (i[0], (*i, "application/json")) for i in items_name_file_map.items()
+            ],
+            content_type=UploadAnnotationsResponse,
+        )
+
+    def get_schema(self, team_id: int, project_type: int, version: str) -> str:
+        url = self.URL_ANNOTATION_SCHEMAS
+        response = self._request(
+            url,
+            "get",
+            params={
+                "team_id": team_id,
+                "project_type": project_type,
+                "version": version,
+            },
+        )
+        if response.ok:
+            return response.json()