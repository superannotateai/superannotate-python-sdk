--- conflicted
+++ resolved
@@ -1,3 +1,4 @@
+import os
 from contextlib import contextmanager
 from datetime import datetime
 from typing import Dict
@@ -26,13 +27,7 @@
     Base service class
     """
 
-<<<<<<< HEAD
-    @classmethod
-=======
->>>>>>> 865a020a
-    def __init__(
-        self, api_url: str, auth_token: str, logger, paginate_by=None, verify_ssl=True
-    ):
+    def __init__(self, api_url: str, auth_token: str, logger, paginate_by=None, verify_ssl=True):
         self.api_url = api_url
         self._auth_token = auth_token
         self.logger = logger
