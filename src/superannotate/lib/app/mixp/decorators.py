import functools
import sys

from mixpanel import Mixpanel
from superannotate.lib.infrastructure.controller import Controller
from superannotate.version import __version__

from .config import TOKEN
from .utils import parsers

mp = Mixpanel(TOKEN)

controller = Controller.get_instance()


def get_default(team_name, user_id, project_name=None):
    return {
        "SDK": True,
        "Paid": True,
        "Team": team_name,
        "Team Owner": user_id,
        "Project Name": project_name,
        "Project Role": "Admin",
        "Version": __version__,
    }


class Trackable:
    TEAM_DATA = None

    def __init__(self, function):
        self.function = function
        self._success = False
        functools.update_wrapper(self, function)

    def track(self, *args, **kwargs):
        try:
            data = getattr(parsers, self.function.__name__)(*args, **kwargs)
            event_name = data["event_name"]
            properties = data["properties"]
            properties["Success"] = self._success
            default = get_default(
                team_name=self.__class__.TEAM_DATA[1],
                user_id=self.__class__.TEAM_DATA[0],
                project_name=properties.get("project_name", None),
            )
            properties.pop("project_name", None)
            properties = {**default, **properties}

            if "pytest" not in sys.modules:
                mp.track(controller.user_id, event_name, properties)
        except Exception as _:
            pass

    def __call__(self, *args, **kwargs):
        try:
<<<<<<< HEAD
            if not self.__class__.TEAM_DATA:
                self.__class__.TEAM_DATA = controller.get_team()
=======

            self.__class__.TEAM_DATA = controller.get_team()
>>>>>>> 1e4f1963
            ret = self.function(*args, **kwargs)
            self._success = True
        except Exception as e:
            self._success = False
            raise e
        else:
            return ret
        finally:
            try:
                self.track(*args, **kwargs)
            except Exception:
                pass<|MERGE_RESOLUTION|>--- conflicted
+++ resolved
@@ -54,13 +54,7 @@
 
     def __call__(self, *args, **kwargs):
         try:
-<<<<<<< HEAD
-            if not self.__class__.TEAM_DATA:
-                self.__class__.TEAM_DATA = controller.get_team()
-=======
-
             self.__class__.TEAM_DATA = controller.get_team()
->>>>>>> 1e4f1963
             ret = self.function(*args, **kwargs)
             self._success = True
         except Exception as e:
