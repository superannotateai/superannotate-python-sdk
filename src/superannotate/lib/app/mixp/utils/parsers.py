--- conflicted
+++ resolved
@@ -982,12 +982,8 @@
     return {
         "event_name": "search_items",
         "properties": {
-<<<<<<< HEAD
             "project_type": ProjectType.get_name(project.type),
             "query": query,
-=======
-            "project_type": ProjectType.get_name(project.project_type),
->>>>>>> 3b09c7dc
             "name_contains": len(name_contains) if name_contains else False,
             "annotation_status": annotation_status if annotation_status else False,
             "annotator_email": bool(annotator_email),
