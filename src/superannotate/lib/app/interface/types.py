--- conflicted
+++ resolved
@@ -2,12 +2,9 @@
 from typing import Union
 
 from lib.core.enums import AnnotationStatus
-<<<<<<< HEAD
-=======
 from lib.core.enums import ProjectType
 from lib.core.exceptions import AppException
 from lib.infrastructure.validators import wrap_error
->>>>>>> 172aeefd
 from pydantic import constr
 from pydantic import StrictStr
 from pydantic import validate_arguments as pydantic_validate_arguments
