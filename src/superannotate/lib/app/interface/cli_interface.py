--- conflicted
+++ resolved
@@ -9,17 +9,7 @@
 from lib.app.helpers import split_project_path
 from lib.app.input_converters.conversion import import_annotation
 from lib.app.interface.base_interface import BaseInterfaceFacade
-<<<<<<< HEAD
 from lib.app.interface.sdk_interface import SAClient
-=======
-from lib.app.interface.sdk_interface import attach_items
-from lib.app.interface.sdk_interface import create_folder
-from lib.app.interface.sdk_interface import create_project
-from lib.app.interface.sdk_interface import upload_annotations_from_folder_to_project
-from lib.app.interface.sdk_interface import upload_images_from_folder_to_project
-from lib.app.interface.sdk_interface import upload_preannotations_from_folder_to_project
-from lib.app.interface.sdk_interface import upload_videos_from_folder_to_project
->>>>>>> da4be87c
 from lib.core.entities import ConfigEntity
 from lib.infrastructure.repositories import ConfigRepository
 
@@ -69,13 +59,13 @@
         """
         To create a new project
         """
-        SAClient().create_project(name, description, type)
+        create_project(name, description, type)
 
     def create_folder(self, project: str, name: str):
         """
         To create a new folder
         """
-        SAClient().create_folder(project, name)
+        create_folder(project, name)
         sys.exit(0)
 
     def upload_images(
@@ -126,11 +116,7 @@
         )
         export_name = export_res.data["name"]
 
-<<<<<<< HEAD
         use_case = SAClient().download_export(
-=======
-        Controller.get_default().download_export(
->>>>>>> da4be87c
             project_name=project_name,
             export_name=export_name,
             folder_path=folder,
@@ -233,11 +219,7 @@
         To attach image URLs to project use:
         """
 
-<<<<<<< HEAD
         SAClient().attach_image_urls_to_project(
-=======
-        attach_items(
->>>>>>> da4be87c
             project=project,
             attachments=attachments,
             annotation_status=annotation_status,
@@ -250,11 +232,7 @@
         attachments: str,
         annotation_status: Optional[Any] = "NotStarted",
     ):
-<<<<<<< HEAD
         SAClient().attach_video_urls_to_project(
-=======
-        attach_items(
->>>>>>> da4be87c
             project=project,
             attachments=attachments,
             annotation_status=annotation_status,
@@ -263,13 +241,9 @@
 
     @staticmethod
     def attach_document_urls(
-        project: str, attachments: str, annotation_status: Optional[Any] = "NotStarted"
-    ):
-<<<<<<< HEAD
-        SAClient().attach_document_urls_to_project(
-=======
-        attach_items(
->>>>>>> da4be87c
+        project: str, attachments: str, annotation_status: Optional[Any] = None
+    ):
+        SAClient().attach_items(
             project=project,
             attachments=attachments,
             annotation_status=annotation_status,
