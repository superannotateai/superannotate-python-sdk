import collections
import io
import json
import os
import tempfile
from pathlib import Path
from typing import Callable
from typing import Dict
from typing import Iterable
from typing import List
from typing import Optional
from typing import Tuple
from typing import Union

import boto3
import lib.core as constants
from lib.app.annotation_helpers import add_annotation_bbox_to_json
from lib.app.annotation_helpers import add_annotation_comment_to_json
from lib.app.annotation_helpers import add_annotation_point_to_json
from lib.app.helpers import extract_project_folder
from lib.app.helpers import get_annotation_paths
from lib.app.helpers import get_name_url_duplicated_from_csv
from lib.app.helpers import wrap_error
from lib.app.interface.base_interface import BaseInterfaceFacade
from lib.app.interface.base_interface import TrackableMeta
from lib.app.interface.types import AnnotationStatuses
from lib.app.interface.types import AnnotationType
from lib.app.interface.types import AnnotatorRole
from lib.app.interface.types import AttachmentArg
from lib.app.interface.types import AttachmentDict
from lib.app.interface.types import ClassType
from lib.app.interface.types import EmailStr
from lib.app.interface.types import ImageQualityChoices
from lib.app.interface.types import NotEmptyStr
from lib.app.interface.types import ProjectStatusEnum
from lib.app.interface.types import ProjectTypes
from lib.app.interface.types import Setting
from lib.app.serializers import BaseSerializer
from lib.app.serializers import FolderSerializer
from lib.app.serializers import ProjectSerializer
from lib.app.serializers import SettingsSerializer
from lib.app.serializers import TeamSerializer
from lib.core import LIMITED_FUNCTIONS
from lib.core.entities import AttachmentEntity
from lib.core.entities import SettingEntity
from lib.core.entities.integrations import IntegrationEntity
from lib.core.entities.project_entities import AnnotationClassEntity
from lib.core.enums import ImageQuality
from lib.core.exceptions import AppException
from lib.core.types import AttributeGroup
from lib.core.types import MLModel
from lib.core.types import PriorityScore
from lib.core.types import Project
from pydantic import conlist
from pydantic import parse_obj_as
from pydantic import StrictBool
from pydantic.error_wrappers import ValidationError
from superannotate.logger import get_default_logger
from tqdm import tqdm

logger = get_default_logger()


class SAClient(BaseInterfaceFacade, metaclass=TrackableMeta):
    """Create SAClient instance to authorize SDK in a team scope.
    In case of no argument has been provided, SA_TOKEN environmental variable
    will be checked or $HOME/.superannotate/config.json will be used.

    :param token: team token
    :type token: str

    :param config_path: path to config file
    :type config_path: path-like (str or Path)

    """

    def __init__(
        self,
        token: str = None,
        config_path: str = None,
    ):
        super().__init__(token, config_path)

    def get_team_metadata(self):
        """Returns team metadata

        :return: team metadata
        :rtype: dict
        """
        response = self.controller.get_team()
        return TeamSerializer(response.data).serialize()

    def search_team_contributors(
        self,
        email: EmailStr = None,
        first_name: NotEmptyStr = None,
        last_name: NotEmptyStr = None,
        return_metadata: bool = True,
    ):
        """Search for contributors in the team

        :param email: filter by email
        :type email: str
        :param first_name: filter by first name
        :type first_name: str
        :param last_name: filter by last name
        :type last_name: str
        :param return_metadata: return metadata of contributors instead of names
        :type return_metadata: bool

        :return: metadata of found users
        :rtype: list of dicts
        """

        contributors = self.controller.search_team_contributors(
            email=email, first_name=first_name, last_name=last_name
        ).data

        if not return_metadata:
            return [contributor["email"] for contributor in contributors]
        return contributors

    def search_projects(
        self,
        name: Optional[NotEmptyStr] = None,
        return_metadata: bool = False,
        include_complete_image_count: bool = False,
        status: Optional[Union[ProjectStatusEnum, List[ProjectStatusEnum]]] = None,
    ):
        """
        Project name based case-insensitive search for projects.
        If **name** is None, all the projects will be returned.

        :param name: search string
        :type name: str

        :param return_metadata: return metadata of projects instead of names
        :type return_metadata: bool

        :param include_complete_image_count: return projects that have completed images and include the number of completed images in response.
        :type include_complete_image_count: bool

        :param status: search projects via project status
        :type status: str

        :return: project names or metadatas
        :rtype: list of strs or dicts
        """
        statuses = []
        if status:
            if isinstance(status, (list, tuple, set)):
                statuses = list(status)
            else:
                statuses = [status]
        result = self.controller.search_project(
            name=name,
            include_complete_image_count=include_complete_image_count,
            statuses=statuses,
        ).data

        if return_metadata:
            return [
                ProjectSerializer(project).serialize(
                    exclude={
                        "annotation_classes",
                        "workflows",
                        "settings",
                        "contributors",
                        "classes",
                    }
                )
                for project in result
            ]
        else:
            return [project.name for project in result]

    def create_project(
        self,
        project_name: NotEmptyStr,
        project_description: NotEmptyStr,
        project_type: NotEmptyStr,
        settings: List[Setting] = None,
    ):
        """Create a new project in the team.

        :param project_name: the new project's name
        :type project_name: str

        :param project_description: the new project's description
        :type project_description: str

        :param project_type: the new project type, Vector or Pixel.
        :type project_type: str

        :param settings: list of settings objects
        :type settings: list of dicts

        :return: dict object metadata the new project
        :rtype: dict
        """
        if settings:
            settings = parse_obj_as(List[SettingEntity], settings)
        else:
            settings = []
        response = self.controller.create_project(
            name=project_name,
            description=project_description,
            project_type=project_type,
            settings=settings,
        )
        if response.errors:
            raise AppException(response.errors)

        return ProjectSerializer(response.data).serialize()

    def create_project_from_metadata(self, project_metadata: Project):
        """Create a new project in the team using project metadata object dict.
        Mandatory keys in project_metadata are "name", "description" and "type" (Vector or Pixel)
        Non-mandatory keys: "workflow", "settings" and "annotation_classes".

        :return: dict object metadata the new project
        :rtype: dict
        """
        project_metadata = project_metadata.dict()
        response = self.controller.create_project(
            name=project_metadata["name"],
            description=project_metadata.get("description"),
            project_type=project_metadata["type"],
            settings=parse_obj_as(
                List[SettingEntity], project_metadata.get("settings", [])
            ),
            classes=project_metadata.get("classes", []),
            workflows=project_metadata.get("workflows", []),
            instructions_link=project_metadata.get("instructions_link"),
        )
        if response.errors:
            raise AppException(response.errors)
        return ProjectSerializer(response.data).serialize()

    def clone_project(
        self,
        project_name: Union[NotEmptyStr, dict],
        from_project: Union[NotEmptyStr, dict],
        project_description: Optional[NotEmptyStr] = None,
        copy_annotation_classes: Optional[StrictBool] = True,
        copy_settings: Optional[StrictBool] = True,
        copy_workflow: Optional[StrictBool] = True,
        copy_contributors: Optional[StrictBool] = False,
    ):
        """Create a new project in the team using annotation classes and settings from from_project.

        :param project_name: new project's name
        :type project_name: str
        :param from_project: the name of the project being used for duplication
        :type from_project: str
        :param project_description: the new project's description. If None, from_project's
                                    description will be used
        :type project_description: str
        :param copy_annotation_classes: enables copying annotation classes
        :type copy_annotation_classes: bool
        :param copy_settings: enables copying project settings
        :type copy_settings: bool
        :param copy_workflow: enables copying project workflow
        :type copy_workflow: bool
        :param copy_contributors: enables copying project contributors
        :type copy_contributors: bool

        :return: dict object metadata of the new project
        :rtype: dict
        """
        response = self.controller.clone_project(
            name=project_name,
            from_name=from_project,
            project_description=project_description,
            copy_annotation_classes=copy_annotation_classes,
            copy_settings=copy_settings,
            copy_workflow=copy_workflow,
            copy_contributors=copy_contributors,
        )
        if response.errors:
            raise AppException(response.errors)
        return ProjectSerializer(response.data).serialize()

    def create_folder(self, project: NotEmptyStr, folder_name: NotEmptyStr):
        """Create a new folder in the project.

        :param project: project name
        :type project: str
        :param folder_name: the new folder's name
        :type folder_name: str

        :return: dict object metadata the new folder
        :rtype: dict
        """

        res = self.controller.create_folder(project=project, folder_name=folder_name)
        if res.data:
            folder = res.data
            logger.info(f"Folder {folder.name} created in project {project}")
            return folder.to_dict()
        if res.errors:
            raise AppException(res.errors)

    def delete_project(self, project: Union[NotEmptyStr, dict]):
        """Deletes the project

        :param project: project name or folder path (e.g., "project1/folder1")
        :type project: str
        """
        name = project
        if isinstance(project, dict):
            name = project["name"]
        self.controller.delete_project(name=name)

    def rename_project(self, project: NotEmptyStr, new_name: NotEmptyStr):
        """Renames the project

        :param project: project name or folder path (e.g., "project1/folder1")
        :type project: str
        :param new_name: project's new name
        :type new_name: str
        """

        response = self.controller.update_project(
            name=project, project_data={"name": new_name}
        )
        if response.errors:
            raise AppException(response.errors)
        logger.info(
            "Successfully renamed project %s to %s.", project, response.data.name
        )
        return ProjectSerializer(response.data).serialize()

    def get_folder_metadata(self, project: NotEmptyStr, folder_name: NotEmptyStr):
        """Returns folder metadata

        :param project: project name
        :type project: str
        :param folder_name: folder's name
        :type folder_name: str

        :return: metadata of folder
        :rtype: dict
        """
        result = self.controller.get_folder(
            project_name=project, folder_name=folder_name
        ).data
        if not result:
            raise AppException("Folder not found.")
        return FolderSerializer(result).serialize()

    def delete_folders(self, project: NotEmptyStr, folder_names: List[NotEmptyStr]):
        """Delete folder in project.

        :param project: project name
        :type project: str
        :param folder_names: to be deleted folders' names
        :type folder_names: list of strs
        """

        res = self.controller.delete_folders(
            project_name=project, folder_names=folder_names
        )
        if res.errors:
            raise AppException(res.errors)
        logger.info(f"Folders {folder_names} deleted in project {project}")

    def search_folders(
        self,
        project: NotEmptyStr,
        folder_name: Optional[NotEmptyStr] = None,
        return_metadata: Optional[StrictBool] = False,
    ):
        """Folder name based case-insensitive search for folders in project.

        :param project: project name
        :type project: str
        :param folder_name: the new folder's name
        :type folder_name: str. If  None, all the folders in the project will be returned.
        :param return_metadata: return metadata of folders instead of names
        :type return_metadata: bool

        :return: folder names or metadatas
        :rtype: list of strs or dicts
        """

        response = self.controller.search_folders(
            project_name=project, folder_name=folder_name, include_users=return_metadata
        )
        if response.errors:
            raise AppException(response.errors)
        data = response.data
        if return_metadata:
            return [FolderSerializer(folder).serialize() for folder in data]
        return [folder.name for folder in data]

    def copy_image(
        self,
        source_project: Union[NotEmptyStr, dict],
        image_name: NotEmptyStr,
        destination_project: Union[NotEmptyStr, dict],
        include_annotations: Optional[StrictBool] = False,
        copy_annotation_status: Optional[StrictBool] = False,
        copy_pin: Optional[StrictBool] = False,
    ):
        """Copy image to a project. The image's project is the same as destination
        project then the name will be changed to <image_name>_(<num>).<image_ext>,
        where <num> is the next available number deducted from project image list.

        :param source_project: project name plus optional subfolder in the project (e.g., "project1/folder1") or
                               metadata of the project of source project
        :type source_project: str or dict
        :param image_name: image name
        :type image_name: str
        :param destination_project: project name or metadata of the project of destination project
        :type destination_project: str or dict
        :param include_annotations: enables annotations copy
        :type include_annotations: bool
        :param copy_annotation_status: enables annotations status copy
        :type copy_annotation_status: bool
        :param copy_pin: enables image pin status copy
        :type copy_pin: bool
        """
        source_project_name, source_folder_name = extract_project_folder(source_project)

        destination_project, destination_folder = extract_project_folder(
            destination_project
        )
        source_project_metadata = self.controller.get_project_metadata(
            source_project_name
        ).data
        destination_project_metadata = self.controller.get_project_metadata(
            destination_project
        ).data

        if destination_project_metadata["project"].type in [
            constants.ProjectType.VIDEO.value,
            constants.ProjectType.DOCUMENT.value,
        ] or source_project_metadata["project"].type in [
            constants.ProjectType.VIDEO.value,
            constants.ProjectType.DOCUMENT.value,
        ]:
            raise AppException(
                LIMITED_FUNCTIONS[source_project_metadata["project"].type]
            )

        response = self.controller.copy_image(
            from_project_name=source_project_name,
            from_folder_name=source_folder_name,
            to_project_name=destination_project,
            to_folder_name=destination_folder,
            image_name=image_name,
            copy_annotation_status=copy_annotation_status,
        )
        if response.errors:
            raise AppException(response.errors)

        if include_annotations:
            self.controller.copy_image_annotation_classes(
                from_project_name=source_project_name,
                from_folder_name=source_folder_name,
                to_folder_name=destination_folder,
                to_project_name=destination_project,
                image_name=image_name,
            )
        if copy_pin:
            self.controller.update_image(
                project_name=destination_project,
                folder_name=destination_folder,
                image_name=image_name,
                is_pinned=1,
            )
        logger.info(
            f"Copied image {source_project}/{image_name}"
            f" to {destination_project}/{destination_folder}."
        )

    def get_project_metadata(
        self,
        project: Union[NotEmptyStr, dict],
        include_annotation_classes: Optional[StrictBool] = False,
        include_settings: Optional[StrictBool] = False,
        include_workflow: Optional[StrictBool] = False,
        include_contributors: Optional[StrictBool] = False,
        include_complete_image_count: Optional[StrictBool] = False,
    ):
        """Returns project metadata

        :param project: project name
        :type project: str
        :param include_annotation_classes: enables project annotation classes output under
                                           the key "annotation_classes"
        :type include_annotation_classes: bool
        :param include_settings: enables project settings output under
                                 the key "settings"
        :type include_settings: bool
        :param include_workflow: enables project workflow output under
                                 the key "workflow"
        :type include_workflow: bool
        :param include_contributors: enables project contributors output under
                                 the key "contributors"
        :type include_contributors: bool

        :param include_complete_image_count: enables project complete image count output under
                                 the key "completed_images_count"
        :type include_complete_image_count: bool

        :return: metadata of project
        :rtype: dict
        """
        project_name, folder_name = extract_project_folder(project)
        response = self.controller.get_project_metadata(
            project_name,
            include_annotation_classes,
            include_settings,
            include_workflow,
            include_contributors,
            include_complete_image_count,
        ).data

        metadata = ProjectSerializer(response["project"]).serialize()

        for elem in "classes", "workflows", "contributors":
            if response.get(elem):
                metadata[elem] = [
                    BaseSerializer(attribute).serialize()
                    for attribute in response[elem]
                ]
        return metadata

    def get_project_settings(self, project: Union[NotEmptyStr, dict]):
        """Gets project's settings.

        Return value example: [{ "attribute" : "Brightness", "value" : 10, ...},...]

        :param project: project name or metadata
        :type project: str or dict

        :return: project settings
        :rtype: list of dicts
        """
        project_name, folder_name = extract_project_folder(project)
        settings = self.controller.get_project_settings(project_name=project_name)
        settings = [
            SettingsSerializer(attribute).serialize() for attribute in settings.data
        ]
        return settings

    def get_project_workflow(self, project: Union[str, dict]):
        """Gets project's workflow.

        Return value example: [{ "step" : <step_num>, "className" : <annotation_class>, "tool" : <tool_num>, ...},...]

        :param project: project name or metadata
        :type project: str or dict

        :return: project workflow
        :rtype: list of dicts
        """
        project_name, folder_name = extract_project_folder(project)
        workflow = self.controller.get_project_workflow(project_name=project_name)
        if workflow.errors:
            raise AppException(workflow.errors)
        return workflow.data

    def search_annotation_classes(
        self, project: Union[NotEmptyStr, dict], name_contains: Optional[str] = None
    ):
        """Searches annotation classes by name_prefix (case-insensitive)

        :param project: project name
        :type project: str
        :param name_contains:  search string. Returns those classes,
         where the given string is found anywhere within its name. If None, all annotation classes will be returned.
        :type name_contains: str

        :return: annotation classes of the project
        :rtype: list of dicts
        """
        project_name, folder_name = extract_project_folder(project)
        classes = self.controller.search_annotation_classes(project_name, name_contains)
        classes = [BaseSerializer(attribute).serialize() for attribute in classes.data]
        return classes

    def set_project_default_image_quality_in_editor(
        self,
        project: Union[NotEmptyStr, dict],
        image_quality_in_editor: Optional[str],
    ):
        """Sets project's default image quality in editor setting.

        :param project: project name or metadata
        :type project: str or dict
        :param image_quality_in_editor: new setting value, should be "original" or "compressed"
        :type image_quality_in_editor: str
        """
        project_name, folder_name = extract_project_folder(project)
        image_quality_in_editor = ImageQuality.get_value(image_quality_in_editor)

        response = self.controller.set_project_settings(
            project_name=project_name,
            new_settings=[
                {"attribute": "ImageQuality", "value": image_quality_in_editor}
            ],
        )
        if response.errors:
            raise AppException(response.errors)
        return response.data

    def pin_image(
        self,
        project: Union[NotEmptyStr, dict],
        image_name: str,
        pin: Optional[StrictBool] = True,
    ):
        """Pins (or unpins) image

        :param project: project name or folder path (e.g., "project1/folder1")
        :type project: str
        :param image_name: image name
        :type image_name: str
        :param pin: sets to pin if True, else unpins image
        :type pin: bool
        """
        project_name, folder_name = extract_project_folder(project)
        self.controller.update_image(
            project_name=project_name,
            image_name=image_name,
            folder_name=folder_name,
            is_pinned=int(pin),
        )

    def delete_items(self, project: str, items: Optional[List[str]] = None):
        """Delete items in a given project.

        :param project: project name or folder path (e.g., "project1/folder1")
        :type project: str
        :param items: to be deleted items' names. If None, all the items will be deleted
        :type items: list of str
        """
        project_name, folder_name = extract_project_folder(project)

        response = self.controller.delete_items(
            project_name=project_name, folder_name=folder_name, items=items
        )
        if response.errors:
            raise AppException(response.errors)

    def assign_items(
        self, project: Union[NotEmptyStr, dict], items: List[str], user: str
    ):
        """Assigns items  to a user. The assignment role, QA or Annotator, will
        be deduced from the user's role in the project. The type of the objects` image, video or text
        will be deduced from the project type. With SDK, the user can be
        assigned to a role in the project with the share_project function.

        :param project: project name or folder path (e.g., "project1/folder1")
        :type project: str

        :param items: list of items to assign
        :type items: list of str

        :param user: user email
        :type user: str
        """

        project_name, folder_name = extract_project_folder(project)

        response = self.controller.assign_items(project_name, folder_name, items, user)

        if response.errors:
            raise AppException(response.errors)

    def unassign_items(
        self, project: Union[NotEmptyStr, dict], items: List[NotEmptyStr]
    ):
        """Removes assignment of given items for all assignees. With SDK,
        the user can be assigned to a role in the project with the share_project
        function.

        :param project: project name or folder path (e.g., "project1/folder1")
        :type project: str
        :param items: list of items to unassign
        :type items: list of str
        """
        project_name, folder_name = extract_project_folder(project)

        response = self.controller.un_assign_items(
            project_name=project_name, folder_name=folder_name, item_names=items
        )
        if response.errors:
            raise AppException(response.errors)

    def unassign_folder(self, project_name: NotEmptyStr, folder_name: NotEmptyStr):
        """Removes assignment of given folder for all assignees.
        With SDK, the user can be assigned to a role in the project
        with the share_project function.

        :param project_name: project name
        :type project_name: str
        :param folder_name: folder name to remove assignees
        :type folder_name: str
        """
        response = self.controller.un_assign_folder(
            project_name=project_name, folder_name=folder_name
        )
        if response.errors:
            raise AppException(response.errors)

    def assign_folder(
        self,
        project_name: NotEmptyStr,
        folder_name: NotEmptyStr,
        users: List[NotEmptyStr],
    ):
        """Assigns folder to users. With SDK, the user can be
        assigned to a role in the project with the share_project function.

        :param project_name: project name or metadata of the project
        :type project_name: str or dict
        :param folder_name: folder name to assign
        :type folder_name: str
        :param users: list of user emails
        :type users: list of str
        """

        contributors = (
            self.controller.get_project_metadata(
                project_name=project_name, include_contributors=True
            )
            .data["project"]
            .users
        )
        verified_users = [i["user_id"] for i in contributors]
        verified_users = set(users).intersection(set(verified_users))
        unverified_contributor = set(users) - verified_users

        for user in unverified_contributor:
            logger.warning(
                f"Skipping {user} from assignees. {user} is not a verified contributor for the {project_name}"
            )

        if not verified_users:
            return

        response = self.controller.assign_folder(
            project_name=project_name,
            folder_name=folder_name,
            users=list(verified_users),
        )

        if response.errors:
            raise AppException(response.errors)

    def upload_images_from_folder_to_project(
        self,
        project: Union[NotEmptyStr, dict],
        folder_path: Union[NotEmptyStr, Path],
        extensions: Optional[
            Union[List[NotEmptyStr], Tuple[NotEmptyStr]]
        ] = constants.DEFAULT_IMAGE_EXTENSIONS,
        annotation_status="NotStarted",
        from_s3_bucket=None,
        exclude_file_patterns: Optional[
            Iterable[NotEmptyStr]
        ] = constants.DEFAULT_FILE_EXCLUDE_PATTERNS,
        recursive_subfolders: Optional[StrictBool] = False,
        image_quality_in_editor: Optional[str] = None,
    ):
        """Uploads all images with given extensions from folder_path to the project.
        Sets status of all the uploaded images to set_status if it is not None.

        If an image with existing name already exists in the project it won't be uploaded,
        and its path will be appended to the third member of return value of this
        function.

        :param project: project name or folder path (e.g., "project1/folder1")
        :type project: str or dict

        :param folder_path: from which folder to upload the images
        :type folder_path: Path-like (str or Path)

        :param extensions: tuple or list of filename extensions to include from folder
        :type extensions: tuple or list of strs

        :param annotation_status: value to set the annotation statuses of the uploaded images
         NotStarted InProgress QualityCheck Returned Completed Skipped
        :type annotation_status: str

        :param from_s3_bucket: AWS S3 bucket to use. If None then folder_path is in local filesystem
        :type from_s3_bucket: str

        :param exclude_file_patterns: filename patterns to exclude from uploading,
                                     default value is to exclude SuperAnnotate export related ["___save.png", "___fuse.png"]
        :type exclude_file_patterns: list or tuple of strs

        :param recursive_subfolders: enable recursive subfolder parsing
        :type recursive_subfolders: bool

        :param image_quality_in_editor: image quality be seen in SuperAnnotate web annotation editor.
               Can be either "compressed" or "original".  If None then the default value in project settings will be used.
        :type image_quality_in_editor: str

        :return: uploaded, could-not-upload, existing-images filepaths
        :rtype: tuple (3 members) of list of strs
        """

        project_name, folder_name = extract_project_folder(project)
        if recursive_subfolders:
            logger.info(
                "When using recursive subfolder parsing same name images in different subfolders will overwrite each other."
            )
        if not isinstance(extensions, (list, tuple)):
            print(extensions)
            raise AppException(
                "extensions should be a list or a tuple in upload_images_from_folder_to_project"
            )
        elif len(extensions) < 1:
            return [], [], []

        if exclude_file_patterns:
            exclude_file_patterns = list(exclude_file_patterns) + list(
                constants.DEFAULT_FILE_EXCLUDE_PATTERNS
            )
            exclude_file_patterns = list(set(exclude_file_patterns))

        project_folder_name = project_name + (f"/{folder_name}" if folder_name else "")

        logger.info(
            "Uploading all images with extensions %s from %s to project %s. Excluded file patterns are: %s.",
            extensions,
            folder_path,
            project_folder_name,
            exclude_file_patterns,
        )

        use_case = self.controller.upload_images_from_folder_to_project(
            project_name=project_name,
            folder_name=folder_name,
            folder_path=folder_path,
            extensions=extensions,
            annotation_status=annotation_status,
            from_s3_bucket=from_s3_bucket,
            exclude_file_patterns=exclude_file_patterns,
            recursive_sub_folders=recursive_subfolders,
            image_quality_in_editor=image_quality_in_editor,
        )
        images_to_upload, duplicates = use_case.images_to_upload
        if len(duplicates):
            logger.warning(
                "%s already existing images found that won't be uploaded.",
                len(duplicates),
            )
        logger.info(
            "Uploading %s images to project %s.",
            len(images_to_upload),
            project_folder_name,
        )
        if not images_to_upload:
            return [], [], duplicates
        if use_case.is_valid():
            with tqdm(
                total=len(images_to_upload), desc="Uploading images"
            ) as progress_bar:
                for _ in use_case.execute():
                    progress_bar.update(1)
            return use_case.data
        raise AppException(use_case.response.errors)

    def get_project_image_count(
        self,
        project: Union[NotEmptyStr, dict],
        with_all_subfolders: Optional[StrictBool] = False,
    ):
        """Returns number of images in the project.

        :param project: project name or folder path (e.g., "project1/folder1")
        :type project: str
        :param with_all_subfolders: enables recursive folder counting
        :type with_all_subfolders: bool

        :return: number of images in the project
        :rtype: int
        """

        project_name, folder_name = extract_project_folder(project)

        response = self.controller.get_project_image_count(
            project_name=project_name,
            folder_name=folder_name,
            with_all_subfolders=with_all_subfolders,
        )
        if response.errors:
            raise AppException(response.errors)
        return response.data

    def download_image_annotations(
        self,
        project: Union[NotEmptyStr, dict],
        image_name: NotEmptyStr,
        local_dir_path: Union[str, Path],
    ):
        """Downloads annotations of the image (JSON and mask if pixel type project)
        to local_dir_path.

        :param project: project name or folder path (e.g., "project1/folder1")
        :type project: str
        :param image_name: image name
        :type image_name: str
        :param local_dir_path: local directory path to download to
        :type local_dir_path: Path-like (str or Path)

        :return: paths of downloaded annotations
        :rtype: tuple
        """
        project_name, folder_name = extract_project_folder(project)
        res = self.controller.download_image_annotations(
            project_name=project_name,
            folder_name=folder_name,
            image_name=image_name,
            destination=local_dir_path,
        )
        if res.errors:
            raise AppException(res.errors)
        return res.data

    def get_exports(
        self, project: NotEmptyStr, return_metadata: Optional[StrictBool] = False
    ):
        """Get all prepared exports of the project.

        :param project: project name
        :type project: str
        :param return_metadata: return metadata of images instead of names
        :type return_metadata: bool

        :return: names or metadata objects of the all prepared exports of the project
        :rtype: list of strs or dicts
        """
        response = self.controller.get_exports(
            project_name=project, return_metadata=return_metadata
        )
        return response.data

    def prepare_export(
        self,
        project: Union[NotEmptyStr, dict],
        folder_names: Optional[List[NotEmptyStr]] = None,
        annotation_statuses: Optional[List[AnnotationStatuses]] = None,
        include_fuse: Optional[StrictBool] = False,
        only_pinned=False,
    ):
        """Prepare annotations and classes.json for export. Original and fused images for images with
        annotations can be included with include_fuse flag.

        :param project: project name
        :type project: str
        :param folder_names: names of folders to include in the export. If None, whole project will be exported
        :type folder_names: list of str
        :param annotation_statuses: images with which status to include, if None,
               ["NotStarted", "InProgress", "QualityCheck", "Returned", "Completed", "Skipped"]  will be chose
               list elements should be one of NotStarted InProgress QualityCheck Returned Completed Skipped
        :type annotation_statuses: list of strs
        :param include_fuse: enables fuse images in the export
        :type include_fuse: bool
        :param only_pinned: enable only pinned output in export. This option disables all other types of output.
        :type only_pinned: bool

        :return: metadata object of the prepared export
        :rtype: dict
        """
        project_name, folder_name = extract_project_folder(project)
        if folder_names is None:
            folders = [folder_name] if folder_name else []
        else:
            folders = folder_names
        if not annotation_statuses:
            annotation_statuses = [
                constants.AnnotationStatus.NOT_STARTED.name,
                constants.AnnotationStatus.IN_PROGRESS.name,
                constants.AnnotationStatus.QUALITY_CHECK.name,
                constants.AnnotationStatus.RETURNED.name,
                constants.AnnotationStatus.COMPLETED.name,
                constants.AnnotationStatus.SKIPPED.name,
            ]
        response = self.controller.prepare_export(
            project_name=project_name,
            folder_names=folders,
            include_fuse=include_fuse,
            only_pinned=only_pinned,
            annotation_statuses=annotation_statuses,
        )
        if response.errors:
            raise AppException(response.errors)
        return response.data

    def upload_videos_from_folder_to_project(
        self,
        project: Union[NotEmptyStr, dict],
        folder_path: Union[NotEmptyStr, Path],
        extensions: Optional[
            Union[Tuple[NotEmptyStr], List[NotEmptyStr]]
        ] = constants.DEFAULT_VIDEO_EXTENSIONS,
        exclude_file_patterns: Optional[List[NotEmptyStr]] = (),
        recursive_subfolders: Optional[StrictBool] = False,
        target_fps: Optional[int] = None,
        start_time: Optional[float] = 0.0,
        end_time: Optional[float] = None,
        annotation_status: Optional[AnnotationStatuses] = "NotStarted",
        image_quality_in_editor: Optional[ImageQualityChoices] = None,
    ):
        """Uploads image frames from all videos with given extensions from folder_path to the project.
        Sets status of all the uploaded images to set_status if it is not None.

        :param project: project name or folder path (e.g., "project1/folder1")
        :type project: str
        :param folder_path: from which folder to upload the videos
        :type folder_path: Path-like (str or Path)
        :param extensions: tuple or list of filename extensions to include from folder
        :type extensions: tuple or list of strs
        :param exclude_file_patterns: filename patterns to exclude from uploading
        :type exclude_file_patterns: listlike of strs
        :param recursive_subfolders: enable recursive subfolder parsing
        :type recursive_subfolders: bool
        :param target_fps: how many frames per second need to extract from the video (approximate).
                           If None, all frames will be uploaded
        :type target_fps: float
        :param start_time: Time (in seconds) from which to start extracting frames
        :type start_time: float
        :param end_time: Time (in seconds) up to which to extract frames. If None up to end
        :type end_time: float
        :param annotation_status: value to set the annotation statuses of the uploaded images
            NotStarted InProgress QualityCheck Returned Completed Skipped
        :type annotation_status: str
        :param image_quality_in_editor: image quality be seen in SuperAnnotate web annotation editor.
               Can be either "compressed" or "original".  If None then the default value in project settings will be used.
        :type image_quality_in_editor: str

        :return: uploaded and not-uploaded video frame images' filenames
        :rtype: tuple of list of strs
        """

        project_name, folder_name = extract_project_folder(project)

        video_paths = []
        for extension in extensions:
            if not recursive_subfolders:
                video_paths += list(Path(folder_path).glob(f"*.{extension.lower()}"))
                if os.name != "nt":
                    video_paths += list(
                        Path(folder_path).glob(f"*.{extension.upper()}")
                    )
            else:
                logger.warning(
                    "When using recursive subfolder parsing same name videos "
                    "in different subfolders will overwrite each other."
                )
                video_paths += list(Path(folder_path).rglob(f"*.{extension.lower()}"))
                if os.name != "nt":
                    video_paths += list(
                        Path(folder_path).rglob(f"*.{extension.upper()}")
                    )

        video_paths = [str(path) for path in video_paths]
        response = self.controller.upload_videos(
            project_name=project_name,
            folder_name=folder_name,
            paths=video_paths,
            target_fps=target_fps,
            start_time=start_time,
            exclude_file_patterns=exclude_file_patterns,
            end_time=end_time,
            annotation_status=annotation_status,
            image_quality_in_editor=image_quality_in_editor,
        )
        if response.errors:
            raise AppException(response.errors)
        return response.data

    def upload_video_to_project(
        self,
        project: Union[NotEmptyStr, dict],
        video_path: Union[NotEmptyStr, Path],
        target_fps: Optional[int] = None,
        start_time: Optional[float] = 0.0,
        end_time: Optional[float] = None,
        annotation_status: Optional[AnnotationStatuses] = "NotStarted",
        image_quality_in_editor: Optional[ImageQualityChoices] = None,
    ):
        """Uploads image frames from video to platform. Uploaded images will have
        names "<video_name>_<frame_no>.jpg".

        :param project: project name or folder path (e.g., "project1/folder1")
        :type project: str
        :param video_path: video to upload
        :type video_path: Path-like (str or Path)
        :param target_fps: how many frames per second need to extract from the video (approximate).
                           If None, all frames will be uploaded
        :type target_fps: float
        :param start_time: Time (in seconds) from which to start extracting frames
        :type start_time: float
        :param end_time: Time (in seconds) up to which to extract frames. If None up to end
        :type end_time: float
        :param annotation_status: value to set the annotation statuses of the uploaded
                                  video frames NotStarted InProgress QualityCheck Returned Completed Skipped
        :type annotation_status: str
        :param image_quality_in_editor: image quality be seen in SuperAnnotate web annotation editor.
               Can be either "compressed" or "original".  If None then the default value in project settings will be used.
        :type image_quality_in_editor: str

        :return: filenames of uploaded images
        :rtype: list of strs
        """

        project_name, folder_name = extract_project_folder(project)

        response = self.controller.upload_videos(
            project_name=project_name,
            folder_name=folder_name,
            paths=[video_path],
            target_fps=target_fps,
            start_time=start_time,
            end_time=end_time,
            annotation_status=annotation_status,
            image_quality_in_editor=image_quality_in_editor,
        )
        if response.errors:
            raise AppException(response.errors)
        return response.data

    def create_annotation_class(
        self,
        project: Union[Project, NotEmptyStr],
        name: NotEmptyStr,
        color: NotEmptyStr,
        attribute_groups: Optional[List[AttributeGroup]] = None,
        class_type: ClassType = "object",
    ):
        """Create annotation class in project

        :param project: project name
        :type project: str
        :param name: name for the class
        :type name: str
        :param color: RGB hex color value, e.g., "#FFFFAA"
        :type color: str
        :param attribute_groups: example:
         [ { "name": "tall", "is_multiselect": 0, "attributes": [ { "name": "yes" }, { "name": "no" } ] },
         { "name": "age", "is_multiselect": 0, "attributes": [ { "name": "young" }, { "name": "old" } ] } ]
        :type attribute_groups: list of dicts
        :param class_type: class type
        :type class_type: str

        :return: new class metadata
        :rtype: dict
        """
        if isinstance(project, Project):
            project = project.dict()
        attribute_groups = (
            list(map(lambda x: x.dict(), attribute_groups)) if attribute_groups else []
        )
        response = self.controller.create_annotation_class(
            project_name=project,
            name=name,
            color=color,
            attribute_groups=attribute_groups,
            class_type=class_type,
        )
        if response.errors:
            raise AppException(response.errors)
        return BaseSerializer(response.data).serialize()

    def delete_annotation_class(
        self, project: NotEmptyStr, annotation_class: Union[dict, NotEmptyStr]
    ):
        """Deletes annotation class from project

        :param project: project name
        :type project: str
        :param annotation_class: annotation class name or  metadata
        :type annotation_class: str or dict
        """
        self.controller.delete_annotation_class(
            project_name=project, annotation_class_name=annotation_class
        )

    def download_annotation_classes_json(
        self, project: NotEmptyStr, folder: Union[str, Path]
    ):
        """Downloads project classes.json to folder

        :param project: project name
        :type project: str
        :param folder: folder to download to
        :type folder: Path-like (str or Path)

        :return: path of the download file
        :rtype: str
        """
        response = self.controller.download_annotation_classes(
            project_name=project, download_path=folder
        )
        if response.errors:
            raise AppException(response.errors)
        return response.data

    def create_annotation_classes_from_classes_json(
        self,
        project: Union[NotEmptyStr, dict],
        classes_json: Union[List[AnnotationClassEntity], str, Path],
        from_s3_bucket=False,
    ):
        """Creates annotation classes in project from a SuperAnnotate format
        annotation classes.json.

        :param project: project name
        :type project: str
        :param classes_json: JSON itself or path to the JSON file
        :type classes_json: list or Path-like (str or Path)
        :param from_s3_bucket: AWS S3 bucket to use. If None then classes_json is in local filesystem
        :type from_s3_bucket: str

        :return: list of created annotation class metadatas
        :rtype: list of dicts
        """
        if isinstance(classes_json, str) or isinstance(classes_json, Path):
            if from_s3_bucket:
                from_session = boto3.Session()
                from_s3 = from_session.resource("s3")
                file = io.BytesIO()
                from_s3_object = from_s3.Object(from_s3_bucket, classes_json)
                from_s3_object.download_fileobj(file)
                file.seek(0)
                data = file
            else:
                data = open(classes_json)
            classes_json = json.load(data)
        try:
            annotation_classes = parse_obj_as(List[AnnotationClassEntity], classes_json)
        except ValidationError:
            raise AppException("Couldn't validate annotation classes.")
        logger.info(f"Creating annotation classes in project {project}.")
        response = self.controller.create_annotation_classes(
            project_name=project,
            annotation_classes=annotation_classes,
        )
        if response.errors:
            raise AppException(response.errors)
        return [BaseSerializer(i).serialize() for i in response.data]

    def download_export(
        self,
        project: Union[NotEmptyStr, dict],
        export: Union[NotEmptyStr, dict],
        folder_path: Union[str, Path],
        extract_zip_contents: Optional[StrictBool] = True,
        to_s3_bucket=None,
    ):
        """Download prepared export.

        WARNING: Starting from version 1.9.0 :ref:`download_export <ref_download_export>` additionally
        requires :py:obj:`project` as first argument.

        :param project: project name
        :type project: str
        :param export: export name
        :type export: str, dict
        :param folder_path: where to download the export
        :type folder_path: Path-like (str or Path)
        :param extract_zip_contents: if False then a zip file will be downloaded,
         if True the zip file will be extracted at folder_path
        :type extract_zip_contents: bool
        :param to_s3_bucket: AWS S3 bucket to use for download. If None then folder_path is in local filesystem.
        :type to_s3_bucket: Bucket object
        """
        project_name, folder_name = extract_project_folder(project)
        export_name = export["name"] if isinstance(export, dict) else export

        response = self.controller.download_export(
            project_name=project_name,
            export_name=export_name,
            folder_path=folder_path,
            extract_zip_contents=extract_zip_contents,
            to_s3_bucket=to_s3_bucket,
        )
        if response.errors:
            raise AppException(response.errors)
        logger.info(response.data)

    def set_project_workflow(
        self, project: Union[NotEmptyStr, dict], new_workflow: List[dict]
    ):
        """Sets project's workflow.

        new_workflow example: [{ "step" : <step_num>, "className" : <annotation_class>, "tool" : <tool_num>,
                              "attribute":[{"attribute" : {"name" : <attribute_value>, "attribute_group" : {"name": <attribute_group>}}},
                              ...]
                              },...]

        :param project: project name or metadata
        :type project: str or dict
        :param new_workflow: new workflow list of dicts
        :type new_workflow: list of dicts
        """
        project_name, _ = extract_project_folder(project)
        response = self.controller.set_project_workflow(
            project_name=project_name, steps=new_workflow
        )
        if response.errors:
            raise AppException(response.errors)

    def download_image(
        self,
        project: Union[NotEmptyStr, dict],
        image_name: NotEmptyStr,
        local_dir_path: Optional[Union[str, Path]] = "./",
        include_annotations: Optional[StrictBool] = False,
        include_fuse: Optional[StrictBool] = False,
        include_overlay: Optional[StrictBool] = False,
        variant: Optional[str] = "original",
    ):
        """Downloads the image (and annotation if not None) to local_dir_path

        :param project: project name or folder path (e.g., "project1/folder1")
        :type project: str
        :param image_name: image name
        :type image_name: str
        :param local_dir_path: where to download the image
        :type local_dir_path: Path-like (str or Path)
        :param include_annotations: enables annotation download with the image
        :type include_annotations: bool
        :param include_fuse: enables fuse image download with the image
        :type include_fuse: bool
        :param include_overlay: enables overlay image download with the image
        :type include_overlay: bool
        :param variant: which resolution to download, can be 'original' or 'lores'
         (low resolution used in web editor)
        :type variant: str

        :return: paths of downloaded image and annotations if included
        :rtype: tuple
        """
        project_name, folder_name = extract_project_folder(project)
        response = self.controller.download_image(
            project_name=project_name,
            folder_name=folder_name,
            image_name=image_name,
            download_path=str(local_dir_path),
            image_variant=variant,
            include_annotations=include_annotations,
            include_fuse=include_fuse,
            include_overlay=include_overlay,
        )
        if response.errors:
            raise AppException(response.errors)
        logger.info(f"Downloaded image {image_name} to {local_dir_path} ")
        return response.data

    def upload_annotations_from_folder_to_project(
        self,
        project: Union[NotEmptyStr, dict],
        folder_path: Union[str, Path],
        from_s3_bucket=None,
        recursive_subfolders: Optional[StrictBool] = False,
    ):
        """Finds and uploads all JSON files in the folder_path as annotations to the project.

        The JSON files should follow specific naming convention. For Vector
        projects they should be named "<image_filename>___objects.json" (e.g., if
        image is cats.jpg the annotation filename should be cats.jpg___objects.json), for Pixel projects
        JSON file should be named "<image_filename>___pixel.json" and also second mask
        image file should be present with the name "<image_name>___save.png". In both cases
        image with <image_name> should be already present on the platform.

        Existing annotations will be overwritten.

        :param project: project name or folder path (e.g., "project1/folder1")
        :type project: str or dict
        :param folder_path: from which folder to upload annotations
        :type folder_path: str or dict
        :param from_s3_bucket: AWS S3 bucket to use. If None then folder_path is in local filesystem
        :type from_s3_bucket: str
        :param recursive_subfolders: enable recursive subfolder parsing
        :type recursive_subfolders: bool

        :return: paths to annotations uploaded, could-not-upload, missing-images
        :rtype: tuple of list of strs
        """

        project_name, folder_name = extract_project_folder(project)
        project_folder_name = project_name + (f"/{folder_name}" if folder_name else "")

        if recursive_subfolders:
            logger.info(
                "When using recursive subfolder parsing same name annotations in different "
                "subfolders will overwrite each other.",
            )
        logger.info(
            "The JSON files should follow a specific naming convention, matching file names already present "
            "on the platform. Existing annotations will be overwritten"
        )

        annotation_paths = get_annotation_paths(
            folder_path, from_s3_bucket, recursive_subfolders
        )

        logger.info(
            f"Uploading {len(annotation_paths)} annotations from {folder_path} to the project {project_folder_name}."
        )
        response = self.controller.upload_annotations_from_folder(
            project_name=project_name,
            folder_name=folder_name,
            annotation_paths=annotation_paths,  # noqa: E203
            root_annotation_paths=folder_path,  # noqa: E203
            client_s3_bucket=from_s3_bucket,
            folder_path=folder_path,
        )
        if response.errors:
            raise AppException(response.errors)
        return response.data

    def upload_preannotations_from_folder_to_project(
        self,
        project: Union[NotEmptyStr, dict],
        folder_path: Union[str, Path],
        from_s3_bucket=None,
        recursive_subfolders: Optional[StrictBool] = False,
    ):
        """Finds and uploads all JSON files in the folder_path as pre-annotations to the project.

        The JSON files should follow specific naming convention. For Vector
        projects they should be named "<image_filename>___objects.json" (e.g., if
        image is cats.jpg the annotation filename should be cats.jpg___objects.json), for Pixel projects
        JSON file should be named "<image_filename>___pixel.json" and also second mask
        image file should be present with the name "<image_name>___save.png". In both cases
        image with <image_name> should be already present on the platform.

        Existing pre-annotations will be overwritten.

        :param project: project name or folder path (e.g., "project1/folder1")
        :type project: str
        :param folder_path: from which folder to upload the pre-annotations
        :type folder_path: Path-like (str or Path)
        :param from_s3_bucket: AWS S3 bucket to use. If None then folder_path is in local filesystem
        :type from_s3_bucket: str
        :param recursive_subfolders: enable recursive subfolder parsing
        :type recursive_subfolders: bool

        :return: paths to pre-annotations uploaded and could-not-upload
        :rtype: tuple of list of strs
        """
        project_name, folder_name = extract_project_folder(project)
        project_folder_name = project_name + (f"/{folder_name}" if folder_name else "")
        project = self.controller.get_project_metadata(project_name).data
        if project["project"].type in [
            constants.ProjectType.VIDEO.value,
            constants.ProjectType.DOCUMENT.value,
        ]:
            raise AppException(LIMITED_FUNCTIONS[project["project"].type])
        if recursive_subfolders:
            logger.info(
                "When using recursive subfolder parsing same name annotations in different "
                "subfolders will overwrite each other.",
            )
        logger.info(
            "The JSON files should follow a specific naming convention, matching file names already present "
            "on the platform. Existing annotations will be overwritten"
        )
        annotation_paths = get_annotation_paths(
            folder_path, from_s3_bucket, recursive_subfolders
        )
        logger.info(
            f"Uploading {len(annotation_paths)} annotations from {folder_path} to the project {project_folder_name}."
        )
        response = self.controller.upload_annotations_from_folder(
            project_name=project_name,
            folder_name=folder_name,
            annotation_paths=annotation_paths,  # noqa: E203
            root_annotation_paths=folder_path,  # noqa: E203
            client_s3_bucket=from_s3_bucket,
            folder_path=folder_path,
            is_pre_annotations=True,
        )
        if response.errors:
            raise AppException(response.errors)
        return response.data

    def upload_image_annotations(
        self,
        project: Union[NotEmptyStr, dict],
        image_name: str,
        annotation_json: Union[str, Path, dict],
        mask: Optional[Union[str, Path, bytes]] = None,
        verbose: Optional[StrictBool] = True,
    ):
        """Upload annotations from JSON (also mask for pixel annotations)
        to the image.

        :param project: project name or folder path (e.g., "project1/folder1")
        :type project: str

        :param image_name: image name
        :type image_name: str

        :param annotation_json: annotations in SuperAnnotate format JSON dict or path to JSON file
        :type annotation_json: dict or Path-like (str or Path)

        :param mask: BytesIO object or filepath to mask annotation for pixel projects in SuperAnnotate format
        :type mask: BytesIO or Path-like (str or Path)

        :param verbose: Turns on verbose output logging during the proces.
        :type verbose: bool

        """

        project_name, folder_name = extract_project_folder(project)

        project = self.controller.get_project_metadata(project_name).data
        if project["project"].type in [
            constants.ProjectType.VIDEO.value,
            constants.ProjectType.DOCUMENT.value,
        ]:
            raise AppException(LIMITED_FUNCTIONS[project["project"].type])

        if not mask:
            if not isinstance(annotation_json, dict):
                mask_path = str(annotation_json).replace("___pixel.json", "___save.png")
            else:
                mask_path = f"{image_name}___save.png"
            if os.path.exists(mask_path):
                mask = open(mask_path, "rb").read()
        elif isinstance(mask, str) or isinstance(mask, Path):
            if os.path.exists(mask):
                mask = open(mask, "rb").read()

        if not isinstance(annotation_json, dict):
            if verbose:
                logger.info("Uploading annotations from %s.", annotation_json)
            annotation_json = json.load(open(annotation_json))
        response = self.controller.upload_image_annotations(
            project_name=project_name,
            folder_name=folder_name,
            image_name=image_name,
            annotations=annotation_json,
            mask=mask,
            verbose=verbose,
        )
        if response.errors and not response.errors == constants.INVALID_JSON_MESSAGE:
            raise AppException(response.errors)

    def download_model(self, model: MLModel, output_dir: Union[str, Path]):
        """Downloads the neural network and related files
        which are the <model_name>.pth/pkl. <model_name>.json, <model_name>.yaml, classes_mapper.json

        :param model: the model that needs to be downloaded
        :type  model: dict
        :param output_dir: the directory in which the files will be saved
        :type output_dir: str
        :return: the metadata of the model
        :rtype: dict
        """
        res = self.controller.download_ml_model(
            model_data=model.dict(), download_path=output_dir
        )
        if res.errors:
            logger.error("\n".join([str(error) for error in res.errors]))
        else:
            return BaseSerializer(res.data).serialize()

    def benchmark(
        self,
        project: Union[NotEmptyStr, dict],
        gt_folder: str,
        folder_names: List[NotEmptyStr],
        export_root: Optional[Union[str, Path]] = None,
        image_list=None,
        annot_type: Optional[AnnotationType] = "bbox",
        show_plots=False,
    ):
        """Computes benchmark score for each instance of given images that are present both gt_project_name project and projects in folder_names list:

        :param project: project name or metadata of the project
        :type project: str or dict
        :param gt_folder: project folder name that contains the ground truth annotations
        :type gt_folder: str
        :param folder_names: list of folder names in the project for which the scores will be computed
        :type folder_names: list of str
        :param export_root: root export path of the projects
        :type export_root: Path-like (str or Path)
        :param image_list: List of image names from the projects list that must be used. If None, then all images from the projects list will be used. Default: None
        :type image_list: list
        :param annot_type: Type of annotation instances to consider. Available candidates are: ["bbox", "polygon", "point"]
        :type annot_type: str
        :param show_plots: If True, show plots based on results of consensus computation. Default: False
        :type show_plots: bool

        :return: Pandas DateFrame with columns (creatorEmail, QA, imageName, instanceId, className, area, attribute, folderName, score)
        :rtype: pandas DataFrame
        """
        project_name = project
        if isinstance(project, dict):
            project_name = project["name"]

        project = self.controller.get_project_metadata(project_name).data
        if project["project"].type in [
            constants.ProjectType.VIDEO.value,
            constants.ProjectType.DOCUMENT.value,
        ]:
            raise AppException(LIMITED_FUNCTIONS[project["project"].type])

        if not export_root:
            with tempfile.TemporaryDirectory() as temp_dir:
                response = self.controller.benchmark(
                    project_name=project_name,
                    ground_truth_folder_name=gt_folder,
                    folder_names=folder_names,
                    export_root=temp_dir,
                    image_list=image_list,
                    annot_type=annot_type,
                    show_plots=show_plots,
                )

        else:
            response = self.controller.benchmark(
                project_name=project_name,
                ground_truth_folder_name=gt_folder,
                folder_names=folder_names,
                export_root=export_root,
                image_list=image_list,
                annot_type=annot_type,
                show_plots=show_plots,
            )
            if response.errors:
                raise AppException(response.errors)
        return response.data

    def consensus(
        self,
        project: NotEmptyStr,
        folder_names: List[NotEmptyStr],
        export_root: Optional[Union[NotEmptyStr, Path]] = None,
        image_list: Optional[List[NotEmptyStr]] = None,
        annot_type: Optional[AnnotationType] = "bbox",
        show_plots: Optional[StrictBool] = False,
    ):
        """Computes consensus score for each instance of given images that are present in at least 2 of the given projects:

        :param project: project name
        :type project: str
        :param folder_names: list of folder names in the project for which the scores will be computed
        :type folder_names: list of str
        :param export_root: root export path of the projects
        :type export_root: Path-like (str or Path)
        :param image_list: List of image names from the projects list that must be used. If None, then all images from the projects list will be used. Default: None
        :type image_list: list
        :param annot_type: Type of annotation instances to consider. Available candidates are: ["bbox", "polygon", "point"]
        :type annot_type: str
        :param show_plots: If True, show plots based on results of consensus computation. Default: False
        :type show_plots: bool

        :return: Pandas DateFrame with columns (creatorEmail, QA, imageName, instanceId, className, area, attribute, folderName, score)
        :rtype: pandas DataFrame
        """

        if export_root is None:
            with tempfile.TemporaryDirectory() as temp_dir:
                export_root = temp_dir
                response = self.controller.consensus(
                    project_name=project,
                    folder_names=folder_names,
                    export_path=export_root,
                    image_list=image_list,
                    annot_type=annot_type,
                    show_plots=show_plots,
                )

        else:
            response = self.controller.consensus(
                project_name=project,
                folder_names=folder_names,
                export_path=export_root,
                image_list=image_list,
                annot_type=annot_type,
                show_plots=show_plots,
            )
            if response.errors:
                raise AppException(response.errors)
        return response.data

    def run_prediction(
        self,
        project: Union[NotEmptyStr, dict],
        images_list: List[NotEmptyStr],
        model: Union[NotEmptyStr, dict],
    ):
        """This function runs smart prediction on given list of images from a given project using the neural network of your choice

        :param project: the project in which the target images are uploaded.
        :type project: str or dict
        :param images_list: the list of image names on which smart prediction has to be run
        :type images_list: list of str
        :param model: the name of the model that should be used for running smart prediction
        :type model: str or dict
        :return: tupe of two lists, list of images on which the prediction has succeded and failed respectively
        :rtype: tuple
        """
        project_name = None
        folder_name = None
        if isinstance(project, dict):
            project_name = project["name"]
        if isinstance(project, str):
            project_name, folder_name = extract_project_folder(project)

        model_name = model
        if isinstance(model, dict):
            model_name = model["name"]

        response = self.controller.run_prediction(
            project_name=project_name,
            images_list=images_list,
            model_name=model_name,
            folder_name=folder_name,
        )
        if response.errors:
            raise AppException(response.errors)
        return response.data

    def add_annotation_bbox_to_image(
        self,
        project: NotEmptyStr,
        image_name: NotEmptyStr,
        bbox: List[float],
        annotation_class_name: NotEmptyStr,
        annotation_class_attributes: Optional[List[dict]] = None,
        error: Optional[StrictBool] = None,
    ):
        """Add a bounding box annotation to image annotations

        annotation_class_attributes has the form
        [ {"name" : "<attribute_value>" }, "groupName" : "<attribute_group>"} ], ... ]

        :param project: project name or folder path (e.g., "project1/folder1")
        :type project: str
        :param image_name: image name
        :type image_name: str
        :param bbox: 4 element list of top-left x,y and bottom-right x, y coordinates
        :type bbox: list of floats
        :param annotation_class_name: annotation class name
        :type annotation_class_name: str
        :param annotation_class_attributes: list of annotation class attributes
        :type annotation_class_attributes: list of 2 element dicts
        :param error: if not None, marks annotation as error (True) or no-error (False)
        :type error: bool
        """
        project_name, folder_name = extract_project_folder(project)
        project = self.controller.get_project_metadata(project_name).data
        if project["project"].type in [
            constants.ProjectType.VIDEO.value,
            constants.ProjectType.DOCUMENT.value,
        ]:
            raise AppException(LIMITED_FUNCTIONS[project["project"].type])
        response = self.controller.get_annotations(
            project_name=project_name,
            folder_name=folder_name,
            item_names=[image_name],
            logging=False,
        )
        if response.errors:
            raise AppException(response.errors)
        if response.data:
            annotations = response.data[0]
        else:
            annotations = {}
        annotations = add_annotation_bbox_to_json(
            annotations,
            bbox,
            annotation_class_name,
            annotation_class_attributes,
            error,
            image_name,
        )

        self.controller.upload_image_annotations(
            project_name, folder_name, image_name, annotations
        )

    def add_annotation_point_to_image(
        self,
        project: NotEmptyStr,
        image_name: NotEmptyStr,
        point: List[float],
        annotation_class_name: NotEmptyStr,
        annotation_class_attributes: Optional[List[dict]] = None,
        error: Optional[StrictBool] = None,
    ):
        """Add a point annotation to image annotations

        annotation_class_attributes has the form [ {"name" : "<attribute_value>", "groupName" : "<attribute_group>"},  ... ]

        :param project: project name or folder path (e.g., "project1/folder1")
        :type project: str
        :param image_name: image name
        :type image_name: str
        :param point: [x,y] list of coordinates
        :type point: list of floats
        :param annotation_class_name: annotation class name
        :type annotation_class_name: str
        :param annotation_class_attributes: list of annotation class attributes
        :type annotation_class_attributes: list of 2 element dicts
        :param error: if not None, marks annotation as error (True) or no-error (False)
        :type error: bool
        """
        project_name, folder_name = extract_project_folder(project)
        project = self.controller.get_project_metadata(project_name).data
        if project["project"].type in [
            constants.ProjectType.VIDEO.value,
            constants.ProjectType.DOCUMENT.value,
        ]:
            raise AppException(LIMITED_FUNCTIONS[project["project"].type])
        response = self.controller.get_annotations(
            project_name=project_name,
            folder_name=folder_name,
            item_names=[image_name],
            logging=False,
        )
        if response.errors:
            raise AppException(response.errors)
        if response.data:
            annotations = response.data[0]
        else:
            annotations = {}
        annotations = add_annotation_point_to_json(
            annotations,
            point,
            annotation_class_name,
            image_name,
            annotation_class_attributes,
            error,
        )
        response = self.controller.upload_image_annotations(
            project_name, folder_name, image_name, annotations
        )
        if response.errors:
            raise AppException(response.errors)

    def add_annotation_comment_to_image(
        self,
        project: NotEmptyStr,
        image_name: NotEmptyStr,
        comment_text: NotEmptyStr,
        comment_coords: List[float],
        comment_author: EmailStr,
        resolved: Optional[StrictBool] = False,
    ):
        """Add a comment to SuperAnnotate format annotation JSON

        :param project: project name or folder path (e.g., "project1/folder1")
        :type project: str
        :param image_name: image name
        :type image_name: str
        :param comment_text: comment text
        :type comment_text: str
        :param comment_coords: [x, y] coords
        :type comment_coords: list
        :param comment_author: comment author email
        :type comment_author: str
        :param resolved: comment resolve status
        :type resolved: bool
        """
        project_name, folder_name = extract_project_folder(project)
        project = self.controller.get_project_metadata(project_name).data
        if project["project"].type in [
            constants.ProjectType.VIDEO.value,
            constants.ProjectType.DOCUMENT.value,
        ]:
            raise AppException(LIMITED_FUNCTIONS[project["project"].type])
        response = self.controller.get_annotations(
            project_name=project_name,
            folder_name=folder_name,
            item_names=[image_name],
            logging=False,
        )
        if response.errors:
            raise AppException(response.errors)
        if response.data:
            annotations = response.data[0]
        else:
            annotations = {}
        annotations = add_annotation_comment_to_json(
            annotations,
            comment_text,
            comment_coords,
            comment_author,
            resolved=resolved,
            image_name=image_name,
        )
        self.controller.upload_image_annotations(
            project_name, folder_name, image_name, annotations
        )

    def upload_image_to_project(
        self,
        project: NotEmptyStr,
        img,
        image_name: Optional[NotEmptyStr] = None,
        annotation_status: Optional[AnnotationStatuses] = "NotStarted",
        from_s3_bucket=None,
        image_quality_in_editor: Optional[NotEmptyStr] = None,
    ):
        """Uploads image (io.BytesIO() or filepath to image) to project.
        Sets status of the uploaded image to set_status if it is not None.

        :param project: project name or folder path (e.g., "project1/folder1")
        :type project: str
        :param img: image to upload
        :type img: io.BytesIO() or Path-like (str or Path)
        :param image_name: image name to set on platform. If None and img is filepath,
                           image name will be set to filename of the path
        :type image_name: str
        :param annotation_status: value to set the annotation statuses of the uploaded image NotStarted InProgress QualityCheck Returned Completed Skipped
        :type annotation_status: str
        :param from_s3_bucket: AWS S3 bucket to use. If None then folder_path is in local filesystem
        :type from_s3_bucket: str
        :param image_quality_in_editor: image quality be seen in SuperAnnotate web annotation editor.
               Can be either "compressed" or "original".  If None then the default value in project settings will be used.
        :type image_quality_in_editor: str
        """
        project_name, folder_name = extract_project_folder(project)

        response = self.controller.upload_image_to_project(
            project_name=project_name,
            folder_name=folder_name,
            image_name=image_name,
            image=img,
            annotation_status=annotation_status,
            from_s3_bucket=from_s3_bucket,
            image_quality_in_editor=image_quality_in_editor,
        )
        if response.errors:
            raise AppException(response.errors)

    def search_models(
        self,
        name: Optional[NotEmptyStr] = None,
        type_: Optional[NotEmptyStr] = None,  # noqa
        project_id: Optional[int] = None,
        task: Optional[NotEmptyStr] = None,
        include_global: Optional[StrictBool] = True,
    ):
        r"""Search for ML models.

        :param name: search string
        :type name: str

        :param type\_: ml model type string
        :type type\_: str

        :param project_id: project id
        :type project_id: int

        :param task: training task
        :type task: str

        :param include_global: include global ml models
        :type include_global: bool

        :return: ml model metadata
        :rtype: list of dicts
        """
        res = self.controller.search_models(
            name=name,
            model_type=type_,
            project_id=project_id,
            task=task,
            include_global=include_global,
        )
        return res.data

    def upload_images_to_project(
        self,
        project: NotEmptyStr,
        img_paths: List[NotEmptyStr],
        annotation_status: Optional[AnnotationStatuses] = "NotStarted",
        from_s3_bucket=None,
        image_quality_in_editor: Optional[ImageQualityChoices] = None,
    ):
        """Uploads all images given in list of path objects in img_paths to the project.
        Sets status of all the uploaded images to set_status if it is not None.

        If an image with existing name already exists in the project it won't be uploaded,
        and its path will be appended to the third member of return value of this
        function.

        :param project: project name or folder path (e.g., "project1/folder1")
        :type project: str
        :param img_paths: list of Path-like (str or Path) objects to upload
        :type img_paths: list
        :param annotation_status: value to set the annotation statuses of the uploaded images NotStarted InProgress QualityCheck Returned Completed Skipped
        :type annotation_status: str
        :param from_s3_bucket: AWS S3 bucket to use. If None then folder_path is in local filesystem
        :type from_s3_bucket: str
        :param image_quality_in_editor: image quality be seen in SuperAnnotate web annotation editor.
               Can be either "compressed" or "original".  If None then the default value in project settings will be used.
        :type image_quality_in_editor: str

        :return: uploaded, could-not-upload, existing-images filepaths
        :rtype: tuple (3 members) of list of strs
        """
        project_name, folder_name = extract_project_folder(project)

        use_case = self.controller.upload_images_to_project(
            project_name=project_name,
            folder_name=folder_name,
            paths=img_paths,
            annotation_status=annotation_status,
            image_quality_in_editor=image_quality_in_editor,
            from_s3_bucket=from_s3_bucket,
        )

        images_to_upload, duplicates = use_case.images_to_upload
        if len(duplicates):
            logger.warning(
                "%s already existing images found that won't be uploaded.",
                len(duplicates),
            )
        logger.info(f"Uploading {len(images_to_upload)} images to project {project}.")
        uploaded, failed_images, duplications = [], [], duplicates
        if not images_to_upload:
            return uploaded, failed_images, duplications
        if use_case.is_valid():
            with tqdm(
                total=len(images_to_upload), desc="Uploading images"
            ) as progress_bar:
                for _ in use_case.execute():
                    progress_bar.update(1)
            uploaded, failed_images, duplications = use_case.data
            if duplications:
                logger.info(f"Duplicated images {', '.join(duplications)}")
            return uploaded, failed_images, duplications
        raise AppException(use_case.response.errors)

    @staticmethod
    def aggregate_annotations_as_df(
        project_root: Union[NotEmptyStr, Path],
        project_type: ProjectTypes,
        folder_names: Optional[List[Union[Path, NotEmptyStr]]] = None,
    ):
        """Aggregate annotations as pandas dataframe from project root.

        :param project_root: the export path of the project
        :type project_root: Path-like (str or Path)

        :param project_type: the project type, Vector/Pixel, Video or Document
        :type project_type: str

        :param folder_names: Aggregate the specified folders from project_root.
         If None aggregate all folders in the project_root
        :type folder_names: list of Pathlike (str or Path) objects

        :return: DataFrame on annotations
        :rtype: pandas DataFrame
        """
        if project_type in (
            constants.ProjectType.VECTOR.name,
            constants.ProjectType.PIXEL.name,
        ):
            from superannotate.lib.app.analytics.common import (
                aggregate_image_annotations_as_df,
            )

            return aggregate_image_annotations_as_df(
                project_root=project_root,
                include_classes_wo_annotations=False,
                include_comments=True,
                include_tags=True,
                folder_names=folder_names,
            )
        elif project_type in (
            constants.ProjectType.VIDEO.name,
            constants.ProjectType.DOCUMENT.name,
        ):
            from superannotate.lib.app.analytics.aggregators import DataAggregator

            return DataAggregator(
                project_type=project_type,
                project_root=project_root,
                folder_names=folder_names,
            ).aggregate_annotations_as_df()

    def delete_annotations(
        self, project: NotEmptyStr, item_names: Optional[List[NotEmptyStr]] = None
    ):
        """
        Delete item annotations from a given list of items.

        :param project: project name or folder path (e.g., "project1/folder1")
        :type project: str
        :param item_names:  image names. If None, all image annotations from a given project/folder will be deleted.
        :type item_names: list of strs
        """

        project_name, folder_name = extract_project_folder(project)

        response = self.controller.delete_annotations(
            project_name=project_name, folder_name=folder_name, item_names=item_names
        )
        if response.errors:
            raise AppException(response.errors)

    def validate_annotations(
        self, project_type: ProjectTypes, annotations_json: Union[NotEmptyStr, Path]
    ):
        """Validates given annotation JSON.

        :param project_type: The project type Vector, Pixel, Video or Document
        :type project_type: str

        :param annotations_json: path to annotation JSON
        :type annotations_json: Path-like (str or Path)

        :return: The success of the validation
        :rtype: bool
        """
        with open(annotations_json) as file:
            annotation_data = json.loads(file.read())
<<<<<<< HEAD
            response = self.controller.validate_annotations(
                project_type, annotation_data
            )
=======
            response = Controller.validate_annotations(project_type, annotation_data)
>>>>>>> 5face32d
            if response.errors:
                raise AppException(response.errors)
            report = response.data
            if not report:
                return True
            print(wrap_error(report))
            return False

    def add_contributors_to_project(
        self,
        project: NotEmptyStr,
        emails: conlist(EmailStr, min_items=1),
        role: AnnotatorRole,
    ) -> Tuple[List[str], List[str]]:
        """Add contributors to project.

        :param project: project name
        :type project: str

        :param emails: users email
        :type emails: list

        :param role: user role to apply, one of Admin , Annotator , QA
        :type role: str

        :return: lists of added,  skipped contributors of the project
        :rtype: tuple (2 members) of lists of strs
        """
        response = self.controller.add_contributors_to_project(
            project_name=project, emails=emails, role=role
        )
        if response.errors:
            raise AppException(response.errors)
        return response.data

    def invite_contributors_to_team(
        self, emails: conlist(EmailStr, min_items=1), admin: StrictBool = False
    ) -> Tuple[List[str], List[str]]:
        """Invites contributors to the team.

        :param emails: list of contributor emails
        :type emails: list

        :param admin: enables admin privileges for the contributor
        :type admin: bool

        :return: lists of invited, skipped contributors of the team
        :rtype: tuple (2 members) of lists of strs
        """
        response = self.controller.invite_contributors_to_team(
            emails=emails, set_admin=admin
        )
        if response.errors:
            raise AppException(response.errors)
        return response.data

    def get_annotations(
        self, project: NotEmptyStr, items: Optional[List[NotEmptyStr]] = None
    ):
        """Returns annotations for the given list of items.

        :param project: project name or folder path (e.g., “project1/folder1”).
        :type project: str

        :param items:  item names. If None all items in the project will be exported
        :type items: list of strs

        :return: list of annotations
        :rtype: list of strs
        """
        project_name, folder_name = extract_project_folder(project)
        response = self.controller.get_annotations(project_name, folder_name, items)
        if response.errors:
            raise AppException(response.errors)
        return response.data

    def get_annotations_per_frame(
        self, project: NotEmptyStr, video: NotEmptyStr, fps: int = 1
    ):
        """Returns per frame annotations for the given video.


        :param project: project name or folder path (e.g., “project1/folder1”).
        :type project: str

        :param video: video name
        :type video: str

        :param fps: how many frames per second needs to be extracted from the video.
         Will extract 1 frame per second by default.
        :type fps: str

        :return: list of annotation objects
        :rtype: list of dicts
        """
        project_name, folder_name = extract_project_folder(project)
        response = self.controller.get_annotations_per_frame(
            project_name, folder_name, video_name=video, fps=fps
        )
        if response.errors:
            raise AppException(response.errors)
        return response.data

    def upload_priority_scores(self, project: NotEmptyStr, scores: List[PriorityScore]):
        """Returns per frame annotations for the given video.

        :param project: project name or folder path (e.g., “project1/folder1”)
        :type project: str

        :param scores: list of score objects
        :type scores: list of dicts

        :return: lists of uploaded, skipped items
        :rtype: tuple (2 members) of lists of strs
        """
        project_name, folder_name = extract_project_folder(project)
        project_folder_name = project
        response = self.controller.upload_priority_scores(
            project_name, folder_name, scores, project_folder_name
        )
        if response.errors:
            raise AppException(response.errors)
        return response.data

    def get_integrations(self):
        """Get all integrations per team

        :return: metadata objects of all integrations of the team.
        :rtype: list of dicts
        """
        response = self.controller.get_integrations()
        if response.errors:
            raise AppException(response.errors)
        integrations = response.data
        return BaseSerializer.serialize_iterable(integrations, ("name", "type", "root"))

    def attach_items_from_integrated_storage(
        self,
        project: NotEmptyStr,
        integration: Union[NotEmptyStr, IntegrationEntity],
        folder_path: Optional[NotEmptyStr] = None,
    ):
        """Link images from integrated external storage to SuperAnnotate.

        :param project: project name or folder path where items should be attached (e.g., “project1/folder1”).
        :type project: str

        :param integration:  existing integration name or metadata dict to pull items from.
         Mandatory keys in integration metadata’s dict is “name”.
        :type integration: str or dict

        :param folder_path: Points to an exact folder/directory within given storage.
         If None, items     are fetched from the root directory.
        :type folder_path: str
        """
        project_name, folder_name = extract_project_folder(project)
        if isinstance(integration, str):
            integration = IntegrationEntity(name=integration)
        response = self.controller.attach_integrations(
            project_name, folder_name, integration, folder_path
        )
        if response.errors:
            raise AppException(response.errors)

    def query(
        self,
        project: NotEmptyStr,
        query: Optional[NotEmptyStr] = None,
        subset: Optional[NotEmptyStr] = None,
    ):
        """Return items that satisfy the given query.
        Query syntax should be in SuperAnnotate query language(https://doc.superannotate.com/docs/query-search-1).

        :param project: project name or folder path (e.g., “project1/folder1”)
        :type project: str

        :param query: SAQuL query string.
        :type query: str

        :param subset:  subset name. Allows you to query items in a specific subset.
            To return all the items in the specified subset, set the value of query param to None.
        :type subset: str

        :return: queried items’ metadata list
        :rtype: list of dicts
        """
        project_name, folder_name = extract_project_folder(project)
        response = self.controller.query_entities(
            project_name, folder_name, query, subset
        )
        if response.errors:
            raise AppException(response.errors)
        return BaseSerializer.serialize_iterable(response.data)

    def get_item_metadata(
        self,
        project: NotEmptyStr,
        item_name: NotEmptyStr,
        include_custom_metadata: bool = False,
    ):
        """Returns item metadata

        :param project: project name or folder path (e.g., “project1/folder1”)
        :type project: str

        :param item_name: item name.
        :type item_name: str

        :param include_custom_metadata: include custom metadata that has been attached to an asset.
        :type include_custom_metadata: bool

        :return: metadata of item
        :rtype: dict

        Request Example:
        ::
            client.get_item_metadata(
               project="Medical Annotations",
               item_name = "image_1.png",
               include_custom_metadata=True
            )


        Response Example:
        ::
            {
               "name": "image_1.jpeg",
               "path": "Medical Annotations/Study",
               "url": "https://sa-public-files.s3.../image_1.png",
               "annotation_status": "NotStarted",
               "annotator_email": None,
               "qa_email": None,
               "entropy_value": None,
               "createdAt": "2022-02-15T20:46:44.000Z",
               "updatedAt": "2022-02-15T20:46:44.000Z",
               "custom_metadata": {
                   "study_date": "2021-12-31",
                   "patient_id": "62078f8a756ddb2ca9fc9660",
                   "patient_sex": "female",
                   "medical_specialist": "robertboxer@ms.com",
               }
            }
        """
        project_name, folder_name = extract_project_folder(project)
        response = self.controller.get_item(
            project_name, folder_name, item_name, include_custom_metadata
        )
        exclude = {"custom_metadata"} if not include_custom_metadata else {}
        if response.errors:
            raise AppException(response.errors)
        return BaseSerializer(response.data).serialize(exclude=exclude)

    def search_items(
        self,
        project: NotEmptyStr,
        name_contains: NotEmptyStr = None,
        annotation_status: Optional[AnnotationStatuses] = None,
        annotator_email: Optional[NotEmptyStr] = None,
        qa_email: Optional[NotEmptyStr] = None,
        recursive: bool = False,
        include_custom_metadata: bool = False,
    ):
        """Search items by filtering criteria.


        :param project: project name or folder path (e.g., “project1/folder1”).
         If recursive=False=True, then only the project name is required.
        :type project: str

        :param name_contains:  Returns those items, where the given string is found anywhere within an item’s name.
         If None, all items returned, in accordance with the recursive=False parameter.
        :type name_contains: str

        :param annotation_status: if not None, filters items by annotation status.
                            Values are:
                                ♦ “NotStarted” \n
                                ♦ “InProgress” \n
                                ♦ “QualityCheck” \n
                                ♦ “Returned” \n
                                ♦ “Completed” \n
                                ♦ “Skippe
        :type annotation_status: str

        :param annotator_email: returns those items’ names that are assigned to the specified annotator.
         If None, all items are returned. Strict equal.
        :type annotator_email: str

        :param qa_email:  returns those items’ names that are assigned to the specified QA.
         If None, all items are returned. Strict equal.
        :type qa_email: str

        :param recursive: search in the project’s root and all of its folders.
         If False search only in the project’s root or given directory.
        :type recursive: bool

        :param include_custom_metadata: include custom metadata that has been attached to an asset.
        :type include_custom_metadata: bool

        :return: metadata of item
        :rtype: list of dicts

        Request Example:
        ::
            client.search_items(
               project="Medical Annotations",
               name_contains="image_1",
               include_custom_metadata=True
            )

        Response Example:
        ::
            [
               {
                   "name": "image_1.jpeg",
                   "path": "Medical Annotations/Study",
                   "url": "https://sa-public-files.s3.../image_1.png",
                   "annotation_status": "NotStarted",
                   "annotator_email": None,
                   "qa_email": None,
                   "entropy_value": None,
                   "createdAt": "2022-02-15T20:46:44.000Z",
                   "updatedAt": "2022-02-15T20:46:44.000Z",
                   "custom_metadata": {
                       "study_date": "2021-12-31",
                       "patient_id": "62078f8a756ddb2ca9fc9660",
                       "patient_sex": "female",
                       "medical_specialist": "robertboxer@ms.com",
                   }
               }
            ]
        """
        project_name, folder_name = extract_project_folder(project)
        response = self.controller.list_items(
            project_name,
            folder_name,
            name_contains=name_contains,
            annotation_status=annotation_status,
            annotator_email=annotator_email,
            qa_email=qa_email,
            recursive=recursive,
            include_custom_metadata=include_custom_metadata,
        )
        exclude = {"custom_metadata"} if not include_custom_metadata else {}
        if response.errors:
            raise AppException(response.errors)
        return BaseSerializer.serialize_iterable(response.data, exclude=exclude)

    def attach_items(
        self,
        project: Union[NotEmptyStr, dict],
        attachments: AttachmentArg,
        annotation_status: Optional[AnnotationStatuses] = "NotStarted",
    ):
        """Link items from external storage to SuperAnnotate using URLs.

        :param project: project name or folder path (e.g., “project1/folder1”)
        :type project: str

        :param attachments: path to CSV file or list of dicts containing attachments URLs.
        :type attachments: path-like (str or Path) or list of dicts

        :param annotation_status: value to set the annotation statuses of the linked items
                                   “NotStarted”
                                   “InProgress”
                                   “QualityCheck”
                                   “Returned”
                                   “Completed”
                                   “Skipped”
        :type annotation_status: str
        """
        attachments = attachments.data
        project_name, folder_name = extract_project_folder(project)
        if attachments and isinstance(attachments[0], AttachmentDict):
            unique_attachments = set(attachments)
            duplicate_attachments = [
                item
                for item, count in collections.Counter(attachments).items()
                if count > 1
            ]
        else:
            (
                unique_attachments,
                duplicate_attachments,
            ) = get_name_url_duplicated_from_csv(attachments)
        if duplicate_attachments:
            logger.info("Dropping duplicates.")
        unique_attachments = parse_obj_as(List[AttachmentEntity], unique_attachments)
        uploaded, fails, duplicated = [], [], []
        if unique_attachments:
            logger.info(
                f"Attaching {len(unique_attachments)} file(s) to project {project}."
            )
            response = self.controller.attach_items(
                project_name=project_name,
                folder_name=folder_name,
                attachments=unique_attachments,
                annotation_status=annotation_status,
            )
            if response.errors:
                raise AppException(response.errors)
            uploaded, duplicated = response.data
            uploaded = [i["name"] for i in uploaded]
            fails = [
                attachment.name
                for attachment in unique_attachments
                if attachment.name not in uploaded and attachment.name not in duplicated
            ]
        return uploaded, fails, duplicated

    def copy_items(
        self,
        source: Union[NotEmptyStr, dict],
        destination: Union[NotEmptyStr, dict],
        items: Optional[List[NotEmptyStr]] = None,
        include_annotations: Optional[StrictBool] = True,
    ):
        """Copy images in bulk between folders in a project

        :param source: project name or folder path to select items from (e.g., “project1/folder1”).
        :type source: str

        :param destination: project name (root) or folder path to place copied items.
        :type destination: str

        :param items: names of items to copy. If None, all items from the source directory will be copied.
        :type items: list of str

        :param include_annotations: enables annotations copy
        :type include_annotations: bool

        :return: list of skipped item names
        :rtype: list of strs
        """

        project_name, source_folder = extract_project_folder(source)

        to_project_name, destination_folder = extract_project_folder(destination)
        if project_name != to_project_name:
            raise AppException("Source and destination projects should be the same")

        response = self.controller.copy_items(
            project_name=project_name,
            from_folder=source_folder,
            to_folder=destination_folder,
            items=items,
            include_annotations=include_annotations,
        )
        if response.errors:
            raise AppException(response.errors)

        return response.data

    def move_items(
        self,
        source: Union[NotEmptyStr, dict],
        destination: Union[NotEmptyStr, dict],
        items: Optional[List[NotEmptyStr]] = None,
    ):
        """Move images in bulk between folders in a project

        :param source: project name or folder path to pick items from (e.g., “project1/folder1”).
        :type source: str

        :param destination: project name (root) or folder path to move items to.
        :type destination: str

        :param items: names of items to move. If None, all items from the source directory will be moved.
        :type items: list of str

        :return: list of skipped item names
        :rtype: list of strs
        """

        project_name, source_folder = extract_project_folder(source)
        to_project_name, destination_folder = extract_project_folder(destination)
        if project_name != to_project_name:
            raise AppException("Source and destination projects should be the same")
        response = self.controller.move_items(
            project_name=project_name,
            from_folder=source_folder,
            to_folder=destination_folder,
            items=items,
        )
        if response.errors:
            raise AppException(response.errors)
        return response.data

    def set_annotation_statuses(
        self,
        project: Union[NotEmptyStr, dict],
        annotation_status: AnnotationStatuses,
        items: Optional[List[NotEmptyStr]] = None,
    ):
        """Sets annotation statuses of items

        :param project: project name or folder path (e.g., “project1/folder1”).
        :type project: str

        :param annotation_status: annotation status to set, should be one of.
                                    “NotStarted”
                                    “InProgress”
                                    “QualityCheck”
                                    “Returned”
                                    “Completed”
                                    “Skipped”
        :type annotation_status: str

        :param items:  item names to set the mentioned status for. If None, all the items in the project will be used.
        :type items: list of strs
        """

        project_name, folder_name = extract_project_folder(project)
        response = self.controller.set_annotation_statuses(
            project_name=project_name,
            folder_name=folder_name,
            annotation_status=annotation_status,
            item_names=items,
        )
        if response.errors:
            raise AppException(response.errors)
        else:
            logger.info("Annotation statuses of items changed")

    def download_annotations(
        self,
        project: Union[NotEmptyStr, dict],
        path: Union[str, Path] = None,
        items: Optional[List[NotEmptyStr]] = None,
        recursive: bool = False,
        callback: Callable = None,
    ):
        """Downloads annotation JSON files of the selected items to the local directory.

        :param project: project name or folder path (e.g., “project1/folder1”).
        :type project: str

        :param path:  local directory path where the annotations will be downloaded. If none, the current directory is used.
        :type path: Path-like (str or Path)

        :param items: list of item names whose annotations will be downloaded
            (e.g., ["Image_1.jpeg", "Image_2.jpeg"]). If the value is None, then all the annotations of the given directory will be downloaded.

        :type items: list of str

        :param recursive: download annotations from the project’s root and all of its folders with the preserved structure.
         If False download only from the project’s root or given directory.
        :type recursive: bool

        :param callback: a function that allows you to modify each annotation’s dict before downloading.
         The function receives each annotation as an argument and the returned value will be applied to the download.
        :type callback: callable

        :return: local path of the downloaded annotations folder.
        :rtype: str
        """
        project_name, folder_name = extract_project_folder(project)
        response = self.controller.download_annotations(
            project_name=project_name,
            folder_name=folder_name,
            destination=path,
            recursive=recursive,
            item_names=items,
            callback=callback,
        )
        if response.errors:
            raise AppException(response.errors)
        return response.data

    def get_subsets(self, project: Union[NotEmptyStr, dict]):
        """Get Subsets

        :param project: project name (e.g., “project1”)
        :type project: str

        :return: subsets’ metadata
        :rtype: list of dicts
        """
        project_name, _ = extract_project_folder(project)

        response = self.controller.list_subsets(project_name)
        if response.errors:
            raise AppException(response.errors)
        return BaseSerializer.serialize_iterable(response.data, ["name"])

    def create_custom_fields(self, project: NotEmptyStr, fields: dict):
        """Create custom fields for items in a project in addition to built-in metadata.
        Using this function again with a different schema won't override the existing fields, but add new ones.
        Use the upload_custom_values() function to fill them with values for each item.

        :param project: project name  (e.g., “project1”)
        :type project: str

        :param fields:  dictionary describing the fields and their specifications added to the project.
         You can see the schema structure <here>.
        :type fields: dict

        :return: custom fields actual schema of the project
        :rtype: dict

        Supported Types:

        ==============  ======================
                    number
        --------------------------------------
         field spec           spec value
        ==============  ======================
        minimum         any number (int or float)
        maximum         any number (int or float)
        enum            list of numbers (int or float)
        ==============  ======================

        ==============  ======================
                    string
        --------------------------------------
         field spec           spec value
        ==============  ======================
        format          “email” (user@example.com) or “date” (YYYY-MM-DD)

        enum            list of strings
        ==============  ======================
        ::

            custom_fields = {
               "study_date": {
                   "type": "string",
                   "format": "date"
               },
               "patient_id": {
                   "type": "string"
               },
               "patient_sex": {
                   "type": "string",
                   "enum": [
                       "male", "female"
                   ]
               },
               "patient_age": {
                   "type": "number"
               },
               "medical_specialist": {
                   "type": "string",
                   "format": "email"
               },
               "duration": {
                   "type": "number",
                   "minimum": 10
               }
            }

            client = SAClient()
            client.create_custom_fields(
               project="Medical Annotations",
               fields=custom_fields
            )

        """
        project_name, _ = extract_project_folder(project)
        response = self.controller.create_custom_schema(
            project_name=project_name, schema=fields
        )
        if response.errors:
            raise AppException(response.errors)
        return response.data

    def get_custom_fields(self, project: NotEmptyStr):
        """Get the schema of the custom fields defined for the project

        :param project: project name  (e.g., “project1”)
        :type project: str

        :return: custom fields actual schema of the project
        :rtype: dict

        Response Example:
        ::
            {
               "study_date": {
                   "type": "string",
                   "format": "date"
               },
               "patient_id": {
                   "type": "string"
               },
               "patient_sex": {
                   "type": "string",
                   "enum": [
                       "male", "female"
                   ]
               },
               "patient_age": {
                   "type": "number"
               },
               "medical_specialist": {
                   "type": "string",
                   "format": "email"
               },
               "duration": {
                   "type": "number",
                   "minimum": 10
               }
            }
        """
        project_name, _ = extract_project_folder(project)
        response = self.controller.get_custom_schema(project_name=project_name)
        if response.errors:
            raise AppException(response.errors)
        return response.data

    def delete_custom_fields(
        self, project: NotEmptyStr, fields: conlist(NotEmptyStr, min_items=1)
    ):
        """Remove custom fields from a project’s custom metadata schema.

        :param project: project name  (e.g., “project1”)
        :type project: str

        :param fields: list of field names to remove
        :type fields: list of strs

        :return: custom fields actual schema of the project
        :rtype: dict

        Request Example:
        ::
            client = SAClient()
            client.delete_custom_fields(
               project = "Medical Annotations",
               fields = ["duration", patient_age]
            )

        Response Example:
        ::
            {
                "study_date": {
                   "type": "string",
                   "format": "date"
                },
                "patient_id": {
                   "type": "string"
                },
                "patient_sex": {
                   "type": "string",
                   "enum": [
                       "male", "female"
                   ]
                },
                "medical_specialist": {
                   "type": "string",
                   "format": "email"
                }
            }

        """
        project_name, _ = extract_project_folder(project)
        response = self.controller.delete_custom_schema(
            project_name=project_name, fields=fields
        )
        if response.errors:
            raise AppException(response.errors)
        return response.data

    def upload_custom_values(
        self, project: NotEmptyStr, items: conlist(Dict[str, dict], min_items=1)
    ):
        """
        Attach custom metadata to items.
        SAClient.get_item_metadata(), SAClient.search_items(), SAClient.query() methods
        will return the item metadata and custom metadata.

        :param project: project name or folder path (e.g., “project1/folder1”)
        :type project: str

        :param items:  list of name-data pairs.
            The key of each dict indicates an existing item name and the value represents the custom metadata dict.
             The values for the corresponding keys will be added to an item or will be overridden.
        :type items: list of dicts

        :return: dictionary with succeeded and failed item names.
        :rtype: dict

        Request Example:
        ::
            client = SAClient()

            items_values = [
               {
                   "image_1.png": {
                       "study_date": "2021-12-31",
                       "patient_id": "62078f8a756ddb2ca9fc9660",
                       "patient_sex": "female",
                       "medical_specialist": "robertboxer@ms.com"
                   }
               },
               {
                   "image_2.png": {
                       "study_date": "2021-12-31",
                       "patient_id": "62078f8a756ddb2ca9fc9661",
                       "patient_sex": "female",
                       "medical_specialist": "robertboxer@ms.com"
                   }
               },
               {
                   "image_3.png": {
                       "study_date": "2011-10-05T14:48:00.000Z",
                       "patient_": "62078f8a756ddb2ca9fc9660",
                       "patient_sex": "female",
                       "medical_specialist": "robertboxer"
                   }
               }
            ]

            client.upload_custom_values(
               project = "Medical Annotations",
               items = items_values
            )
        Response Example:
        ::
            {
               "successful_items_count": 2,
               "failed_items_names": ["image_3.png"]
            }
        """

        project_name, folder_name = extract_project_folder(project)
        response = self.controller.upload_custom_values(
            project_name=project_name, folder_name=folder_name, items=items
        )
        if response.errors:
            raise AppException(response.errors)
        return response.data

    def delete_custom_values(
        self, project: NotEmptyStr, items: conlist(Dict[str, List[str]], min_items=1)
    ):
        """
        Remove custom data from items

        :param project: project name or folder path (e.g., “project1/folder1”)
        :type project: str

        :param items:   list of name-custom data dicts.
         The key of each dict element indicates an existing item in the project root or folder.
          The value should be the list of fields to be removed from the given item.
          Please note, that the function removes pointed metadata from a given item.
          To delete metadata for all items you should delete it from the custom metadata schema.
          To override values for existing fields, use SAClient.upload_custom_values()
        :type items: list of dicts

        Request Example:
        ::
            client.delete_custom_values(
                project = "Medical Annotations",
                items = [
                   {"image_1.png": ["study_date", "patient_sex"]},
                   {"image_2.png": ["study_date", "patient_sex"]}
                ]
            )
        """
        project_name, folder_name = extract_project_folder(project)
        response = self.controller.delete_custom_values(
            project_name=project_name, folder_name=folder_name, items=items
        )
        if response.errors:
            raise AppException(response.errors)<|MERGE_RESOLUTION|>--- conflicted
+++ resolved
@@ -51,6 +51,7 @@
 from lib.core.types import MLModel
 from lib.core.types import PriorityScore
 from lib.core.types import Project
+from lib.infrastructure.controller import Controller
 from pydantic import conlist
 from pydantic import parse_obj_as
 from pydantic import StrictBool
@@ -1411,7 +1412,6 @@
             project_name=project_name,
             folder_name=folder_name,
             annotation_paths=annotation_paths,  # noqa: E203
-            root_annotation_paths=folder_path,  # noqa: E203
             client_s3_bucket=from_s3_bucket,
             folder_path=folder_path,
         )
@@ -1476,7 +1476,6 @@
             project_name=project_name,
             folder_name=folder_name,
             annotation_paths=annotation_paths,  # noqa: E203
-            root_annotation_paths=folder_path,  # noqa: E203
             client_s3_bucket=from_s3_bucket,
             folder_path=folder_path,
             is_pre_annotations=True,
@@ -2123,13 +2122,10 @@
         """
         with open(annotations_json) as file:
             annotation_data = json.loads(file.read())
-<<<<<<< HEAD
+            response = Controller.validate_annotations(project_type, annotation_data)
             response = self.controller.validate_annotations(
                 project_type, annotation_data
             )
-=======
-            response = Controller.validate_annotations(project_type, annotation_data)
->>>>>>> 5face32d
             if response.errors:
                 raise AppException(response.errors)
             report = response.data
