--- conflicted
+++ resolved
@@ -2290,6 +2290,7 @@
     )
     if response.errors:
         raise AppException(response.errors)
+    logger.info(f"Downloaded image {image_name} to {local_dir_path} ")
     return response.data
 
 
@@ -2315,24 +2316,6 @@
     project_name, folder_name = extract_project_folder(project)
     images_to_upload, duplicate_images = get_paths_and_duplicated_from_csv(attachments)
     list_of_not_uploaded = []
-<<<<<<< HEAD
-=======
-    duplicate_images = []
-    for i in range(0, len(img_names_urls), 500):
-        response = controller.attach_urls(
-            project_name=project_name,
-            folder_name=folder_name,
-            files=ImageSerializer.deserialize(
-                img_names_urls[i : i + 500]  # noqa: E203
-            ),
-            annotation_status=annotation_status,
-        )
-        if response.errors:
-            logger.error(response.errors)
-        else:
-            list_of_not_uploaded.append(response.data[0])
-            duplicate_images.append(response.data[1])
->>>>>>> b1a487b8
 
     with tqdm(total=len(images_to_upload), desc="Attaching urls") as progress_bar:
         for i in range(0, len(images_to_upload), 500):
@@ -2376,22 +2359,6 @@
     project_name, folder_name = extract_project_folder(project)
     images_to_upload, duplicate_images = get_paths_and_duplicated_from_csv(attachments)
     list_of_not_uploaded = []
-<<<<<<< HEAD
-=======
-    duplicate_images = []
-    for i in range(0, len(img_names_urls), 500):
-        response = controller.attach_urls(
-            project_name=project_name,
-            folder_name=folder_name,
-            files=ImageSerializer.deserialize(
-                img_names_urls[i : i + 500]  # noqa: E203
-            ),
-            annotation_status=annotation_status,
-        )
-        if not response.errors:
-            list_of_not_uploaded.append(response.data[0])
-            duplicate_images.append(response.data[1])
->>>>>>> b1a487b8
 
     with tqdm(total=len(images_to_upload), desc="Attaching urls") as progress_bar:
         for i in range(0, len(images_to_upload), 500):
