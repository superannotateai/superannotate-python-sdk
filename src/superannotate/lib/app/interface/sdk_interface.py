import collections
import io
import json
import os
import tempfile
import warnings
from pathlib import Path
from typing import Callable
from typing import Iterable
from typing import List
from typing import Optional
from typing import Tuple
from typing import Union

import boto3
from pydantic import StrictBool
from pydantic import conlist
from pydantic import parse_obj_as
from pydantic.error_wrappers import ValidationError
from tqdm import tqdm

import lib.core as constances
from lib.app.annotation_helpers import add_annotation_bbox_to_json
from lib.app.annotation_helpers import add_annotation_comment_to_json
from lib.app.annotation_helpers import add_annotation_point_to_json
from lib.app.helpers import extract_project_folder
from lib.app.helpers import get_annotation_paths
from lib.app.helpers import get_name_url_duplicated_from_csv
<<<<<<< HEAD
from lib.app.helpers import get_paths_and_duplicated_from_csv
from lib.app.interface.base_interface import BaseInterfaceFacade
from lib.app.interface.base_interface import Tracker
=======
>>>>>>> da4be87c
from lib.app.interface.types import AnnotationStatuses
from lib.app.interface.types import AnnotationType
from lib.app.interface.types import AnnotatorRole
from lib.app.interface.types import AttachmentArg
from lib.app.interface.types import AttachmentDict
from lib.app.interface.types import ClassType
from lib.app.interface.types import EmailStr
from lib.app.interface.types import ImageQualityChoices
from lib.app.interface.types import NotEmptyStr
from lib.app.interface.types import ProjectStatusEnum
from lib.app.interface.types import ProjectTypes
from lib.app.interface.types import Setting
from lib.app.interface.types import validate_arguments
from lib.app.serializers import BaseSerializer
from lib.app.serializers import FolderSerializer
from lib.app.serializers import ProjectSerializer
from lib.app.serializers import SettingsSerializer
from lib.app.serializers import TeamSerializer
from lib.core import LIMITED_FUNCTIONS
from lib.core.entities import AttachmentEntity
from lib.core.entities import SettingEntity
from lib.core.entities.integrations import IntegrationEntity
from lib.core.entities.project_entities import AnnotationClassEntity
from lib.core.enums import ImageQuality
from lib.core.exceptions import AppException
from lib.core.types import AttributeGroup
from lib.core.types import MLModel
from lib.core.types import PriorityScore
from lib.core.types import Project
from lib.infrastructure.controller import Controller
from lib.infrastructure.repositories import ConfigRepository
from superannotate.logger import get_default_logger

logger = get_default_logger()


class SAClient(BaseInterfaceFacade):
    def __init__(
            self,
            token: str = None,
            host=constances.BACKEND_URL,
            config_path: str = constances.CONFIG_FILE_LOCATION,
    ):
        env_token = os.environ.get("SA_TOKEN")
        version = os.environ.get("SA_VERSION", "v1")
        ssl_verify = bool(os.environ.get("SA_SSL", True))
        if token:
            token = Controller.validate_token(token=token)
        elif env_token:
            host = os.environ.get("SA_UTR", constances.BACKEND_URL)

            token = Controller.validate_token(env_token)
        else:
            config_path = str(config_path)
            if not Path(config_path).is_file() or not os.access(config_path, os.R_OK):
                raise AppException(
                    f"SuperAnnotate config file {str(config_path)} not found."
                    f" Please provide correct config file location to sa.init(<path>) or use "
                    f"CLI's superannotate init to generate default location config file."
                )
            config_repo = ConfigRepository(config_path)
            token, host, ssl_verify = (
                Controller.validate_token(config_repo.get_one("token").value),
                config_repo.get_one("main_endpoint").value,
                config_repo.get_one("ssl_verify").value,
            )
        self._host = host
        self._token = token
        self.controller = Controller(token, host, ssl_verify, version)

    @property
    def host(self):
        return self._host

    @property
    def token(self):
        return self._token

    @property
    def logger(self):
        pass

    def get_team_metadata(self):
        """Returns team metadata

        :return: team metadata
        :rtype: dict
        """
        response = self.controller.get_team()
        return TeamSerializer(response.data).serialize()
    
    @Tracker
    @validate_arguments
    def search_team_contributors(
            self,
            email: EmailStr = None,
            first_name: NotEmptyStr = None,
            last_name: NotEmptyStr = None,
            return_metadata: bool = True,
    ):
        """Search for contributors in the team

        :param email: filter by email
        :type email: str
        :param first_name: filter by first name
        :type first_name: str
        :param last_name: filter by last name
        :type last_name: str
        :param return_metadata: return metadata of contributors instead of names
        :type return_metadata: bool

        :return: metadata of found users
        :rtype: list of dicts
        """

        contributors = self.controller.search_team_contributors(
            email=email, first_name=first_name, last_name=last_name
        ).data

        if not return_metadata:
            return [contributor["email"] for contributor in contributors]
        return contributors

    @Tracker
    @validate_arguments
    def search_projects(
            self,
            name: Optional[NotEmptyStr] = None,
            return_metadata: bool = False,
            include_complete_image_count: bool = False,
            status: Optional[Union[ProjectStatusEnum, List[ProjectStatusEnum]]] = None,
    ):
        """
        Project name based case-insensitive search for projects.
        If **name** is None, all the projects will be returned.

        :param name: search string
        :type name: str

        :param return_metadata: return metadata of projects instead of names
        :type return_metadata: bool

        :param include_complete_image_count: return projects that have completed images and include the number of completed images in response.
        :type include_complete_image_count: bool

        :param status: search projects via project status
        :type status: str

        :return: project names or metadatas
        :rtype: list of strs or dicts
        """
        statuses = []
        if status:
            if isinstance(status, (list, tuple, set)):
                statuses = list(status)
            else:
                statuses = [status]
        result = self.controller.search_project(
            name=name,
            include_complete_image_count=include_complete_image_count,
<<<<<<< HEAD
            statuses=statuses
        ).data

        if return_metadata:
            return [
                ProjectSerializer(project).serialize(
                    exclude={
                        "annotation_classes",
                        "workflows",
                        "settings",
                        "contributors",
                        "classes",
                    }
                )
                for project in result
            ]
        else:
            return [project.name for project in result]

    @Tracker
    @validate_arguments
    def create_project(
            self,
            project_name: NotEmptyStr,
            project_description: NotEmptyStr,
            project_type: NotEmptyStr,
            settings: List[Setting] = None,
    ):
        """Create a new project in the team.

        :param project_name: the new project's name
        :type project_name: str

        :param project_description: the new project's description
        :type project_description: str

        :param project_type: the new project type, Vector or Pixel.
        :type project_type: str

        :param settings: list of settings objects
        :type settings: list of dicts

        :return: dict object metadata the new project
        :rtype: dict
        """
        if settings:
            settings = parse_obj_as(List[SettingEntity], settings)
        else:
            settings = []
        response = self.controller.create_project(
            name=project_name,
            description=project_description,
            project_type=project_type,
            settings=settings,
        )
        if response.errors:
            raise AppException(response.errors)

        return ProjectSerializer(response.data).serialize()

    @Tracker
    @validate_arguments
    def create_project_from_metadata(
            self, project_metadata: Project):
        """Create a new project in the team using project metadata object dict.
        Mandatory keys in project_metadata are "name", "description" and "type" (Vector or Pixel)
        Non-mandatory keys: "workflow", "settings" and "annotation_classes".

        :return: dict object metadata the new project
        :rtype: dict
        """
        project_metadata = project_metadata.dict()
        response = self.controller.create_project(
            name=project_metadata["name"],
            description=project_metadata.get("description"),
            project_type=project_metadata["type"],
            settings=parse_obj_as(
                List[SettingEntity], project_metadata.get("settings", [])
            ),
            classes=project_metadata.get("classes", []),
            workflows=project_metadata.get("workflows", []),
            instructions_link=project_metadata.get("instructions_link"),
        )
        if response.errors:
            raise AppException(response.errors)
        return ProjectSerializer(response.data).serialize()

    @Tracker
    @validate_arguments
    def clone_project(
            self,
            project_name: Union[NotEmptyStr, dict],
            from_project: Union[NotEmptyStr, dict],
            project_description: Optional[NotEmptyStr] = None,
            copy_annotation_classes: Optional[StrictBool] = True,
            copy_settings: Optional[StrictBool] = True,
            copy_workflow: Optional[StrictBool] = True,
            copy_contributors: Optional[StrictBool] = False,
    ):
        """Create a new project in the team using annotation classes and settings from from_project.

        :param project_name: new project's name
        :type project_name: str
        :param from_project: the name of the project being used for duplication
        :type from_project: str
        :param project_description: the new project's description. If None, from_project's
                                    description will be used
        :type project_description: str
        :param copy_annotation_classes: enables copying annotation classes
        :type copy_annotation_classes: bool
        :param copy_settings: enables copying project settings
        :type copy_settings: bool
        :param copy_workflow: enables copying project workflow
        :type copy_workflow: bool
        :param copy_contributors: enables copying project contributors
        :type copy_contributors: bool

        :return: dict object metadata of the new project
        :rtype: dict
        """
        response = self.controller.clone_project(
            name=project_name,
            from_name=from_project,
            project_description=project_description,
            copy_annotation_classes=copy_annotation_classes,
            copy_settings=copy_settings,
            copy_workflow=copy_workflow,
            copy_contributors=copy_contributors,
        )
        if response.errors:
            raise AppException(response.errors)
        return ProjectSerializer(response.data).serialize()

    @Tracker
    @validate_arguments
    def create_folder(
            self, project: NotEmptyStr, folder_name: NotEmptyStr):
        """Create a new folder in the project.

        :param project: project name
        :type project: str
        :param folder_name: the new folder's name
        :type folder_name: str

        :return: dict object metadata the new folder
        :rtype: dict
        """

        res = self.controller.create_folder(
            project=project, folder_name=folder_name
        )
        if res.data:
            folder = res.data
            logger.info(f"Folder {folder.name} created in project {project}")
            return folder.to_dict()
        if res.errors:
            raise AppException(res.errors)

    @Tracker
    @validate_arguments
    def delete_project(
            self, project: Union[NotEmptyStr, dict]):
        """Deletes the project

            :param project: project name or folder path (e.g., "project1/folder1")
            :type project: str
        """
        name = project
        if isinstance(project, dict):
            name = project["name"]
        self.controller.delete_project(name=name)

    @Tracker
    @validate_arguments
    def rename_project(
            self, project: NotEmptyStr, new_name: NotEmptyStr):
        """Renames the project
=======
            statuses=statuses,
        )
        .data
    )

    if return_metadata:
        return [
            ProjectSerializer(project).serialize(
                exclude={
                    "annotation_classes",
                    "workflows",
                    "settings",
                    "contributors",
                    "classes",
                }
            )
            for project in result
        ]
    else:
        return [project.name for project in result]


@Trackable
@validate_arguments
def create_project(
    project_name: NotEmptyStr,
    project_description: NotEmptyStr,
    project_type: NotEmptyStr,
    settings: List[Setting] = None,
):
    """Create a new project in the team.

    :param project_name: the new project's name
    :type project_name: str

    :param project_description: the new project's description
    :type project_description: str

    :param project_type: the new project type, Vector or Pixel.
    :type project_type: str

    :param settings: list of settings objects
    :type settings: list of dicts

    :return: dict object metadata the new project
    :rtype: dict
    """
    if settings:
        settings = parse_obj_as(List[SettingEntity], settings)
    else:
        settings = []
    response = Controller.get_default().create_project(
        name=project_name,
        description=project_description,
        project_type=project_type,
        settings=settings,
    )
    if response.errors:
        raise AppException(response.errors)

    return ProjectSerializer(response.data).serialize()


@Trackable
@validate_arguments
def create_project_from_metadata(project_metadata: Project):
    """
    Create a new project in the team using project metadata object dict.
    Mandatory keys in project_metadata are "name", "description" and "type" (Vector or Pixel)
    Non-mandatory keys: "workflow", "settings" and "annotation_classes".

    :param project_metadata: project metadata
    :type project_metadata: dict

    :return: dict object metadata the new project
    :rtype: dict
    """
    project_metadata = project_metadata.dict()
    response = Controller.get_default().create_project(
        name=project_metadata["name"],
        description=project_metadata.get("description"),
        project_type=project_metadata["type"],
        settings=parse_obj_as(
            List[SettingEntity], project_metadata.get("settings", [])
        ),
        classes=project_metadata.get("classes", []),
        workflows=project_metadata.get("workflows", []),
        instructions_link=project_metadata.get("instructions_link"),
    )
    if response.errors:
        raise AppException(response.errors)
    return ProjectSerializer(response.data).serialize()


@Trackable
@validate_arguments
def clone_project(
    project_name: Union[NotEmptyStr, dict],
    from_project: Union[NotEmptyStr, dict],
    project_description: Optional[NotEmptyStr] = None,
    copy_annotation_classes: Optional[StrictBool] = True,
    copy_settings: Optional[StrictBool] = True,
    copy_workflow: Optional[StrictBool] = True,
    copy_contributors: Optional[StrictBool] = False,
):
    """Create a new project in the team using annotation classes and settings from from_project.

    :param project_name: new project's name
    :type project_name: str
    :param from_project: the name of the project being used for duplication
    :type from_project: str
    :param project_description: the new project's description. If None, from_project's
                                description will be used
    :type project_description: str
    :param copy_annotation_classes: enables copying annotation classes
    :type copy_annotation_classes: bool
    :param copy_settings: enables copying project settings
    :type copy_settings: bool
    :param copy_workflow: enables copying project workflow
    :type copy_workflow: bool
    :param copy_contributors: enables copying project contributors
    :type copy_contributors: bool

    :return: dict object metadata of the new project
    :rtype: dict
    """
    response = Controller.get_default().clone_project(
        name=project_name,
        from_name=from_project,
        project_description=project_description,
        copy_annotation_classes=copy_annotation_classes,
        copy_settings=copy_settings,
        copy_workflow=copy_workflow,
        copy_contributors=copy_contributors,
    )
    if response.errors:
        raise AppException(response.errors)
    return ProjectSerializer(response.data).serialize()


@Trackable
@validate_arguments
def create_folder(project: NotEmptyStr, folder_name: NotEmptyStr):
    """Create a new folder in the project.

    :param project: project name
    :type project: str
    :param folder_name: the new folder's name
    :type folder_name: str

    :return: dict object metadata the new folder
    :rtype: dict
    """

    res = Controller.get_default().create_folder(
        project=project, folder_name=folder_name
    )
    if res.data:
        folder = res.data
        logger.info(f"Folder {folder.name} created in project {project}")
        return folder.to_dict()
    if res.errors:
        raise AppException(res.errors)


@Trackable
@validate_arguments
def delete_project(project: Union[NotEmptyStr, dict]):
    """Deletes the project
>>>>>>> da4be87c

        :param project: project name or folder path (e.g., "project1/folder1")
        :type project: str
        :param new_name: project's new name
        :type new_name: str
        """

        response = self.controller.update_project(
            name=project, project_data={"name": new_name}
        )
<<<<<<< HEAD
        if response.errors:
            raise AppException(response.errors)
        logger.info("Successfully renamed project %s to %s.", project, response.data.name)
        return ProjectSerializer(response.data).serialize()

    @Tracker
    @validate_arguments
    def get_folder_metadata(
            self, project: NotEmptyStr, folder_name: NotEmptyStr):
        """Returns folder metadata

        :param project: project name
        :type project: str
        :param folder_name: folder's name
        :type folder_name: str

        :return: metadata of folder
        :rtype: dict
        """
        result = (
            self.controller
                .get_folder(project_name=project, folder_name=folder_name)
                .data
=======
    if copy_pin:
        Controller.get_default().update_image(
            project_name=destination_project,
            folder_name=destination_folder,
            image_name=image_name,
            is_pinned=1,
        )
    logger.info(
        f"Copied image {source_project}/{image_name}"
        f" to {destination_project}/{destination_folder}."
    )


@Trackable
@validate_arguments
def get_project_metadata(
    project: Union[NotEmptyStr, dict],
    include_annotation_classes: Optional[StrictBool] = False,
    include_settings: Optional[StrictBool] = False,
    include_workflow: Optional[StrictBool] = False,
    include_contributors: Optional[StrictBool] = False,
    include_complete_image_count: Optional[StrictBool] = False,
):
    """Returns project metadata

    :param project: project name
    :type project: str
    :param include_annotation_classes: enables project annotation classes output under
                                       the key "annotation_classes"
    :type include_annotation_classes: bool
    :param include_settings: enables project settings output under
                             the key "settings"
    :type include_settings: bool
    :param include_workflow: enables project workflow output under
                             the key "workflow"
    :type include_workflow: bool
    :param include_contributors: enables project contributors output under
                             the key "contributors"
    :type include_contributors: bool

    :param include_complete_image_count: enables project complete image count output under
                             the key "completed_images_count"
    :type include_complete_image_count: bool

    :return: metadata of project
    :rtype: dict
    """
    project_name, folder_name = extract_project_folder(project)
    response = (
        Controller.get_default()
        .get_project_metadata(
            project_name,
            include_annotation_classes,
            include_settings,
            include_workflow,
            include_contributors,
            include_complete_image_count,
>>>>>>> da4be87c
        )
        if not result:
            raise AppException("Folder not found.")
        return FolderSerializer(result).serialize()

    @Tracker
    @validate_arguments
    def delete_folders(
            self, project: NotEmptyStr, folder_names: List[NotEmptyStr]):
        """Delete folder in project.

<<<<<<< HEAD
        :param project: project name
        :type project: str
        :param folder_names: to be deleted folders' names
        :type folder_names: list of strs
        """

        res = self.controller.delete_folders(
            project_name=project, folder_names=folder_names
        )
        if res.errors:
            raise AppException(res.errors)
        logger.info(f"Folders {folder_names} deleted in project {project}")

    @Tracker
    @validate_arguments
    def search_folders(
            self,
            project: NotEmptyStr,
            folder_name: Optional[NotEmptyStr] = None,
            return_metadata: Optional[StrictBool] = False,
    ):
        """Folder name based case-insensitive search for folders in project.
=======
    for elem in "classes", "workflows", "contributors":
        if response.get(elem):
            metadata[elem] = [
                BaseSerializer(attribute).serialize() for attribute in response[elem]
            ]
    return metadata


@Trackable
@validate_arguments
def get_project_settings(project: Union[NotEmptyStr, dict]):
    """Gets project's settings.

    Return value example: [{ "attribute" : "Brightness", "value" : 10, ...},...]

    :param project: project name or metadata
    :type project: str or dict

    :return: project settings
    :rtype: list of dicts
    """
    project_name, folder_name = extract_project_folder(project)
    settings = Controller.get_default().get_project_settings(project_name=project_name)
    settings = [
        SettingsSerializer(attribute).serialize() for attribute in settings.data
    ]
    return settings


@Trackable
@validate_arguments
def get_project_workflow(project: Union[str, dict]):
    """Gets project's workflow.

    Return value example: [{ "step" : <step_num>, "className" : <annotation_class>, "tool" : <tool_num>, ...},...]

    :param project: project name or metadata
    :type project: str or dict

    :return: project workflow
    :rtype: list of dicts
    """
    project_name, folder_name = extract_project_folder(project)
    workflow = Controller.get_default().get_project_workflow(project_name=project_name)
    if workflow.errors:
        raise AppException(workflow.errors)
    return workflow.data


@Trackable
@validate_arguments
def search_annotation_classes(
    project: Union[NotEmptyStr, dict], name_contains: Optional[str] = None
):
    """
    Searches annotation classes by name_prefix (case-insensitive)

    :param project: project name
    :type project: str

    :param name_contains:  search string. Returns those classes,
     where the given string is found anywhere within its name. If None, all annotation classes will be returned.
    :type name_contains: str

    :return: annotation classes of the project
    :rtype: list of dicts
    """
    project_name, folder_name = extract_project_folder(project)
    classes = Controller.get_default().search_annotation_classes(
        project_name, name_contains
    )
    classes = [BaseSerializer(attribute).serialize() for attribute in classes.data]
    return classes


@Trackable
@validate_arguments
def set_project_default_image_quality_in_editor(
    project: Union[NotEmptyStr, dict], image_quality_in_editor: Optional[str],
):
    """Sets project's default image quality in editor setting.

    :param project: project name or metadata
    :type project: str or dict
    :param image_quality_in_editor: new setting value, should be "original" or "compressed"
    :type image_quality_in_editor: str
    """
    project_name, folder_name = extract_project_folder(project)
    image_quality_in_editor = ImageQuality.get_value(image_quality_in_editor)

    response = Controller.get_default().set_project_settings(
        project_name=project_name,
        new_settings=[{"attribute": "ImageQuality", "value": image_quality_in_editor}],
    )
    if response.errors:
        raise AppException(response.errors)
    return response.data


@Trackable
@validate_arguments
def pin_image(
    project: Union[NotEmptyStr, dict], image_name: str, pin: Optional[StrictBool] = True
):
    """Pins (or unpins) image

    :param project: project name or folder path (e.g., "project1/folder1")
    :type project: str
    :param image_name: image name
    :type image_name: str
    :param pin: sets to pin if True, else unpins image
    :type pin: bool
    """
    project_name, folder_name = extract_project_folder(project)
    Controller.get_default().update_image(
        project_name=project_name,
        image_name=image_name,
        folder_name=folder_name,
        is_pinned=int(pin),
    )


@Trackable
@validate_arguments
def set_images_annotation_statuses(
    project: Union[NotEmptyStr, dict],
    annotation_status: NotEmptyStr,
    image_names: Optional[List[NotEmptyStr]] = None,
):
    """Sets annotation statuses of images

    :param project: project name or folder path (e.g., "project1/folder1")
    :type project: str
    :param image_names: image names. If None, all the images in the project will be used
    :type image_names: list of str
    :param annotation_status: annotation status to set,
           should be one of NotStarted InProgress QualityCheck Returned Completed Skipped
    :type annotation_status: str
    """
    warning_msg = (
        "We're deprecating the set_images_annotation_statuses function. Please use set_annotation_statuses instead. "
        "Learn more. \n"
        "https://superannotate.readthedocs.io/en/stable/superannotate.sdk.html#superannotate.set_annotation_statuses"
    )
    logger.warning(warning_msg)
    warnings.warn(warning_msg, DeprecationWarning)
    project_name, folder_name = extract_project_folder(project)
    response = Controller.get_default().set_images_annotation_statuses(
        project_name, folder_name, image_names, annotation_status
    )
    if response.errors:
        raise AppException(response.errors)
    logger.info("Annotations status of images changed")


@Trackable
@validate_arguments
def delete_images(
    project: Union[NotEmptyStr, dict], image_names: Optional[List[str]] = None
):
    """Delete images in project.

    :param project: project name or folder path (e.g., "project1/folder1")
    :type project: str
    :param image_names: to be deleted images' names. If None, all the images will be deleted
    :type image_names: list of strs
    """
    project_name, folder_name = extract_project_folder(project)

    if not isinstance(image_names, list) and image_names is not None:
        raise AppException("Image_names should be a list of str or None.")

    response = Controller.get_default().delete_images(
        project_name=project_name, folder_name=folder_name, image_names=image_names
    )
    if response.errors:
        raise AppException(response.errors)

    logger.info(
        f"Images deleted in project {project_name}{'/' + folder_name if folder_name else ''}"
    )


@Trackable
@validate_arguments
def assign_images(project: Union[NotEmptyStr, dict], image_names: List[str], user: str):
    """Assigns images to a user. The assignment role, QA or Annotator, will
    be deduced from the user's role in the project. With SDK, the user can be
    assigned to a role in the project with the share_project function.

    :param project: project name or folder path (e.g., "project1/folder1")
    :type project: str
    :param image_names: list of image names to assign
    :type image_names: list of str
    :param user: user email
    :type user: str
    """
    project_name, folder_name = extract_project_folder(project)
    project = Controller.get_default().get_project_metadata(project_name).data

    if project["project"].type in [
        constances.ProjectType.VIDEO.value,
        constances.ProjectType.DOCUMENT.value,
    ]:
        raise AppException(LIMITED_FUNCTIONS[project["project"].type])

    contributors = (
        Controller.get_default()
        .get_project_metadata(project_name=project_name, include_contributors=True)
        .data["project"]
        .users
    )
    contributor = None
    for c in contributors:
        if c["user_id"] == user:
            contributor = user

    if not contributor:
        logger.warning(
            f"Skipping {user}. {user} is not a verified contributor for the {project_name}"
        )
        return

    response = Controller.get_default().assign_images(
        project_name, folder_name, image_names, user
    )
    if not response.errors:
        logger.info(f"Assign images to user {user}")
    else:
        raise AppException(response.errors)


@Trackable
@validate_arguments
def unassign_images(project: Union[NotEmptyStr, dict], image_names: List[NotEmptyStr]):
    """Removes assignment of given images for all assignees.With SDK,
    the user can be assigned to a role in the project with the share_project
    function.

    :param project: project name or folder path (e.g., "project1/folder1")
    :type project: str
    :param image_names: list of image unassign
    :type image_names: list of str
    """
    project_name, folder_name = extract_project_folder(project)

    response = Controller.get_default().un_assign_images(
        project_name=project_name, folder_name=folder_name, image_names=image_names
    )
    if response.errors:
        raise AppException(response.errors)


@Trackable
@validate_arguments
def unassign_folder(project_name: NotEmptyStr, folder_name: NotEmptyStr):
    """Removes assignment of given folder for all assignees.
    With SDK, the user can be assigned to a role in the project
    with the share_project function.

    :param project_name: project name
    :type project_name: str
    :param folder_name: folder name to remove assignees
    :type folder_name: str
    """
    response = Controller.get_default().un_assign_folder(
        project_name=project_name, folder_name=folder_name
    )
    if response.errors:
        raise AppException(response.errors)


@Trackable
@validate_arguments
def assign_folder(
    project_name: NotEmptyStr, folder_name: NotEmptyStr, users: List[NotEmptyStr]
):
    """Assigns folder to users. With SDK, the user can be
    assigned to a role in the project with the share_project function.

    :param project_name: project name or metadata of the project
    :type project_name: str or dict
    :param folder_name: folder name to assign
    :type folder_name: str
    :param users: list of user emails
    :type users: list of str
    """

    contributors = (
        Controller.get_default()
        .get_project_metadata(project_name=project_name, include_contributors=True)
        .data["project"]
        .users
    )
    verified_users = [i["user_id"] for i in contributors]
    verified_users = set(users).intersection(set(verified_users))
    unverified_contributor = set(users) - verified_users

    for user in unverified_contributor:
        logger.warning(
            f"Skipping {user} from assignees. {user} is not a verified contributor for the {project_name}"
        )

    if not verified_users:
        return

    response = Controller.get_default().assign_folder(
        project_name=project_name, folder_name=folder_name, users=list(verified_users)
    )

    if response.errors:
        raise AppException(response.errors)


@validate_arguments
def upload_images_from_folder_to_project(
    project: Union[NotEmptyStr, dict],
    folder_path: Union[NotEmptyStr, Path],
    extensions: Optional[
        Union[List[NotEmptyStr], Tuple[NotEmptyStr]]
    ] = constances.DEFAULT_IMAGE_EXTENSIONS,
    annotation_status="NotStarted",
    from_s3_bucket=None,
    exclude_file_patterns: Optional[
        Iterable[NotEmptyStr]
    ] = constances.DEFAULT_FILE_EXCLUDE_PATTERNS,
    recursive_subfolders: Optional[StrictBool] = False,
    image_quality_in_editor: Optional[str] = None,
):
    """
    Uploads all images with given extensions from folder_path to the project.
    Sets status of all the uploaded images to set_status if it is not None.
    If an image with existing name already exists in the project it won't be uploaded,
    and its path will be appended to the third member of return value of this
    function.

    :param project: project name or folder path (e.g., "project1/folder1")
    :type project: str or dict

    :param folder_path: from which folder to upload the images
    :type folder_path: Path-like (str or Path)

    :param extensions: tuple or list of filename extensions to include from folder
    :type extensions: tuple or list of strs

    :param annotation_status: value to set the annotation statuses of the uploaded images
        NotStarted InProgress QualityCheck Returned Completed Skipped
    :type annotation_status: str

    :param from_s3_bucket: AWS S3 bucket to use. If None then folder_path is in local filesystem
    :type from_s3_bucket: str

    :param exclude_file_patterns: filename patterns to exclude from uploading,
                                 default value is to exclude SuperAnnotate export related ["___save.png", "___fuse.png"]
    :type exclude_file_patterns: list or tuple of strs

    :param recursive_subfolders: enable recursive subfolder parsing
    :type recursive_subfolders: bool

    :param image_quality_in_editor: image quality be seen in SuperAnnotate web annotation editor.
           Can be either "compressed" or "original".  If None then the default value in project settings will be used.
    :type image_quality_in_editor: str

    :return: uploaded, could-not-upload, existing-images file-paths
    :rtype: tuple (3 members) of list of strs
    """

    project_name, folder_name = extract_project_folder(project)
    if recursive_subfolders:
        logger.info(
            "When using recursive subfolder parsing same name images in different subfolders will overwrite each other."
        )
    if not isinstance(extensions, (list, tuple)):
        print(extensions)
        raise AppException(
            "extensions should be a list or a tuple in upload_images_from_folder_to_project"
        )
    elif len(extensions) < 1:
        return [], [], []

    if exclude_file_patterns:
        exclude_file_patterns = list(exclude_file_patterns) + list(
            constances.DEFAULT_FILE_EXCLUDE_PATTERNS
        )
        exclude_file_patterns = list(set(exclude_file_patterns))

    project_folder_name = project_name + (f"/{folder_name}" if folder_name else "")

    logger.info(
        "Uploading all images with extensions %s from %s to project %s. Excluded file patterns are: %s.",
        extensions,
        folder_path,
        project_folder_name,
        exclude_file_patterns,
    )

    use_case = Controller.get_default().upload_images_from_folder_to_project(
        project_name=project_name,
        folder_name=folder_name,
        folder_path=folder_path,
        extensions=extensions,
        annotation_status=annotation_status,
        from_s3_bucket=from_s3_bucket,
        exclude_file_patterns=exclude_file_patterns,
        recursive_sub_folders=recursive_subfolders,
        image_quality_in_editor=image_quality_in_editor,
    )
    images_to_upload, duplicates = use_case.images_to_upload
    if len(duplicates):
        logger.warning(
            "%s already existing images found that won't be uploaded.", len(duplicates)
        )
    logger.info(
        "Uploading %s images to project %s.", len(images_to_upload), project_folder_name
    )
    if not images_to_upload:
        return [], [], duplicates
    if use_case.is_valid():
        with tqdm(total=len(images_to_upload), desc="Uploading images") as progress_bar:
            for _ in use_case.execute():
                progress_bar.update(1)
        return use_case.data
    raise AppException(use_case.response.errors)


@Trackable
@validate_arguments
def get_project_image_count(
    project: Union[NotEmptyStr, dict], with_all_subfolders: Optional[StrictBool] = False
):
    """Returns number of images in the project.

    :param project: project name or folder path (e.g., "project1/folder1")
    :type project: str
    :param with_all_subfolders: enables recursive folder counting
    :type with_all_subfolders: bool

    :return: number of images in the project
    :rtype: int
    """

    project_name, folder_name = extract_project_folder(project)

    response = Controller.get_default().get_project_image_count(
        project_name=project_name,
        folder_name=folder_name,
        with_all_subfolders=with_all_subfolders,
    )
    if response.errors:
        raise AppException(response.errors)
    return response.data


@Trackable
@validate_arguments
def download_image_annotations(
    project: Union[NotEmptyStr, dict],
    image_name: NotEmptyStr,
    local_dir_path: Union[str, Path],
):
    """Downloads annotations of the image (JSON and mask if pixel type project)
    to local_dir_path.

    :param project: project name or folder path (e.g., "project1/folder1")
    :type project: str
    :param image_name: image name
    :type image_name: str
    :param local_dir_path: local directory path to download to
    :type local_dir_path: Path-like (str or Path)

    :return: paths of downloaded annotations
    :rtype: tuple
    """
    project_name, folder_name = extract_project_folder(project)
    res = Controller.get_default().download_image_annotations(
        project_name=project_name,
        folder_name=folder_name,
        image_name=image_name,
        destination=local_dir_path,
    )
    if res.errors:
        raise AppException(res.errors)
    return res.data


@Trackable
@validate_arguments
def get_exports(project: NotEmptyStr, return_metadata: Optional[StrictBool] = False):
    """Get all prepared exports of the project.

    :param project: project name
    :type project: str
    :param return_metadata: return metadata of images instead of names
    :type return_metadata: bool

    :return: names or metadata objects of the all prepared exports of the project
    :rtype: list of strs or dicts
    """
    response = Controller.get_default().get_exports(
        project_name=project, return_metadata=return_metadata
    )
    return response.data


@Trackable
@validate_arguments
def prepare_export(
    project: Union[NotEmptyStr, dict],
    folder_names: Optional[List[NotEmptyStr]] = None,
    annotation_statuses: Optional[List[AnnotationStatuses]] = None,
    include_fuse: Optional[StrictBool] = False,
    only_pinned=False,
):
    """Prepare annotations and classes.json for export. Original and fused images for images with
    annotations can be included with include_fuse flag.

    :param project: project name
    :type project: str
    :param folder_names: names of folders to include in the export. If None, whole project will be exported
    :type folder_names: list of str
    :param annotation_statuses: images with which status to include, if None,
           ["NotStarted", "InProgress", "QualityCheck", "Returned", "Completed", "Skipped"]  will be chose
           list elements should be one of NotStarted InProgress QualityCheck Returned Completed Skipped
    :type annotation_statuses: list of strs
    :param include_fuse: enables fuse images in the export
    :type include_fuse: bool
    :param only_pinned: enable only pinned output in export. This option disables all other types of output.
    :type only_pinned: bool

    :return: metadata object of the prepared export
    :rtype: dict
    """
    project_name, folder_name = extract_project_folder(project)
    if folder_names is None:
        folders = [folder_name] if folder_name else []
    else:
        folders = folder_names
    if not annotation_statuses:
        annotation_statuses = [
            constances.AnnotationStatus.NOT_STARTED.name,
            constances.AnnotationStatus.IN_PROGRESS.name,
            constances.AnnotationStatus.QUALITY_CHECK.name,
            constances.AnnotationStatus.RETURNED.name,
            constances.AnnotationStatus.COMPLETED.name,
            constances.AnnotationStatus.SKIPPED.name,
        ]
    response = Controller.get_default().prepare_export(
        project_name=project_name,
        folder_names=folders,
        include_fuse=include_fuse,
        only_pinned=only_pinned,
        annotation_statuses=annotation_statuses,
    )
    if response.errors:
        raise AppException(response.errors)
    return response.data


@Trackable
@validate_arguments
def upload_videos_from_folder_to_project(
    project: Union[NotEmptyStr, dict],
    folder_path: Union[NotEmptyStr, Path],
    extensions: Optional[
        Union[Tuple[NotEmptyStr], List[NotEmptyStr]]
    ] = constances.DEFAULT_VIDEO_EXTENSIONS,
    exclude_file_patterns: Optional[List[NotEmptyStr]] = (),
    recursive_subfolders: Optional[StrictBool] = False,
    target_fps: Optional[int] = None,
    start_time: Optional[float] = 0.0,
    end_time: Optional[float] = None,
    annotation_status: Optional[AnnotationStatuses] = "NotStarted",
    image_quality_in_editor: Optional[ImageQualityChoices] = None,
):
    """Uploads image frames from all videos with given extensions from folder_path to the project.
    Sets status of all the uploaded images to set_status if it is not None.

    :param project: project name or folder path (e.g., "project1/folder1")
    :type project: str
    :param folder_path: from which folder to upload the videos
    :type folder_path: Path-like (str or Path)
    :param extensions: tuple or list of filename extensions to include from folder
    :type extensions: tuple or list of strs
    :param exclude_file_patterns: filename patterns to exclude from uploading
    :type exclude_file_patterns: listlike of strs
    :param recursive_subfolders: enable recursive subfolder parsing
    :type recursive_subfolders: bool
    :param target_fps: how many frames per second need to extract from the video (approximate).
                       If None, all frames will be uploaded
    :type target_fps: float
    :param start_time: Time (in seconds) from which to start extracting frames
    :type start_time: float
    :param end_time: Time (in seconds) up to which to extract frames. If None up to end
    :type end_time: float
    :param annotation_status: value to set the annotation statuses of the uploaded images
        NotStarted InProgress QualityCheck Returned Completed Skipped
    :type annotation_status: str
    :param image_quality_in_editor: image quality be seen in SuperAnnotate web annotation editor.
           Can be either "compressed" or "original".  If None then the default value in project settings will be used.
    :type image_quality_in_editor: str

    :return: uploaded and not-uploaded video frame images' filenames
    :rtype: tuple of list of strs
    """

    project_name, folder_name = extract_project_folder(project)

    video_paths = []
    for extension in extensions:
        if not recursive_subfolders:
            video_paths += list(Path(folder_path).glob(f"*.{extension.lower()}"))
            if os.name != "nt":
                video_paths += list(Path(folder_path).glob(f"*.{extension.upper()}"))
        else:
            logger.warning(
                "When using recursive subfolder parsing same name videos "
                "in different subfolders will overwrite each other."
            )
            video_paths += list(Path(folder_path).rglob(f"*.{extension.lower()}"))
            if os.name != "nt":
                video_paths += list(Path(folder_path).rglob(f"*.{extension.upper()}"))

    video_paths = [str(path) for path in video_paths]
    response = Controller.get_default().upload_videos(
        project_name=project_name,
        folder_name=folder_name,
        paths=video_paths,
        target_fps=target_fps,
        start_time=start_time,
        exclude_file_patterns=exclude_file_patterns,
        end_time=end_time,
        annotation_status=annotation_status,
        image_quality_in_editor=image_quality_in_editor,
    )
    if response.errors:
        raise AppException(response.errors)
    return response.data


@Trackable
@validate_arguments
def upload_video_to_project(
    project: Union[NotEmptyStr, dict],
    video_path: Union[NotEmptyStr, Path],
    target_fps: Optional[int] = None,
    start_time: Optional[float] = 0.0,
    end_time: Optional[float] = None,
    annotation_status: Optional[AnnotationStatuses] = "NotStarted",
    image_quality_in_editor: Optional[ImageQualityChoices] = None,
):
    """Uploads image frames from video to platform. Uploaded images will have
    names "<video_name>_<frame_no>.jpg".

    :param project: project name or folder path (e.g., "project1/folder1")
    :type project: str
    :param video_path: video to upload
    :type video_path: Path-like (str or Path)
    :param target_fps: how many frames per second need to extract from the video (approximate).
                       If None, all frames will be uploaded
    :type target_fps: float
    :param start_time: Time (in seconds) from which to start extracting frames
    :type start_time: float
    :param end_time: Time (in seconds) up to which to extract frames. If None up to end
    :type end_time: float
    :param annotation_status: value to set the annotation statuses of the uploaded
                              video frames NotStarted InProgress QualityCheck Returned Completed Skipped
    :type annotation_status: str
    :param image_quality_in_editor: image quality be seen in SuperAnnotate web annotation editor.
           Can be either "compressed" or "original".  If None then the default value in project settings will be used.
    :type image_quality_in_editor: str

    :return: filenames of uploaded images
    :rtype: list of strs
    """

    project_name, folder_name = extract_project_folder(project)

    response = Controller.get_default().upload_videos(
        project_name=project_name,
        folder_name=folder_name,
        paths=[video_path],
        target_fps=target_fps,
        start_time=start_time,
        end_time=end_time,
        annotation_status=annotation_status,
        image_quality_in_editor=image_quality_in_editor,
    )
    if response.errors:
        raise AppException(response.errors)
    return response.data


@Trackable
@validate_arguments
def create_annotation_class(
    project: Union[Project, NotEmptyStr],
    name: NotEmptyStr,
    color: NotEmptyStr,
    attribute_groups: Optional[List[AttributeGroup]] = None,
    class_type: ClassType = "object",
):
    """Create annotation class in project

    :param project: project name
    :type project: str
    :param name: name for the class
    :type name: str
    :param color: RGB hex color value, e.g., "#FFFFAA"
    :type color: str
    :param attribute_groups: example:
     [ { "name": "tall", "is_multiselect": 0, "attributes": [ { "name": "yes" }, { "name": "no" } ] },
     { "name": "age", "is_multiselect": 0, "attributes": [ { "name": "young" }, { "name": "old" } ] } ]
    :type attribute_groups: list of dicts
    :param class_type: class type
    :type class_type: str

    :return: new class metadata
    :rtype: dict
    """
    if isinstance(project, Project):
        project = project.dict()
    attribute_groups = (
        list(map(lambda x: x.dict(), attribute_groups)) if attribute_groups else []
    )
    response = Controller.get_default().create_annotation_class(
        project_name=project,
        name=name,
        color=color,
        attribute_groups=attribute_groups,
        class_type=class_type,
    )
    if response.errors:
        raise AppException(response.errors)
    return BaseSerializer(response.data).serialize()


@Trackable
@validate_arguments
def delete_annotation_class(
    project: NotEmptyStr, annotation_class: Union[dict, NotEmptyStr]
):
    """Deletes annotation class from project

    :param project: project name
    :type project: str
    :param annotation_class: annotation class name or  metadata
    :type annotation_class: str or dict
    """
    Controller.get_default().delete_annotation_class(
        project_name=project, annotation_class_name=annotation_class
    )


@Trackable
@validate_arguments
def download_annotation_classes_json(project: NotEmptyStr, folder: Union[str, Path]):
    """Downloads project classes.json to folder

    :param project: project name
    :type project: str
    :param folder: folder to download to
    :type folder: Path-like (str or Path)

    :return: path of the download file
    :rtype: str
    """
    response = Controller.get_default().download_annotation_classes(
        project_name=project, download_path=folder
    )
    if response.errors:
        raise AppException(response.errors)
    return response.data


@Trackable
@validate_arguments
def create_annotation_classes_from_classes_json(
    project: Union[NotEmptyStr, dict],
    classes_json: Union[List[AnnotationClassEntity], str, Path],
    from_s3_bucket=False,
):
    """Creates annotation classes in project from a SuperAnnotate format
    annotation classes.json.

    :param project: project name
    :type project: str
    :param classes_json: JSON itself or path to the JSON file
    :type classes_json: list or Path-like (str or Path)
    :param from_s3_bucket: AWS S3 bucket to use. If None then classes_json is in local filesystem
    :type from_s3_bucket: str

    :return: list of created annotation class metadatas
    :rtype: list of dicts
    """
    if isinstance(classes_json, str) or isinstance(classes_json, Path):
        if from_s3_bucket:
            from_session = boto3.Session()
            from_s3 = from_session.resource("s3")
            file = io.BytesIO()
            from_s3_object = from_s3.Object(from_s3_bucket, classes_json)
            from_s3_object.download_fileobj(file)
            file.seek(0)
            data = file
        else:
            data = open(classes_json)
        classes_json = json.load(data)
    try:
        annotation_classes = parse_obj_as(List[AnnotationClassEntity], classes_json)
    except ValidationError:
        raise AppException("Couldn't validate annotation classes.")
    logger.info(f"Creating annotation classes in project {project}.")
    response = Controller.get_default().create_annotation_classes(
        project_name=project, annotation_classes=annotation_classes,
    )
    if response.errors:
        raise AppException(response.errors)
    return [BaseSerializer(i).serialize() for i in response.data]


@Trackable
@validate_arguments
def download_export(
    project: Union[NotEmptyStr, dict],
    export: Union[NotEmptyStr, dict],
    folder_path: Union[str, Path] = None,
    extract_zip_contents: Optional[StrictBool] = True,
    to_s3_bucket=None,
):
    """Download prepared export.

    WARNING: Starting from version 1.9.0 :ref:`download_export <ref_download_export>` additionally
    requires :py:obj:`project` as first argument.

    :param project: project name
    :type project: str

    :param export: export name
    :type export: str, dict

    :param folder_path: where to download the export
    :type folder_path: Path-like (str or Path)

    :param extract_zip_contents: if False then a zip file will be downloaded,
     if True the zip file will be extracted at folder_path
    :type extract_zip_contents: bool

    :param to_s3_bucket: AWS S3 bucket to use for download. If None then folder_path is in local filesystem.
    :type to_s3_bucket: Bucket object
    """
    project_name, folder_name = extract_project_folder(project)
    export_name = export["name"] if isinstance(export, dict) else export

    response = Controller.get_default().download_export(
        project_name=project_name,
        export_name=export_name,
        folder_path=folder_path,
        extract_zip_contents=extract_zip_contents,
        to_s3_bucket=to_s3_bucket,
    )
    if response.errors:
        raise AppException(response.errors)
>>>>>>> da4be87c

        :param project: project name
        :type project: str
        :param folder_name: the new folder's name
        :type folder_name: str. If  None, all the folders in the project will be returned.
        :param return_metadata: return metadata of folders instead of names
        :type return_metadata: bool

<<<<<<< HEAD
        :return: folder names or metadatas
        :rtype: list of strs or dicts
        """

        response = self.controller.search_folders(
            project_name=project, folder_name=folder_name, include_users=return_metadata
        )
        if response.errors:
            raise AppException(response.errors)
        data = response.data
        if return_metadata:
            return [FolderSerializer(folder).serialize() for folder in data]
        return [folder.name for folder in data]

    @Tracker
    @validate_arguments
    def copy_image(
            self,
            source_project: Union[NotEmptyStr, dict],
            image_name: NotEmptyStr,
            destination_project: Union[NotEmptyStr, dict],
            include_annotations: Optional[StrictBool] = False,
            copy_annotation_status: Optional[StrictBool] = False,
            copy_pin: Optional[StrictBool] = False,
    ):
        """Copy image to a project. The image's project is the same as destination
        project then the name will be changed to <image_name>_(<num>).<image_ext>,
        where <num> is the next available number deducted from project image list.

        :param source_project: project name plus optional subfolder in the project (e.g., "project1/folder1") or
                               metadata of the project of source project
        :type source_project: str or dict
        :param image_name: image name
        :type image_name: str
        :param destination_project: project name or metadata of the project of destination project
        :type destination_project: str or dict
        :param include_annotations: enables annotations copy
        :type include_annotations: bool
        :param copy_annotation_status: enables annotations status copy
        :type copy_annotation_status: bool
        :param copy_pin: enables image pin status copy
        :type copy_pin: bool
        """
        source_project_name, source_folder_name = extract_project_folder(source_project)

        destination_project, destination_folder = extract_project_folder(
            destination_project
        )
        source_project_metadata = (
            self.controller.get_project_metadata(source_project_name).data
        )
        destination_project_metadata = (
            self.controller.get_project_metadata(destination_project).data
        )

        if destination_project_metadata["project"].type in [
            constances.ProjectType.VIDEO.value,
            constances.ProjectType.DOCUMENT.value,
        ] or source_project_metadata["project"].type in [
            constances.ProjectType.VIDEO.value,
            constances.ProjectType.DOCUMENT.value,
        ]:
            raise AppException(LIMITED_FUNCTIONS[source_project_metadata["project"].type])

        response = self.controller.copy_image(
            from_project_name=source_project_name,
            from_folder_name=source_folder_name,
            to_project_name=destination_project,
            to_folder_name=destination_folder,
            image_name=image_name,
            copy_annotation_status=copy_annotation_status,
        )
        if response.errors:
            raise AppException(response.errors)

        if include_annotations:
            self.controller.copy_image_annotation_classes(
                from_project_name=source_project_name,
                from_folder_name=source_folder_name,
                to_folder_name=destination_folder,
                to_project_name=destination_project,
                image_name=image_name,
            )
        if copy_pin:
            self.controller.update_image(
                project_name=destination_project,
                folder_name=destination_folder,
                image_name=image_name,
                is_pinned=1,
            )
        logger.info(
            f"Copied image {source_project}/{image_name}"
            f" to {destination_project}/{destination_folder}."
        )

    @Tracker
    @validate_arguments
    def copy_images(
            self,
            source_project: Union[NotEmptyStr, dict],
            image_names: Optional[List[NotEmptyStr]],
            destination_project: Union[NotEmptyStr, dict],
            include_annotations: Optional[StrictBool] = True,
            copy_pin: Optional[StrictBool] = True,
    ):
        """Copy images in bulk between folders in a project

        :param source_project: project name or folder path (e.g., "project1/folder1")
        :type source_project: str`
        :param image_names: image names. If None, all images from source project will be copied
        :type image_names: list of str
        :param destination_project: project name or folder path (e.g., "project1/folder2")
        :type destination_project: str
        :param include_annotations: enables annotations copy
        :type include_annotations: bool
        :param copy_pin: enables image pin status copy
        :type copy_pin: bool
        :return: list of skipped image names
        :rtype: list of strs
        """
        warning_msg = (
            "We're deprecating the copy_images function. Please use copy_items instead. Learn more. \n"
            "https://superannotate.readthedocs.io/en/stable/superannotate.sdk.html#superannotate.copy_items"
        )
        logger.warning(warning_msg)
        warnings.warn(warning_msg, DeprecationWarning)
        project_name, source_folder_name = extract_project_folder(source_project)

        to_project_name, destination_folder_name = extract_project_folder(
            destination_project
        )
        if project_name != to_project_name:
            raise AppException("Source and destination projects should be the same")
        if not image_names:
            images = (
                self.controller
                    .search_images(project_name=project_name, folder_path=source_folder_name)
                    .data
            )
            image_names = [image.name for image in images]

        res = self.controller.bulk_copy_images(
            project_name=project_name,
            from_folder_name=source_folder_name,
            to_folder_name=destination_folder_name,
            image_names=image_names,
            include_annotations=include_annotations,
            include_pin=copy_pin,
        )
        if res.errors:
            raise AppException(res.errors)
        skipped_images = res.data
        done_count = len(image_names) - len(skipped_images)
        message_postfix = "{from_path} to {to_path}."
        message_prefix = "Copied images from "
        if done_count > 1 or done_count == 0:
            message_prefix = f"Copied {done_count}/{len(image_names)} images from "
        elif done_count == 1:
            message_prefix = "Copied an image from "
        logger.info(
            message_prefix
            + message_postfix.format(from_path=source_project, to_path=destination_project)
        )

        return skipped_images

    @Tracker
    @validate_arguments
    def move_images(
            self,
            source_project: Union[NotEmptyStr, dict],
            image_names: Optional[List[NotEmptyStr]],
            destination_project: Union[NotEmptyStr, dict],
            *args,
            **kwargs,
    ):
        """Move images in bulk between folders in a project

        :param source_project: project name or folder path (e.g., "project1/folder1")
        :type source_project: str
        :param image_names: image names. If None, all images from source project will be moved
        :type image_names: list of str
        :param destination_project: project name or folder path (e.g., "project1/folder2")
        :type destination_project: str
        :return: list of skipped image names
        :rtype: list of strs
        """
        warning_msg = (
            "We're deprecating the move_images function. Please use move_items instead. Learn more."
            "https://superannotate.readthedocs.io/en/stable/superannotate.sdk.html#superannotate.move_items"
        )
        logger.warning(warning_msg)
        warnings.warn(warning_msg, DeprecationWarning)
        project_name, source_folder_name = extract_project_folder(source_project)

        project = self.controller.get_project_metadata(project_name).data
        if project["project"].type in [
            constances.ProjectType.VIDEO.value,
            constances.ProjectType.DOCUMENT.value,
        ]:
            raise AppException(LIMITED_FUNCTIONS[project["project"].type])

        to_project_name, destination_folder_name = extract_project_folder(
            destination_project
        )

        if project_name != to_project_name:
            raise AppException(
                "Source and destination projects should be the same for move_images"
            )

        if not image_names:
            images = self.controller.search_images(
                project_name=project_name, folder_path=source_folder_name
=======
@Trackable
@validate_arguments
def set_image_annotation_status(
    project: Union[NotEmptyStr, dict],
    image_name: NotEmptyStr,
    annotation_status: NotEmptyStr,
):
    """Sets the image annotation status

    :param project: project name or folder path (e.g., "project1/folder1")
    :type project: str
    :param image_name: image name
    :type image_name: str
    :param annotation_status: annotation status to set,
           should be one of NotStarted InProgress QualityCheck Returned Completed Skipped
    :type annotation_status: str

    :return: metadata of the updated image
    :rtype: dict
    """
    warning_msg = (
        "We're deprecating the set_image_annotation_status function. Please use set_annotation_statuses instead. "
        "Learn more. \n"
        "https://superannotate.readthedocs.io/en/stable/superannotate.sdk.html#superannotate.set_annotation_statuses"
    )
    logger.warning(warning_msg)
    warnings.warn(warning_msg, DeprecationWarning)
    project_name, folder_name = extract_project_folder(project)
    response = Controller.get_default().set_images_annotation_statuses(
        project_name, folder_name, [image_name], annotation_status
    )
    if response.errors:
        raise AppException(response.errors)
    image = (
        Controller.get_default().get_item(project_name, folder_name, image_name).data
    )
    return BaseSerializer(image).serialize()


@Trackable
@validate_arguments
def set_project_workflow(project: Union[NotEmptyStr, dict], new_workflow: List[dict]):
    """Sets project's workflow.

    new_workflow example: [{ "step" : <step_num>, "className" : <annotation_class>, "tool" : <tool_num>,
                          "attribute":[{"attribute" : {"name" : <attribute_value>, "attribute_group" : {"name": <attribute_group>}}},
                          ...]
                          },...]

    :param project: project name or metadata
    :type project: str or dict
    :param new_workflow: new workflow list of dicts
    :type new_workflow: list of dicts
    """
    project_name, _ = extract_project_folder(project)
    response = Controller.get_default().set_project_workflow(
        project_name=project_name, steps=new_workflow
    )
    if response.errors:
        raise AppException(response.errors)


@Trackable
@validate_arguments
def download_image(
    project: Union[NotEmptyStr, dict],
    image_name: NotEmptyStr,
    local_dir_path: Optional[Union[str, Path]] = "./",
    include_annotations: Optional[StrictBool] = False,
    include_fuse: Optional[StrictBool] = False,
    include_overlay: Optional[StrictBool] = False,
    variant: Optional[str] = "original",
):
    """Downloads the image (and annotation if not None) to local_dir_path

    :param project: project name or folder path (e.g., "project1/folder1")
    :type project: str
    :param image_name: image name
    :type image_name: str
    :param local_dir_path: where to download the image
    :type local_dir_path: Path-like (str or Path)
    :param include_annotations: enables annotation download with the image
    :type include_annotations: bool
    :param include_fuse: enables fuse image download with the image
    :type include_fuse: bool
    :param include_overlay: enables overlay image download with the image
    :type include_overlay: bool
    :param variant: which resolution to download, can be 'original' or 'lores'
     (low resolution used in web editor)
    :type variant: str

    :return: paths of downloaded image and annotations if included
    :rtype: tuple
    """
    project_name, folder_name = extract_project_folder(project)
    response = Controller.get_default().download_image(
        project_name=project_name,
        folder_name=folder_name,
        image_name=image_name,
        download_path=str(local_dir_path),
        image_variant=variant,
        include_annotations=include_annotations,
        include_fuse=include_fuse,
        include_overlay=include_overlay,
    )
    if response.errors:
        raise AppException(response.errors)
    logger.info(f"Downloaded image {image_name} to {local_dir_path} ")
    return response.data


@Trackable
@validate_arguments
def upload_annotations_from_folder_to_project(
    project: Union[NotEmptyStr, dict],
    folder_path: Union[str, Path],
    from_s3_bucket=None,
    recursive_subfolders: Optional[StrictBool] = False,
):
    """Finds and uploads all JSON files in the folder_path as annotations to the project.

    The JSON files should follow specific naming convention. For Vector
    projects they should be named "<image_filename>___objects.json" (e.g., if
    image is cats.jpg the annotation filename should be cats.jpg___objects.json), for Pixel projects
    JSON file should be named "<image_filename>___pixel.json" and also second mask
    image file should be present with the name "<image_name>___save.png". In both cases
    image with <image_name> should be already present on the platform.

    Existing annotations will be overwritten.

    :param project: project name or folder path (e.g., "project1/folder1")
    :type project: str or dict
    :param folder_path: from which folder to upload annotations
    :type folder_path: str or dict
    :param from_s3_bucket: AWS S3 bucket to use. If None then folder_path is in local filesystem
    :type from_s3_bucket: str
    :param recursive_subfolders: enable recursive subfolder parsing
    :type recursive_subfolders: bool

    :return: paths to annotations uploaded, could-not-upload, missing-images
    :rtype: tuple of list of strs
    """

    project_name, folder_name = extract_project_folder(project)
    project_folder_name = project_name + (f"/{folder_name}" if folder_name else "")

    if recursive_subfolders:
        logger.info(
            "When using recursive subfolder parsing same name annotations in different "
            "subfolders will overwrite each other.",
        )
    logger.info(
        "The JSON files should follow a specific naming convention, matching file names already present "
        "on the platform. Existing annotations will be overwritten"
    )

    annotation_paths = get_annotation_paths(
        folder_path, from_s3_bucket, recursive_subfolders
    )

    logger.info(
        f"Uploading {len(annotation_paths)} annotations from {folder_path} to the project {project_folder_name}."
    )
    response = Controller.get_default().upload_annotations_from_folder(
        project_name=project_name,
        folder_name=folder_name,
        annotation_paths=annotation_paths,  # noqa: E203
        client_s3_bucket=from_s3_bucket,
        folder_path=folder_path,
    )
    if response.errors:
        raise AppException(response.errors)
    return response.data


@Trackable
@validate_arguments
def upload_preannotations_from_folder_to_project(
    project: Union[NotEmptyStr, dict],
    folder_path: Union[str, Path],
    from_s3_bucket=None,
    recursive_subfolders: Optional[StrictBool] = False,
):
    """Finds and uploads all JSON files in the folder_path as pre-annotations to the project.

    The JSON files should follow specific naming convention. For Vector
    projects they should be named "<image_filename>___objects.json" (e.g., if
    image is cats.jpg the annotation filename should be cats.jpg___objects.json), for Pixel projects
    JSON file should be named "<image_filename>___pixel.json" and also second mask
    image file should be present with the name "<image_name>___save.png". In both cases
    image with <image_name> should be already present on the platform.

    Existing pre-annotations will be overwritten.

    :param project: project name or folder path (e.g., "project1/folder1")
    :type project: str
    :param folder_path: from which folder to upload the pre-annotations
    :type folder_path: Path-like (str or Path)
    :param from_s3_bucket: AWS S3 bucket to use. If None then folder_path is in local filesystem
    :type from_s3_bucket: str
    :param recursive_subfolders: enable recursive subfolder parsing
    :type recursive_subfolders: bool

    :return: paths to pre-annotations uploaded and could-not-upload
    :rtype: tuple of list of strs
    """
    project_name, folder_name = extract_project_folder(project)
    project_folder_name = project_name + (f"/{folder_name}" if folder_name else "")
    project = Controller.get_default().get_project_metadata(project_name).data
    if project["project"].type in [
        constances.ProjectType.VIDEO.value,
        constances.ProjectType.DOCUMENT.value,
    ]:
        raise AppException(LIMITED_FUNCTIONS[project["project"].type])
    if recursive_subfolders:
        logger.info(
            "When using recursive subfolder parsing same name annotations in different "
            "subfolders will overwrite each other.",
        )
    logger.info(
        "The JSON files should follow a specific naming convention, matching file names already present "
        "on the platform. Existing annotations will be overwritten"
    )
    annotation_paths = get_annotation_paths(
        folder_path, from_s3_bucket, recursive_subfolders
    )
    logger.info(
        f"Uploading {len(annotation_paths)} annotations from {folder_path} to the project {project_folder_name}."
    )
    response = Controller.get_default().upload_annotations_from_folder(
        project_name=project_name,
        folder_name=folder_name,
        annotation_paths=annotation_paths,  # noqa: E203
        client_s3_bucket=from_s3_bucket,
        folder_path=folder_path,
        is_pre_annotations=True,
    )
    if response.errors:
        raise AppException(response.errors)
    return response.data


@Trackable
@validate_arguments
def upload_image_annotations(
    project: Union[NotEmptyStr, dict],
    image_name: str,
    annotation_json: Union[str, Path, dict],
    mask: Optional[Union[str, Path, bytes]] = None,
    verbose: Optional[StrictBool] = True,
):
    """
    Upload annotations from JSON (also mask for pixel annotations) to the image.

    :param project: project name or folder path (e.g., "project1/folder1")
    :type project: str

    :param image_name: image name
    :type image_name: str

    :param annotation_json: annotations in SuperAnnotate format JSON dict or path to JSON file
    :type annotation_json: dict or Path-like (str or Path)

    :param verbose: provide detailed log
    :type verbose: bool

    :param mask: BytesIO object or filepath to mask annotation for pixel projects in SuperAnnotate format
    :type mask: BytesIO or Path-like (str or Path)
    """

    project_name, folder_name = extract_project_folder(project)

    project = Controller.get_default().get_project_metadata(project_name).data
    if project["project"].type in [
        constances.ProjectType.VIDEO.value,
        constances.ProjectType.DOCUMENT.value,
    ]:
        raise AppException(LIMITED_FUNCTIONS[project["project"].type])

    if not mask:
        if not isinstance(annotation_json, dict):
            mask_path = str(annotation_json).replace("___pixel.json", "___save.png")
        else:
            mask_path = f"{image_name}___save.png"
        if os.path.exists(mask_path):
            mask = open(mask_path, "rb").read()
    elif isinstance(mask, str) or isinstance(mask, Path):
        if os.path.exists(mask):
            mask = open(mask, "rb").read()

    if not isinstance(annotation_json, dict):
        if verbose:
            logger.info("Uploading annotations from %s.", annotation_json)
        annotation_json = json.load(open(annotation_json))
    response = Controller.get_default().upload_image_annotations(
        project_name=project_name,
        folder_name=folder_name,
        image_name=image_name,
        annotations=annotation_json,
        mask=mask,
        verbose=verbose,
    )
    if response.errors and not response.errors == constances.INVALID_JSON_MESSAGE:
        raise AppException(response.errors)


@Trackable
@validate_arguments
def download_model(model: MLModel, output_dir: Union[str, Path]):
    """Downloads the neural network and related files
    which are the <model_name>.pth/pkl. <model_name>.json, <model_name>.yaml, classes_mapper.json

    :param model: the model that needs to be downloaded
    :type  model: dict
    :param output_dir: the directiory in which the files will be saved
    :type output_dir: str
    :return: the metadata of the model
    :rtype: dict
    """
    res = Controller.get_default().download_ml_model(
        model_data=model.dict(), download_path=output_dir
    )
    if res.errors:
        logger.error("\n".join([str(error) for error in res.errors]))
    else:
        return BaseSerializer(res.data).serialize()


@Trackable
@validate_arguments
def benchmark(
    project: Union[NotEmptyStr, dict],
    gt_folder: str,
    folder_names: List[NotEmptyStr],
    export_root: Optional[Union[str, Path]] = None,
    image_list=None,
    annot_type: Optional[AnnotationType] = "bbox",
    show_plots=False,
):
    """Computes benchmark score for each instance of given images that are present both gt_project_name project and projects in folder_names list:

    :param project: project name or metadata of the project
    :type project: str or dict
    :param gt_folder: project folder name that contains the ground truth annotations
    :type gt_folder: str
    :param folder_names: list of folder names in the project for which the scores will be computed
    :type folder_names: list of str
    :param export_root: root export path of the projects
    :type export_root: Path-like (str or Path)
    :param image_list: List of image names from the projects list that must be used. If None, then all images from the projects list will be used. Default: None
    :type image_list: list
    :param annot_type: Type of annotation instances to consider. Available candidates are: ["bbox", "polygon", "point"]
    :type annot_type: str
    :param show_plots: If True, show plots based on results of consensus computation. Default: False
    :type show_plots: bool

    :return: Pandas DateFrame with columns (creatorEmail, QA, imageName, instanceId, className, area, attribute, folderName, score)
    :rtype: pandas DataFrame
    """
    project_name = project
    if isinstance(project, dict):
        project_name = project["name"]

    project = Controller.get_default().get_project_metadata(project_name).data
    if project["project"].type in [
        constances.ProjectType.VIDEO.value,
        constances.ProjectType.DOCUMENT.value,
    ]:
        raise AppException(LIMITED_FUNCTIONS[project["project"].type])

    if not export_root:
        with tempfile.TemporaryDirectory() as temp_dir:
            response = Controller.get_default().benchmark(
                project_name=project_name,
                ground_truth_folder_name=gt_folder,
                folder_names=folder_names,
                export_root=temp_dir,
                image_list=image_list,
                annot_type=annot_type,
                show_plots=show_plots,
>>>>>>> da4be87c
            )
            images = images.data
            image_names = [image.name for image in images]

        response = self.controller.bulk_move_images(
            project_name=project_name,
            from_folder_name=source_folder_name,
            to_folder_name=destination_folder_name,
            image_names=image_names,
        )
        if response.errors:
            raise AppException(response.errors)
        moved_images = response.data
        moved_count = len(moved_images)
        message_postfix = "{from_path} to {to_path}."
        message_prefix = "Moved images from "
        if moved_count > 1 or moved_count == 0:
            message_prefix = f"Moved {moved_count}/{len(image_names)} images from "
        elif moved_count == 1:
            message_prefix = "Moved an image from"

        logger.info(
            message_prefix
            + message_postfix.format(from_path=source_project, to_path=destination_project)
        )

        return list(set(image_names) - set(moved_images))

    @Tracker
    @validate_arguments
    def get_project_metadata(
            self,
            project: Union[NotEmptyStr, dict],
            include_annotation_classes: Optional[StrictBool] = False,
            include_settings: Optional[StrictBool] = False,
            include_workflow: Optional[StrictBool] = False,
            include_contributors: Optional[StrictBool] = False,
            include_complete_image_count: Optional[StrictBool] = False,
    ):
        """Returns project metadata

        :param project: project name
        :type project: str
        :param include_annotation_classes: enables project annotation classes output under
                                           the key "annotation_classes"
        :type include_annotation_classes: bool
        :param include_settings: enables project settings output under
                                 the key "settings"
        :type include_settings: bool
        :param include_workflow: enables project workflow output under
                                 the key "workflow"
        :type include_workflow: bool
        :param include_contributors: enables project contributors output under
                                 the key "contributors"
        :type include_contributors: bool

        :param include_complete_image_count: enables project complete image count output under
                                 the key "completed_images_count"
        :type include_complete_image_count: bool

        :return: metadata of project
        :rtype: dict
        """
        project_name, folder_name = extract_project_folder(project)
        response = (
            self.controller.get_project_metadata(
                project_name,
                include_annotation_classes,
                include_settings,
                include_workflow,
                include_contributors,
                include_complete_image_count,
            )
                .data
        )

        metadata = ProjectSerializer(response["project"]).serialize()

        for elem in "classes", "workflows", "contributors":
            if response.get(elem):
                metadata[elem] = [
                    BaseSerializer(attribute).serialize() for attribute in response[elem]
                ]
        return metadata

    @Tracker
    @validate_arguments
    def get_project_settings(
            self, project: Union[NotEmptyStr, dict]):
        """Gets project's settings.

        Return value example: [{ "attribute" : "Brightness", "value" : 10, ...},...]

        :param project: project name or metadata
        :type project: str or dict

        :return: project settings
        :rtype: list of dicts
        """
        project_name, folder_name = extract_project_folder(project)
        settings = self.controller.get_project_settings(project_name=project_name)
        settings = [
            SettingsSerializer(attribute).serialize() for attribute in settings.data
        ]
        return settings

    @Tracker
    @validate_arguments
    def get_project_workflow(
            self, project: Union[str, dict]):
        """Gets project's workflow.

        Return value example: [{ "step" : <step_num>, "className" : <annotation_class>, "tool" : <tool_num>, ...},...]

        :param project: project name or metadata
        :type project: str or dict

        :return: project workflow
        :rtype: list of dicts
        """
        project_name, folder_name = extract_project_folder(project)
        workflow = self.controller.get_project_workflow(project_name=project_name)
        if workflow.errors:
            raise AppException(workflow.errors)
        return workflow.data

    @Tracker
    @validate_arguments
    def search_annotation_classes(
            self,
            project: Union[NotEmptyStr, dict], name_contains: Optional[str] = None
    ):
        """Searches annotation classes by name_prefix (case-insensitive)

        :param project: project name
        :type project: str
        :param name_contains:  search string. Returns those classes,
         where the given string is found anywhere within its name. If None, all annotation classes will be returned.
        :type name_prefix: str

        :return: annotation classes of the project
        :rtype: list of dicts
        """
        project_name, folder_name = extract_project_folder(project)
        classes = self.controller.search_annotation_classes(
            project_name, name_contains
        )
        classes = [BaseSerializer(attribute).serialize() for attribute in classes.data]
        return classes

    @Tracker
    @validate_arguments
    def set_project_default_image_quality_in_editor(
            self,
            project: Union[NotEmptyStr, dict],
            image_quality_in_editor: Optional[str],
    ):
        """Sets project's default image quality in editor setting.

        :param project: project name or metadata
        :type project: str or dict
        :param image_quality_in_editor: new setting value, should be "original" or "compressed"
        :type image_quality_in_editor: str
        """
        project_name, folder_name = extract_project_folder(project)
        image_quality_in_editor = ImageQuality.get_value(image_quality_in_editor)

        response = self.controller.set_project_settings(
            project_name=project_name,
            new_settings=[{"attribute": "ImageQuality", "value": image_quality_in_editor}],
        )
        if response.errors:
            raise AppException(response.errors)
        return response.data

<<<<<<< HEAD
    @Tracker
    @validate_arguments
    def pin_image(
            self,
            project: Union[NotEmptyStr, dict], image_name: str, pin: Optional[StrictBool] = True
=======
    model_name = model
    if isinstance(model, dict):
        model_name = model["name"]

    response = Controller.get_default().run_prediction(
        project_name=project_name,
        images_list=images_list,
        model_name=model_name,
        folder_name=folder_name,
    )
    if response.errors:
        raise AppException(response.errors)
    return response.data


@Trackable
@validate_arguments
def add_annotation_bbox_to_image(
    project: NotEmptyStr,
    image_name: NotEmptyStr,
    bbox: List[float],
    annotation_class_name: NotEmptyStr,
    annotation_class_attributes: Optional[List[dict]] = None,
    error: Optional[StrictBool] = None,
):
    """Add a bounding box annotation to image annotations

    annotation_class_attributes has the form
    [ {"name" : "<attribute_value>" }, "groupName" : "<attribute_group>"} ], ... ]

    :param project: project name or folder path (e.g., "project1/folder1")
    :type project: str
    :param image_name: image name
    :type image_name: str
    :param bbox: 4 element list of top-left x,y and bottom-right x, y coordinates
    :type bbox: list of floats
    :param annotation_class_name: annotation class name
    :type annotation_class_name: str
    :param annotation_class_attributes: list of annotation class attributes
    :type annotation_class_attributes: list of 2 element dicts
    :param error: if not None, marks annotation as error (True) or no-error (False)
    :type error: bool
    """
    project_name, folder_name = extract_project_folder(project)
    project = Controller.get_default().get_project_metadata(project_name).data
    if project["project"].type in [
        constances.ProjectType.VIDEO.value,
        constances.ProjectType.DOCUMENT.value,
    ]:
        raise AppException(LIMITED_FUNCTIONS[project["project"].type])
    response = Controller.get_default().get_annotations(
        project_name=project_name,
        folder_name=folder_name,
        item_names=[image_name],
        logging=False,
    )
    if response.errors:
        raise AppException(response.errors)
    if response.data:
        annotations = response.data[0]
    else:
        annotations = {}
    annotations = add_annotation_bbox_to_json(
        annotations,
        bbox,
        annotation_class_name,
        annotation_class_attributes,
        error,
        image_name,
    )

    Controller.get_default().upload_image_annotations(
        project_name, folder_name, image_name, annotations
    )


@Trackable
@validate_arguments
def add_annotation_point_to_image(
    project: NotEmptyStr,
    image_name: NotEmptyStr,
    point: List[float],
    annotation_class_name: NotEmptyStr,
    annotation_class_attributes: Optional[List[dict]] = None,
    error: Optional[StrictBool] = None,
):
    """Add a point annotation to image annotations

    annotation_class_attributes has the form [ {"name" : "<attribute_value>", "groupName" : "<attribute_group>"},  ... ]

    :param project: project name or folder path (e.g., "project1/folder1")
    :type project: str
    :param image_name: image name
    :type image_name: str
    :param point: [x,y] list of coordinates
    :type point: list of floats
    :param annotation_class_name: annotation class name
    :type annotation_class_name: str
    :param annotation_class_attributes: list of annotation class attributes
    :type annotation_class_attributes: list of 2 element dicts
    :param error: if not None, marks annotation as error (True) or no-error (False)
    :type error: bool
    """
    project_name, folder_name = extract_project_folder(project)
    project = Controller.get_default().get_project_metadata(project_name).data
    if project["project"].type in [
        constances.ProjectType.VIDEO.value,
        constances.ProjectType.DOCUMENT.value,
    ]:
        raise AppException(LIMITED_FUNCTIONS[project["project"].type])
    response = Controller.get_default().get_annotations(
        project_name=project_name,
        folder_name=folder_name,
        item_names=[image_name],
        logging=False,
    )
    if response.errors:
        raise AppException(response.errors)
    if response.data:
        annotations = response.data[0]
    else:
        annotations = {}
    annotations = add_annotation_point_to_json(
        annotations,
        point,
        annotation_class_name,
        image_name,
        annotation_class_attributes,
        error,
    )
    Controller.get_default().upload_image_annotations(
        project_name, folder_name, image_name, annotations
    )


@Trackable
@validate_arguments
def add_annotation_comment_to_image(
    project: NotEmptyStr,
    image_name: NotEmptyStr,
    comment_text: NotEmptyStr,
    comment_coords: List[float],
    comment_author: EmailStr,
    resolved: Optional[StrictBool] = False,
):
    """Add a comment to SuperAnnotate format annotation JSON

    :param project: project name or folder path (e.g., "project1/folder1")
    :type project: str
    :param image_name: image name
    :type image_name: str
    :param comment_text: comment text
    :type comment_text: str
    :param comment_coords: [x, y] coords
    :type comment_coords: list
    :param comment_author: comment author email
    :type comment_author: str
    :param resolved: comment resolve status
    :type resolved: bool
    """
    project_name, folder_name = extract_project_folder(project)
    project = Controller.get_default().get_project_metadata(project_name).data
    if project["project"].type in [
        constances.ProjectType.VIDEO.value,
        constances.ProjectType.DOCUMENT.value,
    ]:
        raise AppException(LIMITED_FUNCTIONS[project["project"].type])
    response = Controller.get_default().get_annotations(
        project_name=project_name,
        folder_name=folder_name,
        item_names=[image_name],
        logging=False,
    )
    if response.errors:
        raise AppException(response.errors)
    if response.data:
        annotations = response.data[0]
    else:
        annotations = {}
    annotations = add_annotation_comment_to_json(
        annotations,
        comment_text,
        comment_coords,
        comment_author,
        resolved=resolved,
        image_name=image_name,
    )
    Controller.get_default().upload_image_annotations(
        project_name, folder_name, image_name, annotations
    )


@Trackable
@validate_arguments
def upload_image_to_project(
    project: NotEmptyStr,
    img,
    image_name: Optional[NotEmptyStr] = None,
    annotation_status: Optional[AnnotationStatuses] = "NotStarted",
    from_s3_bucket=None,
    image_quality_in_editor: Optional[NotEmptyStr] = None,
):
    """Uploads image (io.BytesIO() or filepath to image) to project.
    Sets status of the uploaded image to set_status if it is not None.

    :param project: project name or folder path (e.g., "project1/folder1")
    :type project: str
    :param img: image to upload
    :type img: io.BytesIO() or Path-like (str or Path)
    :param image_name: image name to set on platform. If None and img is filepath,
                       image name will be set to filename of the path
    :type image_name: str
    :param annotation_status: value to set the annotation statuses of the uploaded image NotStarted InProgress QualityCheck Returned Completed Skipped
    :type annotation_status: str
    :param from_s3_bucket: AWS S3 bucket to use. If None then folder_path is in local filesystem
    :type from_s3_bucket: str
    :param image_quality_in_editor: image quality be seen in SuperAnnotate web annotation editor.
           Can be either "compressed" or "original".  If None then the default value in project settings will be used.
    :type image_quality_in_editor: str
    """
    project_name, folder_name = extract_project_folder(project)

    response = Controller.get_default().upload_image_to_project(
        project_name=project_name,
        folder_name=folder_name,
        image_name=image_name,
        image=img,
        annotation_status=annotation_status,
        from_s3_bucket=from_s3_bucket,
        image_quality_in_editor=image_quality_in_editor,
    )
    if response.errors:
        raise AppException(response.errors)


@Trackable
@validate_arguments
def search_models(
    name: Optional[NotEmptyStr] = None,
    type_: Optional[NotEmptyStr] = None,
    project_id: Optional[int] = None,
    task: Optional[NotEmptyStr] = None,
    include_global: Optional[StrictBool] = True,
):
    """Search for ML models.

    :param name: search string
    :type name: str

    :param type_: ml model type string
    :type type_: str

    :param project_id: project id
    :type project_id: int

    :param task: training task
    :type task: str

    :param include_global: include global ml models
    :type include_global: bool

    :return: ml model metadata
    :rtype: list of dicts
    """
    res = Controller.get_default().search_models(
        name=name,
        model_type=type_,
        project_id=project_id,
        task=task,
        include_global=include_global,
    )
    return res.data


@Trackable
@validate_arguments
def upload_images_to_project(
    project: NotEmptyStr,
    img_paths: List[NotEmptyStr],
    annotation_status: Optional[AnnotationStatuses] = "NotStarted",
    from_s3_bucket=None,
    image_quality_in_editor: Optional[ImageQualityChoices] = None,
):
    """Uploads all images given in list of path objects in img_paths to the project.
    Sets status of all the uploaded images to set_status if it is not None.

    If an image with existing name already exists in the project it won't be uploaded,
    and its path will be appended to the third member of return value of this
    function.

    :param project: project name or folder path (e.g., "project1/folder1")
    :type project: str
    :param img_paths: list of Path-like (str or Path) objects to upload
    :type img_paths: list
    :param annotation_status: value to set the annotation statuses of the uploaded images NotStarted InProgress QualityCheck Returned Completed Skipped
    :type annotation_status: str
    :param from_s3_bucket: AWS S3 bucket to use. If None then folder_path is in local filesystem
    :type from_s3_bucket: str
    :param image_quality_in_editor: image quality be seen in SuperAnnotate web annotation editor.
           Can be either "compressed" or "original".  If None then the default value in project settings will be used.
    :type image_quality_in_editor: str

    :return: uploaded, could-not-upload, existing-images filepaths
    :rtype: tuple (3 members) of list of strs
    """
    project_name, folder_name = extract_project_folder(project)

    use_case = Controller.get_default().upload_images_to_project(
        project_name=project_name,
        folder_name=folder_name,
        paths=img_paths,
        annotation_status=annotation_status,
        image_quality_in_editor=image_quality_in_editor,
        from_s3_bucket=from_s3_bucket,
    )

    images_to_upload, duplicates = use_case.images_to_upload
    if len(duplicates):
        logger.warning(
            "%s already existing images found that won't be uploaded.", len(duplicates)
        )
    logger.info(f"Uploading {len(images_to_upload)} images to project {project}.")
    uploaded, failed_images, duplications = [], [], duplicates
    if not images_to_upload:
        return uploaded, failed_images, duplications
    if use_case.is_valid():
        with tqdm(total=len(images_to_upload), desc="Uploading images") as progress_bar:
            for _ in use_case.execute():
                progress_bar.update(1)
        uploaded, failed_images, duplications = use_case.data
        if duplications:
            logger.info(f"Duplicated images {', '.join(duplications)}")
        return uploaded, failed_images, duplications
    raise AppException(use_case.response.errors)


@Trackable
@validate_arguments
def aggregate_annotations_as_df(
    project_root: Union[NotEmptyStr, Path],
    project_type: ProjectTypes,
    folder_names: Optional[List[Union[Path, NotEmptyStr]]] = None,
):
    """Aggregate annotations as pandas dataframe from project root.

    :param project_root: the export path of the project
    :type project_root: Path-like (str or Path)

    :param project_type: the project type, Vector/Pixel, Video or Document
    :type project_type: str

    :param folder_names: Aggregate the specified folders from project_root.
     If None aggregate all folders in the project_root
    :type folder_names: list of Pathlike (str or Path) objects

    :return: DataFrame on annotations
    :rtype: pandas DataFrame
    """
    if project_type in (
        constances.ProjectType.VECTOR.name,
        constances.ProjectType.PIXEL.name,
>>>>>>> da4be87c
    ):
        """Pins (or unpins) image

        :param project: project name or folder path (e.g., "project1/folder1")
        :type project: str
        :param image_name: image name
        :type image_name: str
        :param pin: sets to pin if True, else unpins image
        :type pin: bool
        """
        project_name, folder_name = extract_project_folder(project)
        self.controller.update_image(
            project_name=project_name,
            image_name=image_name,
            folder_name=folder_name,
            is_pinned=int(pin),
        )

    @Tracker
    @validate_arguments
    def set_images_annotation_statuses(
            self,
            project: Union[NotEmptyStr, dict],
            annotation_status: NotEmptyStr,
            image_names: Optional[List[NotEmptyStr]] = None,
    ):
        """Sets annotation statuses of images

<<<<<<< HEAD
        :param project: project name or folder path (e.g., "project1/folder1")
        :type project: str
        :param image_names: image names. If None, all the images in the project will be used
        :type image_names: list of str
        :param annotation_status: annotation status to set,
               should be one of NotStarted InProgress QualityCheck Returned Completed Skipped
        :type annotation_status: str
        """
        project_name, folder_name = extract_project_folder(project)
        response = self.controller.set_images_annotation_statuses(
            project_name, folder_name, image_names, annotation_status
        )
        if response.errors:
            raise AppException(response.errors)
        logger.info("Annotations status of images changed")

    @Tracker
    @validate_arguments
    def delete_images(
            self,
            project: Union[NotEmptyStr, dict], image_names: Optional[List[str]] = None
    ):
        """Delete images in project.

        :param project: project name or folder path (e.g., "project1/folder1")
        :type project: str
        :param image_names: to be deleted images' names. If None, all the images will be deleted
        :type image_names: list of strs
        """
        project_name, folder_name = extract_project_folder(project)

        if not isinstance(image_names, list) and image_names is not None:
            raise AppException("Image_names should be a list of str or None.")

        response = self.controller.delete_images(
            project_name=project_name, folder_name=folder_name, image_names=image_names
        )
        if response.errors:
            raise AppException(response.errors)

        logger.info(
            f"Images deleted in project {project_name}{'/' + folder_name if folder_name else ''}"
        )

    @Tracker
    @validate_arguments
    def assign_images(
            self, project: Union[NotEmptyStr, dict], image_names: List[str], user: str):
        """Assigns images to a user. The assignment role, QA or Annotator, will
        be deduced from the user's role in the project. With SDK, the user can be
        assigned to a role in the project with the share_project function.

        :param project: project name or folder path (e.g., "project1/folder1")
        :type project: str
        :param image_names: list of image names to assign
        :type image_names: list of str
        :param user: user email
        :type user: str
        """
        project_name, folder_name = extract_project_folder(project)
        project = self.controller.get_project_metadata(project_name).data

        if project["project"].type in [
            constances.ProjectType.VIDEO.value,
            constances.ProjectType.DOCUMENT.value,
        ]:
            raise AppException(LIMITED_FUNCTIONS[project["project"].type])

        contributors = (
            self.controller
                .get_project_metadata(project_name=project_name, include_contributors=True)
                .data["project"]
                .users
        )
        contributor = None
        for c in contributors:
            if c["user_id"] == user:
                contributor = user

        if not contributor:
            logger.warning(
                f"Skipping {user}. {user} is not a verified contributor for the {project_name}"
            )
            return
=======
        return DataAggregator(
            project_type=project_type,
            project_root=project_root,
            folder_names=folder_names,
        ).aggregate_annotations_as_df()


@Trackable
@validate_arguments
def delete_annotations(
    project: NotEmptyStr, item_names: Optional[List[NotEmptyStr]] = None
):
    """
    Delete image annotations from a given list of images.

    :param project: project name or folder path (e.g., "project1/folder1")
    :type project: str
    :param item_names:  item names. If None, all item annotations from a given project/folder will be deleted.
    :type item_names: list of strs
    """

    project_name, folder_name = extract_project_folder(project)

    response = Controller.get_default().delete_annotations(
        project_name=project_name, folder_name=folder_name, item_names=item_names
    )
    if response.errors:
        raise AppException(response.errors)


@Trackable
@validate_arguments
def validate_annotations(
    project_type: ProjectTypes, annotations_json: Union[NotEmptyStr, Path]
):
    """Validates given annotation JSON.
>>>>>>> da4be87c

        response = self.controller.assign_images(
            project_name, folder_name, image_names, user
        )
        if not response.errors:
            logger.info(f"Assign images to user {user}")
        else:
            raise AppException(response.errors)

    @Tracker
    @validate_arguments
    def unassign_images(
            self, project: Union[NotEmptyStr, dict], image_names: List[NotEmptyStr]):
        """Removes assignment of given images for all assignees.With SDK,
        the user can be assigned to a role in the project with the share_project
        function.

        :param project: project name or folder path (e.g., "project1/folder1")
        :type project: str
        :param image_names: list of image unassign
        :type image_names: list of str
        """
        project_name, folder_name = extract_project_folder(project)

        response = self.controller.un_assign_images(
            project_name=project_name, folder_name=folder_name, image_names=image_names
        )
        if response.errors:
            raise AppException(response.errors)
<<<<<<< HEAD

    @Tracker
    @validate_arguments
    def unassign_folder(
            self, project_name: NotEmptyStr, folder_name: NotEmptyStr):
        """Removes assignment of given folder for all assignees.
        With SDK, the user can be assigned to a role in the project
        with the share_project function.

        :param project_name: project name
        :type project_name: str
        :param folder_name: folder name to remove assignees
        :type folder_name: str
        """
        response = self.controller.un_assign_folder(
            project_name=project_name, folder_name=folder_name
        )
        if response.errors:
            raise AppException(response.errors)

    @Tracker
    @validate_arguments
    def assign_folder(
            self,
            project_name: NotEmptyStr, folder_name: NotEmptyStr, users: List[NotEmptyStr]
    ):
        """Assigns folder to users. With SDK, the user can be
        assigned to a role in the project with the share_project function.

        :param project_name: project name or metadata of the project
        :type project_name: str or dict
        :param folder_name: folder name to assign
        :type folder_name: str
        :param users: list of user emails
        :type users: list of str
        """

        contributors = (
            self.controller
                .get_project_metadata(project_name=project_name, include_contributors=True)
                .data["project"]
                .users
        )
        verified_users = [i["user_id"] for i in contributors]
        verified_users = set(users).intersection(set(verified_users))
        unverified_contributor = set(users) - verified_users

        for user in unverified_contributor:
            logger.warning(
                f"Skipping {user} from assignees. {user} is not a verified contributor for the {project_name}"
            )

        if not verified_users:
            return

        response = self.controller.assign_folder(
            project_name=project_name, folder_name=folder_name, users=list(verified_users)
        )

        if response.errors:
            raise AppException(response.errors)

    @Tracker
    @validate_arguments
    def share_project(
            self,
            project_name: NotEmptyStr, user: Union[str, dict], user_role: NotEmptyStr
    ):
        """Share project with user.

        :param project_name: project name
        :type project_name: str
        :param user: user email or metadata of the user to share project with
        :type user: str or dict
        :param user_role: user role to apply, one of Admin , Annotator , QA , Customer , Viewer
        :type user_role: str
        """
        warning_msg = (
            "The share_project function is deprecated and will be removed with the coming release, "
            "please use add_contributors_to_project instead."
        )
        logger.warning(warning_msg)
        warnings.warn(warning_msg, DeprecationWarning)
        if isinstance(user, dict):
            user_id = user["id"]
        else:
            response = self.controller.search_team_contributors(email=user)
            if not response.data:
                raise AppException(f"User {user} not found.")
            user_id = response.data[0]["id"]
        response = self.controller.share_project(
            project_name=project_name, user_id=user_id, user_role=user_role
        )
        if response.errors:
            raise AppException(response.errors)

    @Tracker
    @validate_arguments
    def upload_images_from_folder_to_project(
            self,
            project: Union[NotEmptyStr, dict],
            folder_path: Union[NotEmptyStr, Path],
            extensions: Optional[
                Union[List[NotEmptyStr], Tuple[NotEmptyStr]]
            ] = constances.DEFAULT_IMAGE_EXTENSIONS,
            annotation_status="NotStarted",
            from_s3_bucket=None,
            exclude_file_patterns: Optional[
                Iterable[NotEmptyStr]
            ] = constances.DEFAULT_FILE_EXCLUDE_PATTERNS,
            recursive_subfolders: Optional[StrictBool] = False,
            image_quality_in_editor: Optional[str] = None,
    ):
        """Uploads all images with given extensions from folder_path to the project.
        Sets status of all the uploaded images to set_status if it is not None.

        If an image with existing name already exists in the project it won't be uploaded,
        and its path will be appended to the third member of return value of this
        function.

        :param project: project name or folder path (e.g., "project1/folder1")
        :type project: str or dict

        :param folder_path: from which folder to upload the images
        :type folder_path: Path-like (str or Path)

        :param extensions: tuple or list of filename extensions to include from folder
        :type extensions: tuple or list of strs

        :param annotation_status: value to set the annotation statuses of the uploaded images
        NotStarted InProgress QualityCheck Returned Completed Skipped
        :type annotation_status: str

        :param from_s3_bucket: AWS S3 bucket to use. If None then folder_path is in local filesystem
        :type from_s3_bucket: str

        :param exclude_file_patterns: filename patterns to exclude from uploading,
                                     default value is to exclude SuperAnnotate export related ["___save.png", "___fuse.png"]
        :type exclude_file_patterns: list or tuple of strs

        :param recursive_subfolders: enable recursive subfolder parsing
        :type recursive_subfolders: bool

        :param image_quality_in_editor: image quality be seen in SuperAnnotate web annotation editor.
               Can be either "compressed" or "original".  If None then the default value in project settings will be used.
        :type image_quality_in_editor: str

        :return: uploaded, could-not-upload, existing-images filepaths
        :rtype: tuple (3 members) of list of strs
        """

        project_name, folder_name = extract_project_folder(project)
        if recursive_subfolders:
            logger.info(
                "When using recursive subfolder parsing same name images in different subfolders will overwrite each other."
            )
        if not isinstance(extensions, (list, tuple)):
            print(extensions)
            raise AppException(
                "extensions should be a list or a tuple in upload_images_from_folder_to_project"
            )
        elif len(extensions) < 1:
            return [], [], []

        if exclude_file_patterns:
            exclude_file_patterns = list(exclude_file_patterns) + list(
                constances.DEFAULT_FILE_EXCLUDE_PATTERNS
            )
            exclude_file_patterns = list(set(exclude_file_patterns))

        project_folder_name = project_name + (f"/{folder_name}" if folder_name else "")

        logger.info(
            "Uploading all images with extensions %s from %s to project %s. Excluded file patterns are: %s.",
            extensions,
            folder_path,
            project_folder_name,
            exclude_file_patterns,
        )

        use_case = self.controller.upload_images_from_folder_to_project(
            project_name=project_name,
            folder_name=folder_name,
            folder_path=folder_path,
            extensions=extensions,
            annotation_status=annotation_status,
            from_s3_bucket=from_s3_bucket,
            exclude_file_patterns=exclude_file_patterns,
            recursive_sub_folders=recursive_subfolders,
            image_quality_in_editor=image_quality_in_editor,
        )
        images_to_upload, duplicates = use_case.images_to_upload
        if len(duplicates):
            logger.warning(
                "%s already existing images found that won't be uploaded.", len(duplicates)
            )
        logger.info(
            "Uploading %s images to project %s.", len(images_to_upload), project_folder_name
        )
        if not images_to_upload:
            return [], [], duplicates
        if use_case.is_valid():
            with tqdm(total=len(images_to_upload), desc="Uploading images") as progress_bar:
                for _ in use_case.execute():
                    progress_bar.update(1)
            return use_case.data
        raise AppException(use_case.response.errors)

    @Tracker
    @validate_arguments
    def get_project_image_count(
            self,
            project: Union[NotEmptyStr, dict], with_all_subfolders: Optional[StrictBool] = False
    ):
        """Returns number of images in the project.

        :param project: project name or folder path (e.g., "project1/folder1")
        :type project: str
        :param with_all_subfolders: enables recursive folder counting
        :type with_all_subfolders: bool

        :return: number of images in the project
        :rtype: int
        """

        project_name, folder_name = extract_project_folder(project)

        response = self.controller.get_project_image_count(
            project_name=project_name,
            folder_name=folder_name,
            with_all_subfolders=with_all_subfolders,
        )
        if response.errors:
            raise AppException(response.errors)
        return response.data

    @Tracker
    @validate_arguments
    def download_image_annotations(
            self,
            project: Union[NotEmptyStr, dict],
            image_name: NotEmptyStr,
            local_dir_path: Union[str, Path],
    ):
        """Downloads annotations of the image (JSON and mask if pixel type project)
        to local_dir_path.

        :param project: project name or folder path (e.g., "project1/folder1")
        :type project: str
        :param image_name: image name
        :type image_name: str
        :param local_dir_path: local directory path to download to
        :type local_dir_path: Path-like (str or Path)

        :return: paths of downloaded annotations
        :rtype: tuple
        """
        project_name, folder_name = extract_project_folder(project)
        res = self.controller.download_image_annotations(
            project_name=project_name,
            folder_name=folder_name,
            image_name=image_name,
            destination=local_dir_path,
        )
        if res.errors:
            raise AppException(res.errors)
        return res.data

    @Tracker
    @validate_arguments
    def get_exports(
            self, project: NotEmptyStr, return_metadata: Optional[StrictBool] = False):
        """Get all prepared exports of the project.

        :param project: project name
        :type project: str
        :param return_metadata: return metadata of images instead of names
        :type return_metadata: bool

        :return: names or metadata objects of the all prepared exports of the project
        :rtype: list of strs or dicts
        """
        response = self.controller.get_exports(
            project_name=project, return_metadata=return_metadata
        )
        return response.data

    @Tracker
    @validate_arguments
    def prepare_export(
            self,
            project: Union[NotEmptyStr, dict],
            folder_names: Optional[List[NotEmptyStr]] = None,
            annotation_statuses: Optional[List[AnnotationStatuses]] = None,
            include_fuse: Optional[StrictBool] = False,
            only_pinned=False,
    ):
        """Prepare annotations and classes.json for export. Original and fused images for images with
        annotations can be included with include_fuse flag.

        :param project: project name
        :type project: str
        :param folder_names: names of folders to include in the export. If None, whole project will be exported
        :type folder_names: list of str
        :param annotation_statuses: images with which status to include, if None,
               ["NotStarted", "InProgress", "QualityCheck", "Returned", "Completed", "Skipped"]  will be chose
               list elements should be one of NotStarted InProgress QualityCheck Returned Completed Skipped
        :type annotation_statuses: list of strs
        :param include_fuse: enables fuse images in the export
        :type include_fuse: bool
        :param only_pinned: enable only pinned output in export. This option disables all other types of output.
        :type only_pinned: bool

        :return: metadata object of the prepared export
        :rtype: dict
        """
        project_name, folder_name = extract_project_folder(project)
        if folder_names is None:
            folders = [folder_name] if folder_name else []
        else:
            folders = folder_names
        if not annotation_statuses:
            annotation_statuses = [
                constances.AnnotationStatus.NOT_STARTED.name,
                constances.AnnotationStatus.IN_PROGRESS.name,
                constances.AnnotationStatus.QUALITY_CHECK.name,
                constances.AnnotationStatus.RETURNED.name,
                constances.AnnotationStatus.COMPLETED.name,
                constances.AnnotationStatus.SKIPPED.name,
            ]
        response = self.controller.prepare_export(
            project_name=project_name,
            folder_names=folders,
            include_fuse=include_fuse,
            only_pinned=only_pinned,
            annotation_statuses=annotation_statuses,
        )
        if response.errors:
            raise AppException(response.errors)
        return response.data

    @Tracker
    @validate_arguments
    def upload_videos_from_folder_to_project(
            self,
            project: Union[NotEmptyStr, dict],
            folder_path: Union[NotEmptyStr, Path],
            extensions: Optional[
                Union[Tuple[NotEmptyStr], List[NotEmptyStr]]
            ] = constances.DEFAULT_VIDEO_EXTENSIONS,
            exclude_file_patterns: Optional[List[NotEmptyStr]] = (),
            recursive_subfolders: Optional[StrictBool] = False,
            target_fps: Optional[int] = None,
            start_time: Optional[float] = 0.0,
            end_time: Optional[float] = None,
            annotation_status: Optional[AnnotationStatuses] = "NotStarted",
            image_quality_in_editor: Optional[ImageQualityChoices] = None,
    ):
        """Uploads image frames from all videos with given extensions from folder_path to the project.
        Sets status of all the uploaded images to set_status if it is not None.

        :param project: project name or folder path (e.g., "project1/folder1")
        :type project: str
        :param folder_path: from which folder to upload the videos
        :type folder_path: Path-like (str or Path)
        :param extensions: tuple or list of filename extensions to include from folder
        :type extensions: tuple or list of strs
        :param exclude_file_patterns: filename patterns to exclude from uploading
        :type exclude_file_patterns: listlike of strs
        :param recursive_subfolders: enable recursive subfolder parsing
        :type recursive_subfolders: bool
        :param target_fps: how many frames per second need to extract from the video (approximate).
                           If None, all frames will be uploaded
        :type target_fps: float
        :param start_time: Time (in seconds) from which to start extracting frames
        :type start_time: float
        :param end_time: Time (in seconds) up to which to extract frames. If None up to end
        :type end_time: float
        :param annotation_status: value to set the annotation statuses of the uploaded images
            NotStarted InProgress QualityCheck Returned Completed Skipped
        :type annotation_status: str
        :param image_quality_in_editor: image quality be seen in SuperAnnotate web annotation editor.
               Can be either "compressed" or "original".  If None then the default value in project settings will be used.
        :type image_quality_in_editor: str

        :return: uploaded and not-uploaded video frame images' filenames
        :rtype: tuple of list of strs
        """

        project_name, folder_name = extract_project_folder(project)

        video_paths = []
        for extension in extensions:
            if not recursive_subfolders:
                video_paths += list(Path(folder_path).glob(f"*.{extension.lower()}"))
                if os.name != "nt":
                    video_paths += list(Path(folder_path).glob(f"*.{extension.upper()}"))
            else:
                logger.warning(
                    "When using recursive subfolder parsing same name videos "
                    "in different subfolders will overwrite each other."
                )
                video_paths += list(Path(folder_path).rglob(f"*.{extension.lower()}"))
                if os.name != "nt":
                    video_paths += list(Path(folder_path).rglob(f"*.{extension.upper()}"))

        video_paths = [str(path) for path in video_paths]
        response = self.controller.upload_videos(
            project_name=project_name,
            folder_name=folder_name,
            paths=video_paths,
            target_fps=target_fps,
            start_time=start_time,
            exclude_file_patterns=exclude_file_patterns,
            end_time=end_time,
            annotation_status=annotation_status,
            image_quality_in_editor=image_quality_in_editor,
        )
        if response.errors:
            raise AppException(response.errors)
        return response.data

    @Tracker
    @validate_arguments
    def upload_video_to_project(
            self,
            project: Union[NotEmptyStr, dict],
            video_path: Union[NotEmptyStr, Path],
            target_fps: Optional[int] = None,
            start_time: Optional[float] = 0.0,
            end_time: Optional[float] = None,
            annotation_status: Optional[AnnotationStatuses] = "NotStarted",
            image_quality_in_editor: Optional[ImageQualityChoices] = None,
    ):
        """Uploads image frames from video to platform. Uploaded images will have
        names "<video_name>_<frame_no>.jpg".

        :param project: project name or folder path (e.g., "project1/folder1")
        :type project: str
        :param video_path: video to upload
        :type video_path: Path-like (str or Path)
        :param target_fps: how many frames per second need to extract from the video (approximate).
                           If None, all frames will be uploaded
        :type target_fps: float
        :param start_time: Time (in seconds) from which to start extracting frames
        :type start_time: float
        :param end_time: Time (in seconds) up to which to extract frames. If None up to end
        :type end_time: float
        :param annotation_status: value to set the annotation statuses of the uploaded
                                  video frames NotStarted InProgress QualityCheck Returned Completed Skipped
        :type annotation_status: str
        :param image_quality_in_editor: image quality be seen in SuperAnnotate web annotation editor.
               Can be either "compressed" or "original".  If None then the default value in project settings will be used.
        :type image_quality_in_editor: str

        :return: filenames of uploaded images
        :rtype: list of strs
        """

        project_name, folder_name = extract_project_folder(project)

        response = self.controller.upload_videos(
            project_name=project_name,
            folder_name=folder_name,
            paths=[video_path],
            target_fps=target_fps,
            start_time=start_time,
            end_time=end_time,
            annotation_status=annotation_status,
            image_quality_in_editor=image_quality_in_editor,
        )
        if response.errors:
            raise AppException(response.errors)
        return response.data

    @Tracker
    @validate_arguments
    def create_annotation_class(
            self,
            project: Union[Project, NotEmptyStr],
            name: NotEmptyStr,
            color: NotEmptyStr,
            attribute_groups: Optional[List[AttributeGroup]] = None,
            class_type: ClassType = "object",
    ):
        """Create annotation class in project

        :param project: project name
        :type project: str
        :param name: name for the class
        :type name: str
        :param color: RGB hex color value, e.g., "#FFFFAA"
        :type color: str
        :param attribute_groups: example:
         [ { "name": "tall", "is_multiselect": 0, "attributes": [ { "name": "yes" }, { "name": "no" } ] },
         { "name": "age", "is_multiselect": 0, "attributes": [ { "name": "young" }, { "name": "old" } ] } ]
        :type attribute_groups: list of dicts
        :param class_type: class type
        :type class_type: str

        :return: new class metadata
        :rtype: dict
        """
        if isinstance(project, Project):
            project = project.dict()
        attribute_groups = (
            list(map(lambda x: x.dict(), attribute_groups)) if attribute_groups else []
        )
        response = self.controller.create_annotation_class(
            project_name=project,
            name=name,
            color=color,
            attribute_groups=attribute_groups,
            class_type=class_type,
        )
        if response.errors:
            raise AppException(response.errors)
        return BaseSerializer(response.data).serialize()

    @Tracker
    @validate_arguments
    def delete_annotation_class(
            self,
            project: NotEmptyStr, annotation_class: Union[dict, NotEmptyStr]
    ):
        """Deletes annotation class from project

        :param project: project name
        :type project: str
        :param annotation_class: annotation class name or  metadata
        :type annotation_class: str or dict
        """
        self.controller.delete_annotation_class(
            project_name=project, annotation_class_name=annotation_class
        )

    @Tracker
    @validate_arguments
    def download_annotation_classes_json(
            self, project: NotEmptyStr, folder: Union[str, Path]):
        """Downloads project classes.json to folder

        :param project: project name
        :type project: str
        :param folder: folder to download to
        :type folder: Path-like (str or Path)

        :return: path of the download file
        :rtype: str
        """
        response = self.controller.download_annotation_classes(
            project_name=project, download_path=folder
        )
        if response.errors:
            raise AppException(response.errors)
        return response.data

    @Tracker
    @validate_arguments
    def create_annotation_classes_from_classes_json(
            self,
            project: Union[NotEmptyStr, dict],
            classes_json: Union[List[AnnotationClassEntity], str, Path],
            from_s3_bucket=False,
    ):
        """Creates annotation classes in project from a SuperAnnotate format
        annotation classes.json.

        :param project: project name
        :type project: str
        :param classes_json: JSON itself or path to the JSON file
        :type classes_json: list or Path-like (str or Path)
        :param from_s3_bucket: AWS S3 bucket to use. If None then classes_json is in local filesystem
        :type from_s3_bucket: str

        :return: list of created annotation class metadatas
        :rtype: list of dicts
        """
        if isinstance(classes_json, str) or isinstance(classes_json, Path):
            if from_s3_bucket:
                from_session = boto3.Session()
                from_s3 = from_session.resource("s3")
                file = io.BytesIO()
                from_s3_object = from_s3.Object(from_s3_bucket, classes_json)
                from_s3_object.download_fileobj(file)
                file.seek(0)
                data = file
            else:
                data = open(classes_json)
            classes_json = json.load(data)
        try:
            annotation_classes = parse_obj_as(List[AnnotationClassEntity], classes_json)
        except ValidationError:
            raise AppException("Couldn't validate annotation classes.")
        logger.info(f"Creating annotation classes in project {project}.")
        response = self.controller.create_annotation_classes(
            project_name=project, annotation_classes=annotation_classes,
        )
        if response.errors:
            raise AppException(response.errors)
        return [BaseSerializer(i).serialize() for i in response.data]

    @Tracker
    @validate_arguments
    def download_export(
            self,
            project: Union[NotEmptyStr, dict],
            export: Union[NotEmptyStr, dict],
            folder_path: Union[str, Path],
            extract_zip_contents: Optional[StrictBool] = True,
            to_s3_bucket=None,
    ):
        """Download prepared export.

        WARNING: Starting from version 1.9.0 :ref:`download_export <ref_download_export>` additionally
        requires :py:obj:`project` as first argument.

        :param project: project name
        :type project: str
        :param export: export name
        :type export: str, dict
        :param folder_path: where to download the export
        :type folder_path: Path-like (str or Path)
        :param extract_zip_contents: if False then a zip file will be downloaded,
         if True the zip file will be extracted at folder_path
        :type extract_zip_contents: bool
        :param to_s3_bucket: AWS S3 bucket to use for download. If None then folder_path is in local filesystem.
        :type to_s3_bucket: Bucket object
        """
        project_name, folder_name = extract_project_folder(project)
        export_name = export["name"] if isinstance(export, dict) else export

        use_case = self.controller.download_export(
            project_name=project_name,
            export_name=export_name,
            folder_path=folder_path,
            extract_zip_contents=extract_zip_contents,
            to_s3_bucket=to_s3_bucket,
        )
        if use_case.is_valid():
            if to_s3_bucket:
                with tqdm(
                        total=use_case.get_upload_files_count(), desc="Uploading"
                ) as progress_bar:
                    for _ in use_case.execute():
                        progress_bar.update()
                progress_bar.close()
            else:
                for _ in use_case.execute():
                    continue
            logger.info(use_case.response.data)
        else:
            raise AppException(use_case.response.errors)

    @Tracker
    @validate_arguments
    def set_image_annotation_status(
            self,
            project: Union[NotEmptyStr, dict],
            image_name: NotEmptyStr,
            annotation_status: NotEmptyStr,
    ):
        """Sets the image annotation status

        :param project: project name or folder path (e.g., "project1/folder1")
        :type project: str
        :param image_name: image name
        :type image_name: str
        :param annotation_status: annotation status to set,
               should be one of NotStarted InProgress QualityCheck Returned Completed Skipped
        :type annotation_status: str

        :return: metadata of the updated image
        :rtype: dict
        """
        project_name, folder_name = extract_project_folder(project)
        response = self.controller.set_images_annotation_statuses(
            project_name, folder_name, [image_name], annotation_status
        )
        if response.errors:
            raise AppException(response.errors)
        image = (
            self.controller.get_item(project_name, folder_name, image_name).data
        )
        return BaseSerializer(image).serialize()

    @Tracker
    @validate_arguments
    def set_project_workflow(
            self, project: Union[NotEmptyStr, dict], new_workflow: List[dict]):
        """Sets project's workflow.

        new_workflow example: [{ "step" : <step_num>, "className" : <annotation_class>, "tool" : <tool_num>,
                              "attribute":[{"attribute" : {"name" : <attribute_value>, "attribute_group" : {"name": <attribute_group>}}},
                              ...]
                              },...]

        :param project: project name or metadata
        :type project: str or dict
        :param new_workflow: new workflow list of dicts
        :type new_workflow: list of dicts
        """
        project_name, _ = extract_project_folder(project)
        response = self.controller.set_project_workflow(
            project_name=project_name, steps=new_workflow
        )
        if response.errors:
            raise AppException(response.errors)

    @Tracker
    @validate_arguments
    def download_image(
            self,
            project: Union[NotEmptyStr, dict],
            image_name: NotEmptyStr,
            local_dir_path: Optional[Union[str, Path]] = "./",
            include_annotations: Optional[StrictBool] = False,
            include_fuse: Optional[StrictBool] = False,
            include_overlay: Optional[StrictBool] = False,
            variant: Optional[str] = "original",
    ):
        """Downloads the image (and annotation if not None) to local_dir_path

        :param project: project name or folder path (e.g., "project1/folder1")
        :type project: str
        :param image_name: image name
        :type image_name: str
        :param local_dir_path: where to download the image
        :type local_dir_path: Path-like (str or Path)
        :param include_annotations: enables annotation download with the image
        :type include_annotations: bool
        :param include_fuse: enables fuse image download with the image
        :type include_fuse: bool
        :param include_overlay: enables overlay image download with the image
        :type include_overlay: bool
        :param variant: which resolution to download, can be 'original' or 'lores'
         (low resolution used in web editor)
        :type variant: str

        :return: paths of downloaded image and annotations if included
        :rtype: tuple
        """
        project_name, folder_name = extract_project_folder(project)
        response = self.controller.download_image(
            project_name=project_name,
            folder_name=folder_name,
            image_name=image_name,
            download_path=str(local_dir_path),
            image_variant=variant,
            include_annotations=include_annotations,
            include_fuse=include_fuse,
            include_overlay=include_overlay,
        )
        if response.errors:
            raise AppException(response.errors)
        logger.info(f"Downloaded image {image_name} to {local_dir_path} ")
        return response.data

    @Tracker
    @validate_arguments
    def attach_image_urls_to_project(
            self,
            project: Union[NotEmptyStr, dict],
            attachments: Union[str, Path],
            annotation_status: Optional[AnnotationStatuses] = "NotStarted",
    ):
        """Link images on external storage to SuperAnnotate.

        :param project: project name or project folder path
        :type project: str or dict
        :param attachments: path to csv file on attachments metadata
        :type attachments: Path-like (str or Path)
        :param annotation_status: value to set the annotation statuses of the linked images: NotStarted InProgress QualityCheck Returned Completed Skipped
        :type annotation_status: str

        :return: list of linked image names, list of failed image names, list of duplicate image names
        :rtype: tuple
        """
        warning_msg = (
            "We're deprecating the attach_image_urls_to_project function. Please use attach_items instead. Learn more."
            "https://superannotate.readthedocs.io/en/stable/superannotate.sdk.html#superannotate.attach_items"
        )
        logger.warning(warning_msg)
        warnings.warn(warning_msg, DeprecationWarning)
        project_name, folder_name = extract_project_folder(project)
        project = self.controller.get_project_metadata(project_name).data
        project_folder_name = project_name + (f"/{folder_name}" if folder_name else "")

        if project["project"].type in [
            constances.ProjectType.VIDEO.value,
            constances.ProjectType.DOCUMENT.value,
        ]:
            raise AppException(
                constances.INVALID_PROJECT_TYPE_TO_PROCESS.format(
                    constances.ProjectType.get_name(project["project"].type)
                )
            )
        images_to_upload, duplicate_images = get_paths_and_duplicated_from_csv(attachments)
        use_case = self.controller.interactive_attach_urls(
            project_name=project_name,
            folder_name=folder_name,
            files=ImageSerializer.deserialize(images_to_upload),  # noqa: E203
            annotation_status=annotation_status,
        )
        if len(duplicate_images):
            logger.warning(
                constances.ALREADY_EXISTING_FILES_WARNING.format(len(duplicate_images))
            )

        if use_case.is_valid():
            logger.info(
                constances.ATTACHING_FILES_MESSAGE.format(
                    len(images_to_upload), project_folder_name
                )
            )
            with tqdm(
                    total=use_case.attachments_count, desc="Attaching urls"
            ) as progress_bar:
                for attached in use_case.execute():
                    progress_bar.update(attached)
            uploaded, duplications = use_case.data
            uploaded = [i["name"] for i in uploaded]
            duplications.extend(duplicate_images)
            failed_images = [
                image["name"]
                for image in images_to_upload
                if image["name"] not in uploaded + duplications
            ]
            return uploaded, failed_images, duplications
        raise AppException(use_case.response.errors)

    @Tracker
    @validate_arguments
    def attach_video_urls_to_project(
            self,
            project: Union[NotEmptyStr, dict],
            attachments: Union[str, Path],
            annotation_status: Optional[AnnotationStatuses] = "NotStarted",
    ):
        """Link videos on external storage to SuperAnnotate.

        :param project: project name or project folder path
        :type project: str or dict
        :param attachments: path to csv file on attachments metadata
        :type attachments: Path-like (str or Path)
        :param annotation_status: value to set the annotation statuses of the linked videos: NotStarted InProgress QualityCheck Returned Completed Skipped
        :type annotation_status: str

        :return: attached videos, failed videos, skipped videos
        :rtype: (list, list, list)
        """
        warning_msg = (
            "We're deprecating the attach_video_urls_to_project function. Please use attach_items instead. Learn more."
            "https://superannotate.readthedocs.io/en/stable/superannotate.sdk.html#superannotate.attach_items"
        )
        logger.warning(warning_msg)
        warnings.warn(warning_msg, DeprecationWarning)
        project_name, folder_name = extract_project_folder(project)
        project = self.controller.get_project_metadata(project_name).data
        project_folder_name = project_name + (f"/{folder_name}" if folder_name else "")

        if project["project"].type != constances.ProjectType.VIDEO.value:
            raise AppException(
                constances.INVALID_PROJECT_TYPE_TO_PROCESS.format(
                    constances.ProjectType.get_name(project["project"].type)
                )
            )

        images_to_upload, duplicate_images = get_paths_and_duplicated_from_csv(attachments)
        use_case = self.controller.interactive_attach_urls(
            project_name=project_name,
            folder_name=folder_name,
            files=ImageSerializer.deserialize(images_to_upload),  # noqa: E203
            annotation_status=annotation_status,
        )
        if len(duplicate_images):
            logger.warning(
                constances.ALREADY_EXISTING_FILES_WARNING.format(len(duplicate_images))
            )

        if use_case.is_valid():
            logger.info(
                constances.ATTACHING_FILES_MESSAGE.format(
                    len(images_to_upload), project_folder_name
                )
            )
            with tqdm(
                    total=use_case.attachments_count, desc="Attaching urls"
            ) as progress_bar:
                for attached in use_case.execute():
                    progress_bar.update(attached)
            uploaded, duplications = use_case.data
            uploaded = [i["name"] for i in uploaded]
            duplications.extend(duplicate_images)
            failed_images = [
                image["name"]
                for image in images_to_upload
                if image["name"] not in uploaded + duplications
            ]
            return uploaded, failed_images, duplications
        raise AppException(use_case.response.errors)

    @Tracker
    @validate_arguments
    def upload_annotations_from_folder_to_project(
            self,
            project: Union[NotEmptyStr, dict],
            folder_path: Union[str, Path],
            from_s3_bucket=None,
            recursive_subfolders: Optional[StrictBool] = False,
    ):
        """Finds and uploads all JSON files in the folder_path as annotations to the project.

        The JSON files should follow specific naming convention. For Vector
        projects they should be named "<image_filename>___objects.json" (e.g., if
        image is cats.jpg the annotation filename should be cats.jpg___objects.json), for Pixel projects
        JSON file should be named "<image_filename>___pixel.json" and also second mask
        image file should be present with the name "<image_name>___save.png". In both cases
        image with <image_name> should be already present on the platform.

        Existing annotations will be overwritten.

        :param project: project name or folder path (e.g., "project1/folder1")
        :type project: str or dict
        :param folder_path: from which folder to upload annotations
        :type folder_path: str or dict
        :param from_s3_bucket: AWS S3 bucket to use. If None then folder_path is in local filesystem
        :type from_s3_bucket: str
        :param recursive_subfolders: enable recursive subfolder parsing
        :type recursive_subfolders: bool

        :return: paths to annotations uploaded, could-not-upload, missing-images
        :rtype: tuple of list of strs
        """

        project_name, folder_name = extract_project_folder(project)
        project_folder_name = project_name + (f"/{folder_name}" if folder_name else "")

        if recursive_subfolders:
            logger.info(
                "When using recursive subfolder parsing same name annotations in different "
                "subfolders will overwrite each other.",
            )
        logger.info(
            "The JSON files should follow a specific naming convention, matching file names already present "
            "on the platform. Existing annotations will be overwritten"
        )

        annotation_paths = get_annotation_paths(
            folder_path, from_s3_bucket, recursive_subfolders
        )

        logger.info(
            f"Uploading {len(annotation_paths)} annotations from {folder_path} to the project {project_folder_name}."
        )
        response = self.controller.upload_annotations_from_folder(
            project_name=project_name,
            folder_name=folder_name,
            annotation_paths=annotation_paths,  # noqa: E203
            client_s3_bucket=from_s3_bucket,
            folder_path=folder_path,
        )
        if response.errors:
            raise AppException(response.errors)
        return response.data

    @Tracker
    @validate_arguments
    def upload_preannotations_from_folder_to_project(
            self,
            project: Union[NotEmptyStr, dict],
            folder_path: Union[str, Path],
            from_s3_bucket=None,
            recursive_subfolders: Optional[StrictBool] = False,
    ):
        """Finds and uploads all JSON files in the folder_path as pre-annotations to the project.

        The JSON files should follow specific naming convention. For Vector
        projects they should be named "<image_filename>___objects.json" (e.g., if
        image is cats.jpg the annotation filename should be cats.jpg___objects.json), for Pixel projects
        JSON file should be named "<image_filename>___pixel.json" and also second mask
        image file should be present with the name "<image_name>___save.png". In both cases
        image with <image_name> should be already present on the platform.

        Existing pre-annotations will be overwritten.

        :param project: project name or folder path (e.g., "project1/folder1")
        :type project: str
        :param folder_path: from which folder to upload the pre-annotations
        :type folder_path: Path-like (str or Path)
        :param from_s3_bucket: AWS S3 bucket to use. If None then folder_path is in local filesystem
        :type from_s3_bucket: str
        :param recursive_subfolders: enable recursive subfolder parsing
        :type recursive_subfolders: bool

        :return: paths to pre-annotations uploaded and could-not-upload
        :rtype: tuple of list of strs
        """
        project_name, folder_name = extract_project_folder(project)
        project_folder_name = project_name + (f"/{folder_name}" if folder_name else "")
        project = self.controller.get_project_metadata(project_name).data
        if project["project"].type in [
            constances.ProjectType.VIDEO.value,
            constances.ProjectType.DOCUMENT.value,
        ]:
            raise AppException(LIMITED_FUNCTIONS[project["project"].type])
        if recursive_subfolders:
            logger.info(
                "When using recursive subfolder parsing same name annotations in different "
                "subfolders will overwrite each other.",
            )
        logger.info(
            "The JSON files should follow a specific naming convention, matching file names already present "
            "on the platform. Existing annotations will be overwritten"
        )
        annotation_paths = get_annotation_paths(
            folder_path, from_s3_bucket, recursive_subfolders
        )
        logger.info(
            f"Uploading {len(annotation_paths)} annotations from {folder_path} to the project {project_folder_name}."
        )
        response = self.controller.upload_annotations_from_folder(
            project_name=project_name,
            folder_name=folder_name,
            annotation_paths=annotation_paths,  # noqa: E203
            client_s3_bucket=from_s3_bucket,
            folder_path=folder_path,
            is_pre_annotations=True,
        )
        if response.errors:
            raise AppException(response.errors)
        return response.data

    @Tracker
    @validate_arguments
    def upload_image_annotations(
            self,
            project: Union[NotEmptyStr, dict],
            image_name: str,
            annotation_json: Union[str, Path, dict],
            mask: Optional[Union[str, Path, bytes]] = None,
            verbose: Optional[StrictBool] = True,
    ):
        """Upload annotations from JSON (also mask for pixel annotations)
        to the image.

        :param project: project name or folder path (e.g., "project1/folder1")
        :type project: str
        :param image_name: image name
        :type image_name: str
        :param annotation_json: annotations in SuperAnnotate format JSON dict or path to JSON file
        :type annotation_json: dict or Path-like (str or Path)
        :param mask: BytesIO object or filepath to mask annotation for pixel projects in SuperAnnotate format
        :type mask: BytesIO or Path-like (str or Path)
        """

        project_name, folder_name = extract_project_folder(project)

        project = self.controller.get_project_metadata(project_name).data
        if project["project"].type in [
            constances.ProjectType.VIDEO.value,
            constances.ProjectType.DOCUMENT.value,
        ]:
            raise AppException(LIMITED_FUNCTIONS[project["project"].type])

        if not mask:
            if not isinstance(annotation_json, dict):
                mask_path = str(annotation_json).replace("___pixel.json", "___save.png")
            else:
                mask_path = f"{image_name}___save.png"
            if os.path.exists(mask_path):
                mask = open(mask_path, "rb").read()
        elif isinstance(mask, str) or isinstance(mask, Path):
            if os.path.exists(mask):
                mask = open(mask, "rb").read()

        if not isinstance(annotation_json, dict):
            if verbose:
                logger.info("Uploading annotations from %s.", annotation_json)
            annotation_json = json.load(open(annotation_json))
        response = self.controller.upload_image_annotations(
            project_name=project_name,
            folder_name=folder_name,
            image_name=image_name,
            annotations=annotation_json,
            mask=mask,
            verbose=verbose,
        )
        if response.errors and not response.errors == constances.INVALID_JSON_MESSAGE:
            raise AppException(response.errors)

    @Tracker
    @validate_arguments
    def download_model(
            self, model: MLModel, output_dir: Union[str, Path]):
        """Downloads the neural network and related files
        which are the <model_name>.pth/pkl. <model_name>.json, <model_name>.yaml, classes_mapper.json

        :param model: the model that needs to be downloaded
        :type  model: dict
        :param output_dir: the directiory in which the files will be saved
        :type output_dir: str
        :return: the metadata of the model
        :rtype: dict
        """
        res = self.controller.download_ml_model(
            model_data=model.dict(), download_path=output_dir
        )
        if res.errors:
            logger.error("\n".join([str(error) for error in res.errors]))
        else:
            return BaseSerializer(res.data).serialize()

    @Tracker
    @validate_arguments
    def benchmark(
            self,
            project: Union[NotEmptyStr, dict],
            gt_folder: str,
            folder_names: List[NotEmptyStr],
            export_root: Optional[Union[str, Path]] = None,
            image_list=None,
            annot_type: Optional[AnnotationType] = "bbox",
            show_plots=False,
    ):
        """Computes benchmark score for each instance of given images that are present both gt_project_name project and projects in folder_names list:

        :param project: project name or metadata of the project
        :type project: str or dict
        :param gt_folder: project folder name that contains the ground truth annotations
        :type gt_folder: str
        :param folder_names: list of folder names in the project for which the scores will be computed
        :type folder_names: list of str
        :param export_root: root export path of the projects
        :type export_root: Path-like (str or Path)
        :param image_list: List of image names from the projects list that must be used. If None, then all images from the projects list will be used. Default: None
        :type image_list: list
        :param annot_type: Type of annotation instances to consider. Available candidates are: ["bbox", "polygon", "point"]
        :type annot_type: str
        :param show_plots: If True, show plots based on results of consensus computation. Default: False
        :type show_plots: bool

        :return: Pandas DateFrame with columns (creatorEmail, QA, imageName, instanceId, className, area, attribute, folderName, score)
        :rtype: pandas DataFrame
        """
        project_name = project
        if isinstance(project, dict):
            project_name = project["name"]

        project = self.controller.get_project_metadata(project_name).data
        if project["project"].type in [
            constances.ProjectType.VIDEO.value,
            constances.ProjectType.DOCUMENT.value,
        ]:
            raise AppException(LIMITED_FUNCTIONS[project["project"].type])

        if not export_root:
            with tempfile.TemporaryDirectory() as temp_dir:
                response = self.controller.benchmark(
                    project_name=project_name,
                    ground_truth_folder_name=gt_folder,
                    folder_names=folder_names,
                    export_root=temp_dir,
                    image_list=image_list,
                    annot_type=annot_type,
                    show_plots=show_plots,
                )

        else:
            response = self.controller.benchmark(
                project_name=project_name,
                ground_truth_folder_name=gt_folder,
                folder_names=folder_names,
                export_root=export_root,
                image_list=image_list,
                annot_type=annot_type,
                show_plots=show_plots,
            )
            if response.errors:
                raise AppException(response.errors)
        return response.data

    @Tracker
    @validate_arguments
    def consensus(
            self,
            project: NotEmptyStr,
            folder_names: List[NotEmptyStr],
            export_root: Optional[Union[NotEmptyStr, Path]] = None,
            image_list: Optional[List[NotEmptyStr]] = None,
            annot_type: Optional[AnnotationType] = "bbox",
            show_plots: Optional[StrictBool] = False,
    ):
        """Computes consensus score for each instance of given images that are present in at least 2 of the given projects:

        :param project: project name
        :type project: str
        :param folder_names: list of folder names in the project for which the scores will be computed
        :type folder_names: list of str
        :param export_root: root export path of the projects
        :type export_root: Path-like (str or Path)
        :param image_list: List of image names from the projects list that must be used. If None, then all images from the projects list will be used. Default: None
        :type image_list: list
        :param annot_type: Type of annotation instances to consider. Available candidates are: ["bbox", "polygon", "point"]
        :type annot_type: str
        :param show_plots: If True, show plots based on results of consensus computation. Default: False
        :type show_plots: bool

        :return: Pandas DateFrame with columns (creatorEmail, QA, imageName, instanceId, className, area, attribute, folderName, score)
        :rtype: pandas DataFrame
        """

        if export_root is None:
            with tempfile.TemporaryDirectory() as temp_dir:
                export_root = temp_dir
                response = self.controller.consensus(
                    project_name=project,
                    folder_names=folder_names,
                    export_path=export_root,
                    image_list=image_list,
                    annot_type=annot_type,
                    show_plots=show_plots,
                )

        else:
            response = self.controller.consensus(
                project_name=project,
                folder_names=folder_names,
                export_path=export_root,
                image_list=image_list,
                annot_type=annot_type,
                show_plots=show_plots,
            )
            if response.errors:
                raise AppException(response.errors)
        return response.data

    @Tracker
    @validate_arguments
    def run_prediction(
            self,
            project: Union[NotEmptyStr, dict],
            images_list: List[NotEmptyStr],
            model: Union[NotEmptyStr, dict],
    ):
        """This function runs smart prediction on given list of images from a given project using the neural network of your choice

        :param project: the project in which the target images are uploaded.
        :type project: str or dict
        :param images_list: the list of image names on which smart prediction has to be run
        :type images_list: list of str
        :param model: the name of the model that should be used for running smart prediction
        :type model: str or dict
        :return: tupe of two lists, list of images on which the prediction has succeded and failed respectively
        :rtype: tuple
        """
        project_name = None
        folder_name = None
        if isinstance(project, dict):
            project_name = project["name"]
        if isinstance(project, str):
            project_name, folder_name = extract_project_folder(project)

        model_name = model
        if isinstance(model, dict):
            model_name = model["name"]

        response = self.controller.run_prediction(
            project_name=project_name,
            images_list=images_list,
            model_name=model_name,
            folder_name=folder_name,
        )
        if response.errors:
            raise AppException(response.errors)
        return response.data

    @Tracker
    @validate_arguments
    def add_annotation_bbox_to_image(
            self,
            project: NotEmptyStr,
            image_name: NotEmptyStr,
            bbox: List[float],
            annotation_class_name: NotEmptyStr,
            annotation_class_attributes: Optional[List[dict]] = None,
            error: Optional[StrictBool] = None,
    ):
        """Add a bounding box annotation to image annotations

        annotation_class_attributes has the form
        [ {"name" : "<attribute_value>" }, "groupName" : "<attribute_group>"} ], ... ]

        :param project: project name or folder path (e.g., "project1/folder1")
        :type project: str
        :param image_name: image name
        :type image_name: str
        :param bbox: 4 element list of top-left x,y and bottom-right x, y coordinates
        :type bbox: list of floats
        :param annotation_class_name: annotation class name
        :type annotation_class_name: str
        :param annotation_class_attributes: list of annotation class attributes
        :type annotation_class_attributes: list of 2 element dicts
        :param error: if not None, marks annotation as error (True) or no-error (False)
        :type error: bool
        """
        project_name, folder_name = extract_project_folder(project)
        project = self.controller.get_project_metadata(project_name).data
        if project["project"].type in [
            constances.ProjectType.VIDEO.value,
            constances.ProjectType.DOCUMENT.value,
        ]:
            raise AppException(LIMITED_FUNCTIONS[project["project"].type])
        response = self.controller.get_annotations(
            project_name=project_name,
            folder_name=folder_name,
            item_names=[image_name],
            logging=False,
        )
        if response.errors:
            raise AppException(response.errors)
        if response.data:
            annotations = response.data[0]
        else:
            annotations = {}
        annotations = add_annotation_bbox_to_json(
            annotations,
            bbox,
            annotation_class_name,
            annotation_class_attributes,
            error,
            image_name,
        )

        self.controller.upload_image_annotations(
            project_name, folder_name, image_name, annotations
        )

    @Tracker
    @validate_arguments
    def add_annotation_point_to_image(
            self,
            project: NotEmptyStr,
            image_name: NotEmptyStr,
            point: List[float],
            annotation_class_name: NotEmptyStr,
            annotation_class_attributes: Optional[List[dict]] = None,
            error: Optional[StrictBool] = None,
    ):
        """Add a point annotation to image annotations

        annotation_class_attributes has the form [ {"name" : "<attribute_value>", "groupName" : "<attribute_group>"},  ... ]

        :param project: project name or folder path (e.g., "project1/folder1")
        :type project: str
        :param image_name: image name
        :type image_name: str
        :param point: [x,y] list of coordinates
        :type point: list of floats
        :param annotation_class_name: annotation class name
        :type annotation_class_name: str
        :param annotation_class_attributes: list of annotation class attributes
        :type annotation_class_attributes: list of 2 element dicts
        :param error: if not None, marks annotation as error (True) or no-error (False)
        :type error: bool
        """
        project_name, folder_name = extract_project_folder(project)
        project = self.controller.get_project_metadata(project_name).data
        if project["project"].type in [
            constances.ProjectType.VIDEO.value,
            constances.ProjectType.DOCUMENT.value,
        ]:
            raise AppException(LIMITED_FUNCTIONS[project["project"].type])
        response = self.controller.get_annotations(
            project_name=project_name,
            folder_name=folder_name,
            item_names=[image_name],
            logging=False,
        )
        if response.errors:
            raise AppException(response.errors)
        if response.data:
            annotations = response.data[0]
        else:
            annotations = {}
        annotations = add_annotation_point_to_json(
            annotations,
            point,
            annotation_class_name,
            image_name,
            annotation_class_attributes,
            error,
        )
        self.controller.upload_image_annotations(
            project_name, folder_name, image_name, annotations
        )

    @Tracker
    @validate_arguments
    def add_annotation_comment_to_image(
            self,
            project: NotEmptyStr,
            image_name: NotEmptyStr,
            comment_text: NotEmptyStr,
            comment_coords: List[float],
            comment_author: EmailStr,
            resolved: Optional[StrictBool] = False,
    ):
        """Add a comment to SuperAnnotate format annotation JSON

        :param project: project name or folder path (e.g., "project1/folder1")
        :type project: str
        :param image_name: image name
        :type image_name: str
        :param comment_text: comment text
        :type comment_text: str
        :param comment_coords: [x, y] coords
        :type comment_coords: list
        :param comment_author: comment author email
        :type comment_author: str
        :param resolved: comment resolve status
        :type resolved: bool
        """
        project_name, folder_name = extract_project_folder(project)
        project = self.controller.get_project_metadata(project_name).data
        if project["project"].type in [
            constances.ProjectType.VIDEO.value,
            constances.ProjectType.DOCUMENT.value,
        ]:
            raise AppException(LIMITED_FUNCTIONS[project["project"].type])
        response = self.controller.get_annotations(
            project_name=project_name,
            folder_name=folder_name,
            item_names=[image_name],
            logging=False,
        )
        if response.errors:
            raise AppException(response.errors)
        if response.data:
            annotations = response.data[0]
        else:
            annotations = {}
        annotations = add_annotation_comment_to_json(
            annotations,
            comment_text,
            comment_coords,
            comment_author,
            resolved=resolved,
            image_name=image_name,
        )
        self.controller.upload_image_annotations(
            project_name, folder_name, image_name, annotations
        )

    @Tracker
    @validate_arguments
    def upload_image_to_project(
            self,
            project: NotEmptyStr,
            img,
            image_name: Optional[NotEmptyStr] = None,
            annotation_status: Optional[AnnotationStatuses] = "NotStarted",
            from_s3_bucket=None,
            image_quality_in_editor: Optional[NotEmptyStr] = None,
    ):
        """Uploads image (io.BytesIO() or filepath to image) to project.
        Sets status of the uploaded image to set_status if it is not None.

        :param project: project name or folder path (e.g., "project1/folder1")
        :type project: str
        :param img: image to upload
        :type img: io.BytesIO() or Path-like (str or Path)
        :param image_name: image name to set on platform. If None and img is filepath,
                           image name will be set to filename of the path
        :type image_name: str
        :param annotation_status: value to set the annotation statuses of the uploaded image NotStarted InProgress QualityCheck Returned Completed Skipped
        :type annotation_status: str
        :param from_s3_bucket: AWS S3 bucket to use. If None then folder_path is in local filesystem
        :type from_s3_bucket: str
        :param image_quality_in_editor: image quality be seen in SuperAnnotate web annotation editor.
               Can be either "compressed" or "original".  If None then the default value in project settings will be used.
        :type image_quality_in_editor: str
        """
        project_name, folder_name = extract_project_folder(project)

        response = self.controller.upload_image_to_project(
            project_name=project_name,
            folder_name=folder_name,
            image_name=image_name,
            image=img,
            annotation_status=annotation_status,
            from_s3_bucket=from_s3_bucket,
            image_quality_in_editor=image_quality_in_editor,
        )
        if response.errors:
            raise AppException(response.errors)

    def search_models(
            self,
            name: Optional[NotEmptyStr] = None,
            type_: Optional[NotEmptyStr] = None,
            project_id: Optional[int] = None,
            task: Optional[NotEmptyStr] = None,
            include_global: Optional[StrictBool] = True,
    ):
        """Search for ML models.

        :param name: search string
        :type name: str
        :param type_: ml model type string
        :type type_: str
        :param project_id: project id
        :type project_id: int
        :param task: training task
        :type task: str
        :param include_global: include global ml models
        :type include_global: bool

        :return: ml model metadata
        :rtype: list of dicts
        """
        res = self.controller.search_models(
            name=name,
            model_type=type_,
            project_id=project_id,
            task=task,
            include_global=include_global,
        )
        return res.data

    @Tracker
    @validate_arguments
    def upload_images_to_project(
            self,
            project: NotEmptyStr,
            img_paths: List[NotEmptyStr],
            annotation_status: Optional[AnnotationStatuses] = "NotStarted",
            from_s3_bucket=None,
            image_quality_in_editor: Optional[ImageQualityChoices] = None,
    ):
        """Uploads all images given in list of path objects in img_paths to the project.
        Sets status of all the uploaded images to set_status if it is not None.

        If an image with existing name already exists in the project it won't be uploaded,
        and its path will be appended to the third member of return value of this
        function.

        :param project: project name or folder path (e.g., "project1/folder1")
        :type project: str
        :param img_paths: list of Path-like (str or Path) objects to upload
        :type img_paths: list
        :param annotation_status: value to set the annotation statuses of the uploaded images NotStarted InProgress QualityCheck Returned Completed Skipped
        :type annotation_status: str
        :param from_s3_bucket: AWS S3 bucket to use. If None then folder_path is in local filesystem
        :type from_s3_bucket: str
        :param image_quality_in_editor: image quality be seen in SuperAnnotate web annotation editor.
               Can be either "compressed" or "original".  If None then the default value in project settings will be used.
        :type image_quality_in_editor: str

        :return: uploaded, could-not-upload, existing-images filepaths
        :rtype: tuple (3 members) of list of strs
        """
        project_name, folder_name = extract_project_folder(project)

        use_case = self.controller.upload_images_to_project(
            project_name=project_name,
            folder_name=folder_name,
            paths=img_paths,
            annotation_status=annotation_status,
            image_quality_in_editor=image_quality_in_editor,
            from_s3_bucket=from_s3_bucket,
        )

        images_to_upload, duplicates = use_case.images_to_upload
        if len(duplicates):
            logger.warning(
                "%s already existing images found that won't be uploaded.", len(duplicates)
            )
        logger.info(f"Uploading {len(images_to_upload)} images to project {project}.")
        uploaded, failed_images, duplications = [], [], duplicates
        if not images_to_upload:
            return uploaded, failed_images, duplications
        if use_case.is_valid():
            with tqdm(total=len(images_to_upload), desc="Uploading images") as progress_bar:
                for _ in use_case.execute():
                    progress_bar.update(1)
            uploaded, failed_images, duplications = use_case.data
            if duplications:
                logger.info(f"Duplicated images {', '.join(duplications)}")
            return uploaded, failed_images, duplications
        raise AppException(use_case.response.errors)

    @Tracker
    @validate_arguments
    def aggregate_annotations_as_df(
            self,
            project_root: Union[NotEmptyStr, Path],
            project_type: ProjectTypes,
            folder_names: Optional[List[Union[Path, NotEmptyStr]]] = None,
    ):
        """Aggregate annotations as pandas dataframe from project root.

        :param project_root: the export path of the project
        :type project_root: Path-like (str or Path)

        :param project_type: the project type, Vector/Pixel, Video or Document
        :type project_type: str

        :param folder_names: Aggregate the specified folders from project_root.
         If None aggregate all folders in the project_root
        :type folder_names: list of Pathlike (str or Path) objects

        :return: DataFrame on annotations
        :rtype: pandas DataFrame
        """
        if project_type in (
                constances.ProjectType.VECTOR.name,
                constances.ProjectType.PIXEL.name,
        ):
            from superannotate.lib.app.analytics.common import (
                aggregate_image_annotations_as_df,
            )

            return aggregate_image_annotations_as_df(
                project_root=project_root,
                include_classes_wo_annotations=False,
                include_comments=True,
                include_tags=True,
                folder_names=folder_names,
            )
        elif project_type in (
                constances.ProjectType.VIDEO.name,
                constances.ProjectType.DOCUMENT.name,
        ):
            from superannotate.lib.app.analytics.aggregators import DataAggregator

            return DataAggregator(
                project_type=project_type,
                project_root=project_root,
                folder_names=folder_names,
            ).aggregate_annotations_as_df()

    @Tracker
    @validate_arguments
    def delete_annotations(
            self,
            project: NotEmptyStr, image_names: Optional[List[NotEmptyStr]] = None
    ):
        """
        Delete image annotations from a given list of images.

        :param project: project name or folder path (e.g., "project1/folder1")
        :type project: str
        :param image_names:  image names. If None, all image annotations from a given project/folder will be deleted.
        :type image_names: list of strs
        """

        project_name, folder_name = extract_project_folder(project)

        response = self.controller.delete_annotations(
            project_name=project_name, folder_name=folder_name, image_names=image_names
        )
        if response.errors:
            raise AppException(response.errors)

    @Tracker
    @validate_arguments
    def attach_document_urls_to_project(
            self,
            project: Union[NotEmptyStr, dict],
            attachments: Union[Path, NotEmptyStr],
            annotation_status: Optional[AnnotationStatuses] = "NotStarted",
    ):
        """Link documents on external storage to SuperAnnotate.

        :param project: project name or project folder path
        :type project: str or dict
        :param attachments: path to csv file on attachments metadata
        :type attachments: Path-like (str or Path)
        :param annotation_status: value to set the annotation statuses of the linked documents: NotStarted InProgress QualityCheck Returned Completed Skipped
        :type annotation_status: str

        :return: list of attached documents, list of not attached documents, list of skipped documents
        :rtype: tuple
        """
        warning_msg = (
            "We're deprecating the attach_document_urls_to_project function. Please use attach_items instead. Learn more."
            "https://superannotate.readthedocs.io/en/stable/superannotate.sdk.html#superannotate.attach_items"
        )
        logger.warning(warning_msg)
        warnings.warn(warning_msg, DeprecationWarning)
        project_name, folder_name = extract_project_folder(project)
        project = self.controller.get_project_metadata(project_name).data
        project_folder_name = project_name + (f"/{folder_name}" if folder_name else "")

        if project["project"].type != constances.ProjectType.DOCUMENT.value:
            raise AppException(
                constances.INVALID_PROJECT_TYPE_TO_PROCESS.format(
                    constances.ProjectType.get_name(project["project"].type)
                )
            )

        images_to_upload, duplicate_images = get_paths_and_duplicated_from_csv(attachments)

        use_case = self.controller.interactive_attach_urls(
            project_name=project_name,
            folder_name=folder_name,
            files=ImageSerializer.deserialize(images_to_upload),  # noqa: E203
            annotation_status=annotation_status,
        )
        if len(duplicate_images):
            logger.warning(
                constances.ALREADY_EXISTING_FILES_WARNING.format(len(duplicate_images))
            )
        if use_case.is_valid():
            logger.info(
                constances.ATTACHING_FILES_MESSAGE.format(
                    len(images_to_upload), project_folder_name
                )
            )
            with tqdm(
                    total=use_case.attachments_count, desc="Attaching urls"
            ) as progress_bar:
                for attached in use_case.execute():
                    progress_bar.update(attached)
            uploaded, duplications = use_case.data
            uploaded = [i["name"] for i in uploaded]
            duplications.extend(duplicate_images)
            failed_images = [
                image["name"]
                for image in images_to_upload
                if image["name"] not in uploaded + duplications
            ]
            return uploaded, failed_images, duplications
        raise AppException(use_case.response.errors)

    @Tracker
    @validate_arguments
    def validate_annotations(
            self,
            project_type: ProjectTypes, annotations_json: Union[NotEmptyStr, Path]
    ):
        """Validates given annotation JSON.

            :param project_type: The project type Vector, Pixel, Video or Document
            :type project_type: str

            :param annotations_json: path to annotation JSON
            :type annotations_json: Path-like (str or Path)

            :return: The success of the validation
            :rtype: bool
            """
        with open(annotations_json) as file:
            annotation_data = json.loads(file.read())
            response = Controller.validate_annotations(
                project_type, annotation_data, allow_extra=False
            )
            if response.errors:
                raise AppException(response.errors)
            is_valid, _ = response.data
            if is_valid:
                return True
            print(response.report)
            return False

    @Tracker
    @validate_arguments
    def add_contributors_to_project(
            self,
            project: NotEmptyStr, emails: conlist(EmailStr, min_items=1), role: AnnotatorRole
    ) -> Tuple[List[str], List[str]]:
        """Add contributors to project.

        :param project: project name
        :type project: str

        :param emails: users email
        :type emails: list

        :param role: user role to apply, one of Admin , Annotator , QA
        :type role: str

        :return: lists of added,  skipped contributors of the project
        :rtype: tuple (2 members) of lists of strs
        """
        response = self.controller.add_contributors_to_project(
            project_name=project, emails=emails, role=role
        )
        if response.errors:
            raise AppException(response.errors)
        return response.data

    @Tracker
    @validate_arguments
    def invite_contributors_to_team(
            self,
            emails: conlist(EmailStr, min_items=1), admin: StrictBool = False
    ) -> Tuple[List[str], List[str]]:
        """Invites contributors to the team.

        :param emails: list of contributor emails
        :type emails: list

        :param admin: enables admin privileges for the contributor
        :type admin: bool

        :return: lists of invited, skipped contributors of the team
        :rtype: tuple (2 members) of lists of strs
        """
        response = self.controller.invite_contributors_to_team(
            emails=emails, set_admin=admin
        )
        if response.errors:
            raise AppException(response.errors)
        return response.data

    @Tracker
    @validate_arguments
    def get_annotations(
            self, project: NotEmptyStr, items: Optional[List[NotEmptyStr]] = None):
        """Returns annotations for the given list of items.

        :param project: project name or folder path (e.g., “project1/folder1”).
        :type project: str

        :param items:  item names. If None all items in the project will be exported
        :type items: list of strs

        :return: list of annotations
        :rtype: list of strs
        """
        project_name, folder_name = extract_project_folder(project)
        response = self.controller.get_annotations(
            project_name, folder_name, items
        )
        if response.errors:
            raise AppException(response.errors)
        return response.data

    @Tracker
    @validate_arguments
    def get_annotations_per_frame(
            self, project: NotEmptyStr, video: NotEmptyStr, fps: int = 1):
        """Returns per frame annotations for the given video.


        :param project: project name or folder path (e.g., “project1/folder1”).
        :type project: str

        :param video: video name
        :type video: str

        :param fps: how many frames per second needs to be extracted from the video.
         Will extract 1 frame per second by default.
        :type fps: str

        :return: list of annotation objects
        :rtype: list of dicts
        """
        project_name, folder_name = extract_project_folder(project)
        response = self.controller.get_annotations_per_frame(
            project_name, folder_name, video_name=video, fps=fps
        )
        if response.errors:
            raise AppException(response.errors)
        return response.data

    @Tracker
    @validate_arguments
    def upload_priority_scores(
            self, project: NotEmptyStr, scores: List[PriorityScore]):
        """Returns per frame annotations for the given video.

        :param project: project name or folder path (e.g., “project1/folder1”)
        :type project: str

        :param scores: list of score objects
        :type scores: list of dicts

        :return: lists of uploaded, skipped items
        :rtype: tuple (2 members) of lists of strs
        """
        project_name, folder_name = extract_project_folder(project)
        project_folder_name = project
        response = self.controller.upload_priority_scores(
            project_name, folder_name, scores, project_folder_name
        )
        if response.errors:
            raise AppException(response.errors)
        return response.data

    @Tracker
    @validate_arguments
    def get_integrations(
            self):
        """Get all integrations per team

        :return: metadata objects of all integrations of the team.
        :rtype: list of dicts
        """
        response = self.controller.get_integrations()
        if response.errors:
            raise AppException(response.errors)
        integrations = response.data
        return BaseSerializer.serialize_iterable(integrations, ("name", "type", "root"))

    @Tracker
    @validate_arguments
    def attach_items_from_integrated_storage(
            self,
            project: NotEmptyStr,
            integration: Union[NotEmptyStr, IntegrationEntity],
            folder_path: Optional[NotEmptyStr] = None,
    ):
        """Link images from integrated external storage to SuperAnnotate.

        :param project: project name or folder path where items should be attached (e.g., “project1/folder1”).
        :type project: str

        :param integration:  existing integration name or metadata dict to pull items from.
         Mandatory keys in integration metadata’s dict is “name”.
        :type integration: str or dict

        :param folder_path: Points to an exact folder/directory within given storage.
         If None, items are fetched from the root directory.
        :type folder_path: str
        """
        project_name, folder_name = extract_project_folder(project)
        if isinstance(integration, str):
            integration = IntegrationEntity(name=integration)
        response = self.controller.attach_integrations(
            project_name, folder_name, integration, folder_path
        )
        if response.errors:
            raise AppException(response.errors)

    @Tracker
    @validate_arguments
    def query(
            self, project: NotEmptyStr, query: Optional[NotEmptyStr]):
        """Return items that satisfy the given query.
        Query syntax should be in SuperAnnotate query language(https://doc.superannotate.com/docs/query-search-1).

        :param project: project name or folder path (e.g., “project1/folder1”)
        :type project: str

        :param query: SAQuL query string.
        :type query: str

        :return: queried items’ metadata list
        :rtype: list of dicts
        """
        project_name, folder_name = extract_project_folder(project)
        response = self.controller.query_entities(project_name, folder_name, query)
        if response.errors:
            raise AppException(response.errors)
        return BaseSerializer.serialize_iterable(response.data)

    @Tracker
    @validate_arguments
    def get_item_metadata(
            self,
            project: NotEmptyStr, item_name: NotEmptyStr,
    ):
        """Returns item metadata

        :param project: project name or folder path (e.g., “project1/folder1”)
        :type project: str

        :param item_name: item name
        :type item_name: str

        :return: metadata of item
        :rtype: dict
        """
        project_name, folder_name = extract_project_folder(project)
        response = self.controller.get_item(project_name, folder_name, item_name)
        if response.errors:
            raise AppException(response.errors)
        return BaseSerializer(response.data).serialize()

    @Tracker
    @validate_arguments
    def search_items(
            self,
            project: NotEmptyStr,
            name_contains: NotEmptyStr = None,
            annotation_status: Optional[AnnotationStatuses] = None,
            annotator_email: Optional[NotEmptyStr] = None,
            qa_email: Optional[NotEmptyStr] = None,
            recursive: bool = False,
    ):
        """Search items by filtering criteria.


        :param project: project name or folder path (e.g., “project1/folder1”).
         If recursive=False=True, then only the project name is required.
        :type project: str

        :param name_contains:  Returns those items, where the given string is found anywhere within an item’s name.
         If None, all items returned, in accordance with the recursive=False parameter.
        :type name_contains: str

        :param annotation_status: if not None, filters items by annotation status.
                                Values are:
                                    “NotStarted”
                                    “InProgress”
                                    “QualityCheck”
                                    “Returned”
                                    “Completed”
                                    “Skipped”
        :type annotation_status: str


        :param annotator_email: returns those items’ names that are assigned to the specified annotator.
         If None, all items are returned. Strict equal.
        :type annotator_email: str

        :param qa_email:  returns those items’ names that are assigned to the specified QA.
         If None, all items are returned. Strict equal.
        :type qa_email: str

        :param recursive: search in the project’s root and all of its folders.
         If False search only in the project’s root or given directory.
        :type recursive: bool

        :return: items' metadata
        :rtype: list of dicts
        """
        project_name, folder_name = extract_project_folder(project)
        response = self.controller.list_items(
            project_name,
            folder_name,
            name_contains=name_contains,
            annotation_status=annotation_status,
            annotator_email=annotator_email,
            qa_email=qa_email,
            recursive=recursive,
        )
        if response.errors:
            raise AppException(response.errors)
        return BaseSerializer.serialize_iterable(response.data)

    @Tracker
    @validate_arguments
    def attach_items(
            self,
            project: Union[NotEmptyStr, dict],
            attachments: AttachmentArg,
            annotation_status: Optional[AnnotationStatuses] = "NotStarted",
    ):
        """Link items from external storage to SuperAnnotate using URLs.

       :param project: project name or folder path (e.g., “project1/folder1”)
       :type project: str

       :param attachments: path to CSV file or list of dicts containing attachments URLs.
       :type project: path-like (str or Path) or list of dicts

       :param annotation_status: value to set the annotation statuses of the linked items
                                   “NotStarted”
                                   “InProgress”
                                   “QualityCheck”
                                   “Returned”
                                   “Completed”
                                   “Skipped”
       :type annotation_status: str

       :return: None
       """
        attachments = attachments.data
        project_name, folder_name = extract_project_folder(project)
        if attachments and isinstance(attachments[0], AttachmentDict):
            unique_attachments = set(attachments)
            duplicate_attachments = [
                item
                for item, count in collections.Counter(attachments).items()
                if count > 1
            ]
        else:
            unique_attachments, duplicate_attachments = get_name_url_duplicated_from_csv(
                attachments
            )
        if duplicate_attachments:
            logger.info("Dropping duplicates.")
        unique_attachments = parse_obj_as(List[AttachmentEntity], unique_attachments)
        uploaded, fails, duplicated = [], [], []
        if unique_attachments:
            logger.info(
                f"Attaching {len(unique_attachments)} file(s) to project {project}."
            )
            response = self.controller.attach_items(
                project_name=project_name,
                folder_name=folder_name,
                attachments=unique_attachments,
                annotation_status=annotation_status,
            )
            if response.errors:
                raise AppException(response.errors)
            uploaded, duplicated = response.data
            uploaded = [i["name"] for i in uploaded]
            fails = [
                attachment.name
                for attachment in unique_attachments
                if attachment.name not in uploaded and attachment.name not in duplicated
            ]
        return uploaded, fails, duplicated

    @Tracker
    @validate_arguments
    def copy_items(
            self,
            source: Union[NotEmptyStr, dict],
            destination: Union[NotEmptyStr, dict],
            items: Optional[List[NotEmptyStr]] = None,
            include_annotations: Optional[StrictBool] = True,
    ):
        """Copy images in bulk between folders in a project

        :param source: project name or folder path to select items from (e.g., “project1/folder1”).
        :type source: str

        :param destination: project name (root) or folder path to place copied items.
        :type destination: str

        :param items: names of items to copy. If None, all items from the source directory will be copied.
        :type items: list of str

        :param include_annotations: enables annotations copy
        :type include_annotations: bool

        :return: list of skipped item names
        :rtype: list of strs
        """

        project_name, source_folder = extract_project_folder(source)

        to_project_name, destination_folder = extract_project_folder(destination)
        if project_name != to_project_name:
            raise AppException("Source and destination projects should be the same")

        response = self.controller.copy_items(
            project_name=project_name,
            from_folder=source_folder,
            to_folder=destination_folder,
            items=items,
            include_annotations=include_annotations,
        )
        if response.errors:
            raise AppException(response.errors)

        return response.data

    @Tracker
    @validate_arguments
    def move_items(
            self,
            source: Union[NotEmptyStr, dict],
            destination: Union[NotEmptyStr, dict],
            items: Optional[List[NotEmptyStr]] = None,
    ):
        """Copy images in bulk between folders in a project

        :param source: project name or folder path to pick items from (e.g., “project1/folder1”).
        :type source: str

        :param destination: project name (root) or folder path to move items to.
        :type destination: str

        :param items: names of items to move. If None, all items from the source directory will be moved.
        :type items: list of str

        :return: list of skipped item names
        :rtype: list of strs
        """

        project_name, source_folder = extract_project_folder(source)
        to_project_name, destination_folder = extract_project_folder(destination)
        if project_name != to_project_name:
            raise AppException("Source and destination projects should be the same")
        response = self.controller.move_items(
            project_name=project_name,
            from_folder=source_folder,
            to_folder=destination_folder,
            items=items,
        )
        if response.errors:
            raise AppException(response.errors)
        return response.data

    @Tracker
    @validate_arguments
    def set_annotation_statuses(
            self,
            project: Union[NotEmptyStr, dict],
            annotation_status: AnnotationStatuses,
            item_names: Optional[List[NotEmptyStr]] = None,
    ):
        """Sets annotation statuses of items

        :param project: project name or folder path (e.g., “project1/folder1”).
        :type project: str

        :param annotation_status: annotation status to set, should be one of.
                                    “NotStarted”
                                    “InProgress”
                                    “QualityCheck”
                                    “Returned”
                                    “Completed”
                                    “Skipped”
        :type annotation_status: str

        :param item_names:  item names to set the mentioned status for. If None, all the items in the project will be used.
        :type item_names: str

        :return: None
        """

        project_name, folder_name = extract_project_folder(project)
        response = self.controller.set_annotation_statuses(
            project_name=project_name,
            folder_name=folder_name,
            annotation_status=annotation_status,
            item_names=item_names,
        )
        if response.errors:
            raise AppException(response.errors)
        return response.data
=======
        is_valid, _ = response.data
        if is_valid:
            return True
        print(response.report)
        return False


@Trackable
@validate_arguments
def add_contributors_to_project(
    project: NotEmptyStr, emails: conlist(EmailStr, min_items=1), role: AnnotatorRole
) -> Tuple[List[str], List[str]]:
    """Add contributors to project.

    :param project: project name
    :type project: str

    :param emails: users email
    :type emails: list

    :param role: user role to apply, one of Admin , Annotator , QA
    :type role: str

    :return: lists of added,  skipped contributors of the project
    :rtype: tuple (2 members) of lists of strs
    """
    response = Controller.get_default().add_contributors_to_project(
        project_name=project, emails=emails, role=role
    )
    if response.errors:
        raise AppException(response.errors)
    return response.data


@Trackable
@validate_arguments
def invite_contributors_to_team(
    emails: conlist(EmailStr, min_items=1), admin: StrictBool = False
) -> Tuple[List[str], List[str]]:
    """Invites contributors to the team.

    :param emails: list of contributor emails
    :type emails: list

    :param admin: enables admin privileges for the contributor
    :type admin: bool

    :return: lists of invited, skipped contributors of the team
    :rtype: tuple (2 members) of lists of strs
    """
    response = Controller.get_default().invite_contributors_to_team(
        emails=emails, set_admin=admin
    )
    if response.errors:
        raise AppException(response.errors)
    return response.data


@Trackable
@validate_arguments
def get_annotations(project: NotEmptyStr, items: Optional[List[NotEmptyStr]] = None):
    """Returns annotations for the given list of items.

    :param project: project name or folder path (e.g., “project1/folder1”).
    :type project: str

    :param items:  item names. If None all items in the project will be exported
    :type items: list of strs

    :return: list of annotations
    :rtype: list of strs
    """
    project_name, folder_name = extract_project_folder(project)
    response = Controller.get_default().get_annotations(
        project_name, folder_name, items
    )
    if response.errors:
        raise AppException(response.errors)
    return response.data


@Trackable
@validate_arguments
def get_annotations_per_frame(project: NotEmptyStr, video: NotEmptyStr, fps: int = 1):
    """Returns per frame annotations for the given video.


    :param project: project name or folder path (e.g., “project1/folder1”).
    :type project: str

    :param video: video name
    :type video: str

    :param fps: how many frames per second needs to be extracted from the video.
     Will extract 1 frame per second by default.
    :type fps: int

    :return: list of annotation objects
    :rtype: list of dicts
    """
    project_name, folder_name = extract_project_folder(project)
    response = Controller.get_default().get_annotations_per_frame(
        project_name, folder_name, video_name=video, fps=fps
    )
    if response.errors:
        raise AppException(response.errors)
    return response.data


@Trackable
@validate_arguments
def upload_priority_scores(project: NotEmptyStr, scores: List[PriorityScore]):
    """Upload priority scores for the given list of items.

    :param project: project name or folder path (e.g., “project1/folder1”)
    :type project: str

    :param scores: list of score objects
    :type scores: list of dicts

    :return: lists of uploaded, skipped items
    :rtype: tuple (2 members) of lists of strs
    """
    project_name, folder_name = extract_project_folder(project)
    project_folder_name = project
    response = Controller.get_default().upload_priority_scores(
        project_name, folder_name, scores, project_folder_name
    )
    if response.errors:
        raise AppException(response.errors)
    return response.data


@Trackable
@validate_arguments
def get_integrations():
    """Get all integrations per team

    :return: metadata objects of all integrations of the team.
    :rtype: list of dicts
    """
    response = Controller.get_default().get_integrations()
    if response.errors:
        raise AppException(response.errors)
    integrations = response.data
    return BaseSerializer.serialize_iterable(integrations, ("name", "type", "root"))


@Trackable
@validate_arguments
def attach_items_from_integrated_storage(
    project: NotEmptyStr,
    integration: Union[NotEmptyStr, IntegrationEntity],
    folder_path: Optional[NotEmptyStr] = None,
):
    """Link images from integrated external storage to SuperAnnotate.

    :param project: project name or folder path where items should be attached (e.g., “project1/folder1”).
    :type project: str

    :param integration:  existing integration name or metadata dict to pull items from.
     Mandatory keys in integration metadata’s dict is “name”.
    :type integration: str or dict

    :param folder_path: Points to an exact folder/directory within given storage.
     If None, items are fetched from the root directory.
    :type folder_path: str
    """
    project_name, folder_name = extract_project_folder(project)
    if isinstance(integration, str):
        integration = IntegrationEntity(name=integration)
    response = Controller.get_default().attach_integrations(
        project_name, folder_name, integration, folder_path
    )
    if response.errors:
        raise AppException(response.errors)


@Trackable
@validate_arguments
def query(project: NotEmptyStr, query: Optional[NotEmptyStr]):
    """Return items that satisfy the given query.
    Query syntax should be in SuperAnnotate query language(https://doc.superannotate.com/docs/query-search-1).

    :param project: project name or folder path (e.g., “project1/folder1”)
    :type project: str

    :param query: SAQuL query string.
    :type query: str

    :return: queried items’ metadata list
    :rtype: list of dicts
    """
    project_name, folder_name = extract_project_folder(project)
    response = Controller.get_default().query_entities(project_name, folder_name, query)
    if response.errors:
        raise AppException(response.errors)
    return BaseSerializer.serialize_iterable(response.data)


@Trackable
@validate_arguments
def get_item_metadata(
    project: NotEmptyStr, item_name: NotEmptyStr,
):
    """Returns item metadata

    :param project: project name or folder path (e.g., “project1/folder1”)
    :type project: str

    :param item_name: item name
    :type item_name: str

    :return: metadata of item
    :rtype: dict
    """
    project_name, folder_name = extract_project_folder(project)
    response = Controller.get_default().get_item(project_name, folder_name, item_name)
    if response.errors:
        raise AppException(response.errors)
    return BaseSerializer(response.data).serialize()


@Trackable
@validate_arguments
def search_items(
    project: NotEmptyStr,
    name_contains: NotEmptyStr = None,
    annotation_status: Optional[AnnotationStatuses] = None,
    annotator_email: Optional[NotEmptyStr] = None,
    qa_email: Optional[NotEmptyStr] = None,
    recursive: bool = False,
):
    """Search items by filtering criteria.


    :param project: project name or folder path (e.g., “project1/folder1”).
    :type project: str

    :param name_contains:  Returns those items, where the given string is found anywhere within an item’s name.
     If None, all items returned, in accordance with the recursive=False parameter.
    :type name_contains: str

    :param annotation_status: if not None, filters items by annotation status.
                            Values are:
                                ♦ “NotStarted” \n
                                ♦ “InProgress” \n
                                ♦ “QualityCheck” \n
                                ♦ “Returned” \n
                                ♦ “Completed” \n
                                ♦ “Skipped” \n
    :type annotation_status: str


    :param annotator_email: returns those items’ names that are assigned to the specified annotator.
     If None, all items are returned. Strict equal.
    :type annotator_email: str

    :param qa_email:  returns those items’ names that are assigned to the specified QA.
     If None, all items are returned. Strict equal.
    :type qa_email: str

    :param recursive: search in the project’s root and all of its folders.
     If False search only in the project’s root or given directory.
    :type recursive: bool

    :return: items' metadata
    :rtype: list of dicts
    """
    project_name, folder_name = extract_project_folder(project)
    response = Controller.get_default().list_items(
        project_name,
        folder_name,
        name_contains=name_contains,
        annotation_status=annotation_status,
        annotator_email=annotator_email,
        qa_email=qa_email,
        recursive=recursive,
    )
    if response.errors:
        raise AppException(response.errors)
    return BaseSerializer.serialize_iterable(response.data)


@Trackable
@validate_arguments
def attach_items(
    project: Union[NotEmptyStr, dict],
    attachments: AttachmentArg,
    annotation_status: AnnotationStatuses = "NotStarted",
):
    """Link items from external storage to SuperAnnotate using URLs.

   :param project: project name or folder path (e.g., “project1/folder1”)
   :type project: str

   :param attachments: path to CSV file or list of dicts containing attachments URLs.
   :type attachments: path-like (str or Path) or list of dicts

   :param annotation_status: value to set the annotation statuses of the linked items
                               “NotStarted”
                               “InProgress”
                               “QualityCheck”
                               “Returned”
                               “Completed”
                               “Skipped”
   :type annotation_status: str
   """
    attachments = attachments.data
    project_name, folder_name = extract_project_folder(project)
    if attachments and isinstance(attachments[0], AttachmentDict):
        unique_attachments = set(attachments)
        duplicate_attachments = [
            item
            for item, count in collections.Counter(attachments).items()
            if count > 1
        ]
    else:
        unique_attachments, duplicate_attachments = get_name_url_duplicated_from_csv(
            attachments
        )
    if duplicate_attachments:
        logger.info("Dropping duplicates.")
    unique_attachments = parse_obj_as(List[AttachmentEntity], unique_attachments)
    uploaded, fails, duplicated = [], [], []
    if unique_attachments:
        logger.info(
            f"Attaching {len(unique_attachments)} file(s) to project {project}."
        )
        response = Controller.get_default().attach_items(
            project_name=project_name,
            folder_name=folder_name,
            attachments=unique_attachments,
            annotation_status=annotation_status,
        )
        if response.errors:
            raise AppException(response.errors)
        uploaded, duplicated = response.data
        uploaded = [i["name"] for i in uploaded]
        fails = [
            attachment.name
            for attachment in unique_attachments
            if attachment.name not in uploaded and attachment.name not in duplicated
        ]
    return uploaded, fails, duplicated


@Trackable
@validate_arguments
def copy_items(
    source: Union[NotEmptyStr, dict],
    destination: Union[NotEmptyStr, dict],
    items: Optional[List[NotEmptyStr]] = None,
    include_annotations: Optional[StrictBool] = True,
):
    """Copy images in bulk between folders in a project

    :param source: project name or folder path to select items from (e.g., “project1/folder1”).
    :type source: str

    :param destination: project name (root) or folder path to place copied items.
    :type destination: str

    :param items: names of items to copy. If None, all items from the source directory will be copied.
    :type items: list of str

    :param include_annotations: enables annotations copy
    :type include_annotations: bool

    :return: list of skipped item names
    :rtype: list of strs
    """

    project_name, source_folder = extract_project_folder(source)

    to_project_name, destination_folder = extract_project_folder(destination)
    if project_name != to_project_name:
        raise AppException("Source and destination projects should be the same")

    response = Controller.get_default().copy_items(
        project_name=project_name,
        from_folder=source_folder,
        to_folder=destination_folder,
        items=items,
        include_annotations=include_annotations,
    )
    if response.errors:
        raise AppException(response.errors)

    return response.data


@Trackable
@validate_arguments
def move_items(
    source: Union[NotEmptyStr, dict],
    destination: Union[NotEmptyStr, dict],
    items: Optional[List[NotEmptyStr]] = None,
):
    """Move images in bulk between folders in a project

    :param source: project name or folder path to pick items from (e.g., “project1/folder1”).
    :type source: str

    :param destination: project name (root) or folder path to move items to.
    :type destination: str

    :param items: names of items to move. If None, all items from the source directory will be moved.
    :type items: list of str

    :return: list of skipped item names
    :rtype: list of strs
    """

    project_name, source_folder = extract_project_folder(source)
    to_project_name, destination_folder = extract_project_folder(destination)
    if project_name != to_project_name:
        raise AppException("Source and destination projects should be the same")
    response = Controller.get_default().move_items(
        project_name=project_name,
        from_folder=source_folder,
        to_folder=destination_folder,
        items=items,
    )
    if response.errors:
        raise AppException(response.errors)
    return response.data


@Trackable
@validate_arguments
def set_annotation_statuses(
    project: Union[NotEmptyStr, dict],
    annotation_status: AnnotationStatuses,
    items: Optional[List[NotEmptyStr]] = None,
):
    """Sets annotation statuses of items

    :param project: project name or folder path (e.g., “project1/folder1”).
    :type project: str

    :param annotation_status: annotation status to set, should be one of.
                                “NotStarted”
                                “InProgress”
                                “QualityCheck”
                                “Returned”
                                “Completed”
                                “Skipped”
    :type annotation_status: str

    :param items:  item names to set the mentioned status for. If None, all the items in the project will be used.
    :type items: str
    """

    project_name, folder_name = extract_project_folder(project)
    response = Controller.get_default().set_annotation_statuses(
        project_name=project_name,
        folder_name=folder_name,
        annotation_status=annotation_status,
        item_names=items,
    )
    if response.errors:
        raise AppException(response.errors)
    return response.data


@Trackable
@validate_arguments
def download_annotations(
    project: Union[NotEmptyStr, dict],
    path: Union[str, Path] = None,
    items: Optional[List[NotEmptyStr]] = None,
    recursive: bool = False,
    callback: Callable = None,
):
    """Downloads annotation JSON files of the selected items to the local directory.

    :param project: project name or folder path (e.g., “project1/folder1”).
    :type project: str

    :param path:  local directory path where the annotations will be downloaded. If none, the current directory is used.
    :type path: Path-like (str or Path)

    :param items: project name (root) or folder path to move items to.
    :type items: list of str

    :param recursive: download annotations from the project’s root and all of its folders with the preserved structure.
     If False download only from the project’s root or given directory.
    :type recursive: bool

    :param callback: a function that allows you to modify each annotation’s dict before downloading.
     The function receives each annotation as an argument and the returned value will be applied to the download.
    :type callback: callable

    :return: local path of the downloaded annotations folder.
    :rtype: str
    """
    project_name, folder_name = extract_project_folder(project)
    response = Controller.get_default().download_annotations(
        project_name=project_name,
        folder_name=folder_name,
        destination=path,
        recursive=recursive,
        item_names=items,
        callback=callback,
    )
    if response.errors:
        raise AppException(response.errors)
    return response.data
>>>>>>> da4be87c
<|MERGE_RESOLUTION|>--- conflicted
+++ resolved
@@ -5,7 +5,6 @@
 import tempfile
 import warnings
 from pathlib import Path
-from typing import Callable
 from typing import Iterable
 from typing import List
 from typing import Optional
@@ -26,12 +25,9 @@
 from lib.app.helpers import extract_project_folder
 from lib.app.helpers import get_annotation_paths
 from lib.app.helpers import get_name_url_duplicated_from_csv
-<<<<<<< HEAD
 from lib.app.helpers import get_paths_and_duplicated_from_csv
 from lib.app.interface.base_interface import BaseInterfaceFacade
 from lib.app.interface.base_interface import Tracker
-=======
->>>>>>> da4be87c
 from lib.app.interface.types import AnnotationStatuses
 from lib.app.interface.types import AnnotationType
 from lib.app.interface.types import AnnotatorRole
@@ -122,7 +118,7 @@
         """
         response = self.controller.get_team()
         return TeamSerializer(response.data).serialize()
-    
+
     @Tracker
     @validate_arguments
     def search_team_contributors(
@@ -192,7 +188,6 @@
         result = self.controller.search_project(
             name=name,
             include_complete_image_count=include_complete_image_count,
-<<<<<<< HEAD
             statuses=statuses
         ).data
 
@@ -370,177 +365,6 @@
     def rename_project(
             self, project: NotEmptyStr, new_name: NotEmptyStr):
         """Renames the project
-=======
-            statuses=statuses,
-        )
-        .data
-    )
-
-    if return_metadata:
-        return [
-            ProjectSerializer(project).serialize(
-                exclude={
-                    "annotation_classes",
-                    "workflows",
-                    "settings",
-                    "contributors",
-                    "classes",
-                }
-            )
-            for project in result
-        ]
-    else:
-        return [project.name for project in result]
-
-
-@Trackable
-@validate_arguments
-def create_project(
-    project_name: NotEmptyStr,
-    project_description: NotEmptyStr,
-    project_type: NotEmptyStr,
-    settings: List[Setting] = None,
-):
-    """Create a new project in the team.
-
-    :param project_name: the new project's name
-    :type project_name: str
-
-    :param project_description: the new project's description
-    :type project_description: str
-
-    :param project_type: the new project type, Vector or Pixel.
-    :type project_type: str
-
-    :param settings: list of settings objects
-    :type settings: list of dicts
-
-    :return: dict object metadata the new project
-    :rtype: dict
-    """
-    if settings:
-        settings = parse_obj_as(List[SettingEntity], settings)
-    else:
-        settings = []
-    response = Controller.get_default().create_project(
-        name=project_name,
-        description=project_description,
-        project_type=project_type,
-        settings=settings,
-    )
-    if response.errors:
-        raise AppException(response.errors)
-
-    return ProjectSerializer(response.data).serialize()
-
-
-@Trackable
-@validate_arguments
-def create_project_from_metadata(project_metadata: Project):
-    """
-    Create a new project in the team using project metadata object dict.
-    Mandatory keys in project_metadata are "name", "description" and "type" (Vector or Pixel)
-    Non-mandatory keys: "workflow", "settings" and "annotation_classes".
-
-    :param project_metadata: project metadata
-    :type project_metadata: dict
-
-    :return: dict object metadata the new project
-    :rtype: dict
-    """
-    project_metadata = project_metadata.dict()
-    response = Controller.get_default().create_project(
-        name=project_metadata["name"],
-        description=project_metadata.get("description"),
-        project_type=project_metadata["type"],
-        settings=parse_obj_as(
-            List[SettingEntity], project_metadata.get("settings", [])
-        ),
-        classes=project_metadata.get("classes", []),
-        workflows=project_metadata.get("workflows", []),
-        instructions_link=project_metadata.get("instructions_link"),
-    )
-    if response.errors:
-        raise AppException(response.errors)
-    return ProjectSerializer(response.data).serialize()
-
-
-@Trackable
-@validate_arguments
-def clone_project(
-    project_name: Union[NotEmptyStr, dict],
-    from_project: Union[NotEmptyStr, dict],
-    project_description: Optional[NotEmptyStr] = None,
-    copy_annotation_classes: Optional[StrictBool] = True,
-    copy_settings: Optional[StrictBool] = True,
-    copy_workflow: Optional[StrictBool] = True,
-    copy_contributors: Optional[StrictBool] = False,
-):
-    """Create a new project in the team using annotation classes and settings from from_project.
-
-    :param project_name: new project's name
-    :type project_name: str
-    :param from_project: the name of the project being used for duplication
-    :type from_project: str
-    :param project_description: the new project's description. If None, from_project's
-                                description will be used
-    :type project_description: str
-    :param copy_annotation_classes: enables copying annotation classes
-    :type copy_annotation_classes: bool
-    :param copy_settings: enables copying project settings
-    :type copy_settings: bool
-    :param copy_workflow: enables copying project workflow
-    :type copy_workflow: bool
-    :param copy_contributors: enables copying project contributors
-    :type copy_contributors: bool
-
-    :return: dict object metadata of the new project
-    :rtype: dict
-    """
-    response = Controller.get_default().clone_project(
-        name=project_name,
-        from_name=from_project,
-        project_description=project_description,
-        copy_annotation_classes=copy_annotation_classes,
-        copy_settings=copy_settings,
-        copy_workflow=copy_workflow,
-        copy_contributors=copy_contributors,
-    )
-    if response.errors:
-        raise AppException(response.errors)
-    return ProjectSerializer(response.data).serialize()
-
-
-@Trackable
-@validate_arguments
-def create_folder(project: NotEmptyStr, folder_name: NotEmptyStr):
-    """Create a new folder in the project.
-
-    :param project: project name
-    :type project: str
-    :param folder_name: the new folder's name
-    :type folder_name: str
-
-    :return: dict object metadata the new folder
-    :rtype: dict
-    """
-
-    res = Controller.get_default().create_folder(
-        project=project, folder_name=folder_name
-    )
-    if res.data:
-        folder = res.data
-        logger.info(f"Folder {folder.name} created in project {project}")
-        return folder.to_dict()
-    if res.errors:
-        raise AppException(res.errors)
-
-
-@Trackable
-@validate_arguments
-def delete_project(project: Union[NotEmptyStr, dict]):
-    """Deletes the project
->>>>>>> da4be87c
 
         :param project: project name or folder path (e.g., "project1/folder1")
         :type project: str
@@ -551,7 +375,6 @@
         response = self.controller.update_project(
             name=project, project_data={"name": new_name}
         )
-<<<<<<< HEAD
         if response.errors:
             raise AppException(response.errors)
         logger.info("Successfully renamed project %s to %s.", project, response.data.name)
@@ -575,65 +398,6 @@
             self.controller
                 .get_folder(project_name=project, folder_name=folder_name)
                 .data
-=======
-    if copy_pin:
-        Controller.get_default().update_image(
-            project_name=destination_project,
-            folder_name=destination_folder,
-            image_name=image_name,
-            is_pinned=1,
-        )
-    logger.info(
-        f"Copied image {source_project}/{image_name}"
-        f" to {destination_project}/{destination_folder}."
-    )
-
-
-@Trackable
-@validate_arguments
-def get_project_metadata(
-    project: Union[NotEmptyStr, dict],
-    include_annotation_classes: Optional[StrictBool] = False,
-    include_settings: Optional[StrictBool] = False,
-    include_workflow: Optional[StrictBool] = False,
-    include_contributors: Optional[StrictBool] = False,
-    include_complete_image_count: Optional[StrictBool] = False,
-):
-    """Returns project metadata
-
-    :param project: project name
-    :type project: str
-    :param include_annotation_classes: enables project annotation classes output under
-                                       the key "annotation_classes"
-    :type include_annotation_classes: bool
-    :param include_settings: enables project settings output under
-                             the key "settings"
-    :type include_settings: bool
-    :param include_workflow: enables project workflow output under
-                             the key "workflow"
-    :type include_workflow: bool
-    :param include_contributors: enables project contributors output under
-                             the key "contributors"
-    :type include_contributors: bool
-
-    :param include_complete_image_count: enables project complete image count output under
-                             the key "completed_images_count"
-    :type include_complete_image_count: bool
-
-    :return: metadata of project
-    :rtype: dict
-    """
-    project_name, folder_name = extract_project_folder(project)
-    response = (
-        Controller.get_default()
-        .get_project_metadata(
-            project_name,
-            include_annotation_classes,
-            include_settings,
-            include_workflow,
-            include_contributors,
-            include_complete_image_count,
->>>>>>> da4be87c
         )
         if not result:
             raise AppException("Folder not found.")
@@ -645,7 +409,6 @@
             self, project: NotEmptyStr, folder_names: List[NotEmptyStr]):
         """Delete folder in project.
 
-<<<<<<< HEAD
         :param project: project name
         :type project: str
         :param folder_names: to be deleted folders' names
@@ -668,869 +431,6 @@
             return_metadata: Optional[StrictBool] = False,
     ):
         """Folder name based case-insensitive search for folders in project.
-=======
-    for elem in "classes", "workflows", "contributors":
-        if response.get(elem):
-            metadata[elem] = [
-                BaseSerializer(attribute).serialize() for attribute in response[elem]
-            ]
-    return metadata
-
-
-@Trackable
-@validate_arguments
-def get_project_settings(project: Union[NotEmptyStr, dict]):
-    """Gets project's settings.
-
-    Return value example: [{ "attribute" : "Brightness", "value" : 10, ...},...]
-
-    :param project: project name or metadata
-    :type project: str or dict
-
-    :return: project settings
-    :rtype: list of dicts
-    """
-    project_name, folder_name = extract_project_folder(project)
-    settings = Controller.get_default().get_project_settings(project_name=project_name)
-    settings = [
-        SettingsSerializer(attribute).serialize() for attribute in settings.data
-    ]
-    return settings
-
-
-@Trackable
-@validate_arguments
-def get_project_workflow(project: Union[str, dict]):
-    """Gets project's workflow.
-
-    Return value example: [{ "step" : <step_num>, "className" : <annotation_class>, "tool" : <tool_num>, ...},...]
-
-    :param project: project name or metadata
-    :type project: str or dict
-
-    :return: project workflow
-    :rtype: list of dicts
-    """
-    project_name, folder_name = extract_project_folder(project)
-    workflow = Controller.get_default().get_project_workflow(project_name=project_name)
-    if workflow.errors:
-        raise AppException(workflow.errors)
-    return workflow.data
-
-
-@Trackable
-@validate_arguments
-def search_annotation_classes(
-    project: Union[NotEmptyStr, dict], name_contains: Optional[str] = None
-):
-    """
-    Searches annotation classes by name_prefix (case-insensitive)
-
-    :param project: project name
-    :type project: str
-
-    :param name_contains:  search string. Returns those classes,
-     where the given string is found anywhere within its name. If None, all annotation classes will be returned.
-    :type name_contains: str
-
-    :return: annotation classes of the project
-    :rtype: list of dicts
-    """
-    project_name, folder_name = extract_project_folder(project)
-    classes = Controller.get_default().search_annotation_classes(
-        project_name, name_contains
-    )
-    classes = [BaseSerializer(attribute).serialize() for attribute in classes.data]
-    return classes
-
-
-@Trackable
-@validate_arguments
-def set_project_default_image_quality_in_editor(
-    project: Union[NotEmptyStr, dict], image_quality_in_editor: Optional[str],
-):
-    """Sets project's default image quality in editor setting.
-
-    :param project: project name or metadata
-    :type project: str or dict
-    :param image_quality_in_editor: new setting value, should be "original" or "compressed"
-    :type image_quality_in_editor: str
-    """
-    project_name, folder_name = extract_project_folder(project)
-    image_quality_in_editor = ImageQuality.get_value(image_quality_in_editor)
-
-    response = Controller.get_default().set_project_settings(
-        project_name=project_name,
-        new_settings=[{"attribute": "ImageQuality", "value": image_quality_in_editor}],
-    )
-    if response.errors:
-        raise AppException(response.errors)
-    return response.data
-
-
-@Trackable
-@validate_arguments
-def pin_image(
-    project: Union[NotEmptyStr, dict], image_name: str, pin: Optional[StrictBool] = True
-):
-    """Pins (or unpins) image
-
-    :param project: project name or folder path (e.g., "project1/folder1")
-    :type project: str
-    :param image_name: image name
-    :type image_name: str
-    :param pin: sets to pin if True, else unpins image
-    :type pin: bool
-    """
-    project_name, folder_name = extract_project_folder(project)
-    Controller.get_default().update_image(
-        project_name=project_name,
-        image_name=image_name,
-        folder_name=folder_name,
-        is_pinned=int(pin),
-    )
-
-
-@Trackable
-@validate_arguments
-def set_images_annotation_statuses(
-    project: Union[NotEmptyStr, dict],
-    annotation_status: NotEmptyStr,
-    image_names: Optional[List[NotEmptyStr]] = None,
-):
-    """Sets annotation statuses of images
-
-    :param project: project name or folder path (e.g., "project1/folder1")
-    :type project: str
-    :param image_names: image names. If None, all the images in the project will be used
-    :type image_names: list of str
-    :param annotation_status: annotation status to set,
-           should be one of NotStarted InProgress QualityCheck Returned Completed Skipped
-    :type annotation_status: str
-    """
-    warning_msg = (
-        "We're deprecating the set_images_annotation_statuses function. Please use set_annotation_statuses instead. "
-        "Learn more. \n"
-        "https://superannotate.readthedocs.io/en/stable/superannotate.sdk.html#superannotate.set_annotation_statuses"
-    )
-    logger.warning(warning_msg)
-    warnings.warn(warning_msg, DeprecationWarning)
-    project_name, folder_name = extract_project_folder(project)
-    response = Controller.get_default().set_images_annotation_statuses(
-        project_name, folder_name, image_names, annotation_status
-    )
-    if response.errors:
-        raise AppException(response.errors)
-    logger.info("Annotations status of images changed")
-
-
-@Trackable
-@validate_arguments
-def delete_images(
-    project: Union[NotEmptyStr, dict], image_names: Optional[List[str]] = None
-):
-    """Delete images in project.
-
-    :param project: project name or folder path (e.g., "project1/folder1")
-    :type project: str
-    :param image_names: to be deleted images' names. If None, all the images will be deleted
-    :type image_names: list of strs
-    """
-    project_name, folder_name = extract_project_folder(project)
-
-    if not isinstance(image_names, list) and image_names is not None:
-        raise AppException("Image_names should be a list of str or None.")
-
-    response = Controller.get_default().delete_images(
-        project_name=project_name, folder_name=folder_name, image_names=image_names
-    )
-    if response.errors:
-        raise AppException(response.errors)
-
-    logger.info(
-        f"Images deleted in project {project_name}{'/' + folder_name if folder_name else ''}"
-    )
-
-
-@Trackable
-@validate_arguments
-def assign_images(project: Union[NotEmptyStr, dict], image_names: List[str], user: str):
-    """Assigns images to a user. The assignment role, QA or Annotator, will
-    be deduced from the user's role in the project. With SDK, the user can be
-    assigned to a role in the project with the share_project function.
-
-    :param project: project name or folder path (e.g., "project1/folder1")
-    :type project: str
-    :param image_names: list of image names to assign
-    :type image_names: list of str
-    :param user: user email
-    :type user: str
-    """
-    project_name, folder_name = extract_project_folder(project)
-    project = Controller.get_default().get_project_metadata(project_name).data
-
-    if project["project"].type in [
-        constances.ProjectType.VIDEO.value,
-        constances.ProjectType.DOCUMENT.value,
-    ]:
-        raise AppException(LIMITED_FUNCTIONS[project["project"].type])
-
-    contributors = (
-        Controller.get_default()
-        .get_project_metadata(project_name=project_name, include_contributors=True)
-        .data["project"]
-        .users
-    )
-    contributor = None
-    for c in contributors:
-        if c["user_id"] == user:
-            contributor = user
-
-    if not contributor:
-        logger.warning(
-            f"Skipping {user}. {user} is not a verified contributor for the {project_name}"
-        )
-        return
-
-    response = Controller.get_default().assign_images(
-        project_name, folder_name, image_names, user
-    )
-    if not response.errors:
-        logger.info(f"Assign images to user {user}")
-    else:
-        raise AppException(response.errors)
-
-
-@Trackable
-@validate_arguments
-def unassign_images(project: Union[NotEmptyStr, dict], image_names: List[NotEmptyStr]):
-    """Removes assignment of given images for all assignees.With SDK,
-    the user can be assigned to a role in the project with the share_project
-    function.
-
-    :param project: project name or folder path (e.g., "project1/folder1")
-    :type project: str
-    :param image_names: list of image unassign
-    :type image_names: list of str
-    """
-    project_name, folder_name = extract_project_folder(project)
-
-    response = Controller.get_default().un_assign_images(
-        project_name=project_name, folder_name=folder_name, image_names=image_names
-    )
-    if response.errors:
-        raise AppException(response.errors)
-
-
-@Trackable
-@validate_arguments
-def unassign_folder(project_name: NotEmptyStr, folder_name: NotEmptyStr):
-    """Removes assignment of given folder for all assignees.
-    With SDK, the user can be assigned to a role in the project
-    with the share_project function.
-
-    :param project_name: project name
-    :type project_name: str
-    :param folder_name: folder name to remove assignees
-    :type folder_name: str
-    """
-    response = Controller.get_default().un_assign_folder(
-        project_name=project_name, folder_name=folder_name
-    )
-    if response.errors:
-        raise AppException(response.errors)
-
-
-@Trackable
-@validate_arguments
-def assign_folder(
-    project_name: NotEmptyStr, folder_name: NotEmptyStr, users: List[NotEmptyStr]
-):
-    """Assigns folder to users. With SDK, the user can be
-    assigned to a role in the project with the share_project function.
-
-    :param project_name: project name or metadata of the project
-    :type project_name: str or dict
-    :param folder_name: folder name to assign
-    :type folder_name: str
-    :param users: list of user emails
-    :type users: list of str
-    """
-
-    contributors = (
-        Controller.get_default()
-        .get_project_metadata(project_name=project_name, include_contributors=True)
-        .data["project"]
-        .users
-    )
-    verified_users = [i["user_id"] for i in contributors]
-    verified_users = set(users).intersection(set(verified_users))
-    unverified_contributor = set(users) - verified_users
-
-    for user in unverified_contributor:
-        logger.warning(
-            f"Skipping {user} from assignees. {user} is not a verified contributor for the {project_name}"
-        )
-
-    if not verified_users:
-        return
-
-    response = Controller.get_default().assign_folder(
-        project_name=project_name, folder_name=folder_name, users=list(verified_users)
-    )
-
-    if response.errors:
-        raise AppException(response.errors)
-
-
-@validate_arguments
-def upload_images_from_folder_to_project(
-    project: Union[NotEmptyStr, dict],
-    folder_path: Union[NotEmptyStr, Path],
-    extensions: Optional[
-        Union[List[NotEmptyStr], Tuple[NotEmptyStr]]
-    ] = constances.DEFAULT_IMAGE_EXTENSIONS,
-    annotation_status="NotStarted",
-    from_s3_bucket=None,
-    exclude_file_patterns: Optional[
-        Iterable[NotEmptyStr]
-    ] = constances.DEFAULT_FILE_EXCLUDE_PATTERNS,
-    recursive_subfolders: Optional[StrictBool] = False,
-    image_quality_in_editor: Optional[str] = None,
-):
-    """
-    Uploads all images with given extensions from folder_path to the project.
-    Sets status of all the uploaded images to set_status if it is not None.
-    If an image with existing name already exists in the project it won't be uploaded,
-    and its path will be appended to the third member of return value of this
-    function.
-
-    :param project: project name or folder path (e.g., "project1/folder1")
-    :type project: str or dict
-
-    :param folder_path: from which folder to upload the images
-    :type folder_path: Path-like (str or Path)
-
-    :param extensions: tuple or list of filename extensions to include from folder
-    :type extensions: tuple or list of strs
-
-    :param annotation_status: value to set the annotation statuses of the uploaded images
-        NotStarted InProgress QualityCheck Returned Completed Skipped
-    :type annotation_status: str
-
-    :param from_s3_bucket: AWS S3 bucket to use. If None then folder_path is in local filesystem
-    :type from_s3_bucket: str
-
-    :param exclude_file_patterns: filename patterns to exclude from uploading,
-                                 default value is to exclude SuperAnnotate export related ["___save.png", "___fuse.png"]
-    :type exclude_file_patterns: list or tuple of strs
-
-    :param recursive_subfolders: enable recursive subfolder parsing
-    :type recursive_subfolders: bool
-
-    :param image_quality_in_editor: image quality be seen in SuperAnnotate web annotation editor.
-           Can be either "compressed" or "original".  If None then the default value in project settings will be used.
-    :type image_quality_in_editor: str
-
-    :return: uploaded, could-not-upload, existing-images file-paths
-    :rtype: tuple (3 members) of list of strs
-    """
-
-    project_name, folder_name = extract_project_folder(project)
-    if recursive_subfolders:
-        logger.info(
-            "When using recursive subfolder parsing same name images in different subfolders will overwrite each other."
-        )
-    if not isinstance(extensions, (list, tuple)):
-        print(extensions)
-        raise AppException(
-            "extensions should be a list or a tuple in upload_images_from_folder_to_project"
-        )
-    elif len(extensions) < 1:
-        return [], [], []
-
-    if exclude_file_patterns:
-        exclude_file_patterns = list(exclude_file_patterns) + list(
-            constances.DEFAULT_FILE_EXCLUDE_PATTERNS
-        )
-        exclude_file_patterns = list(set(exclude_file_patterns))
-
-    project_folder_name = project_name + (f"/{folder_name}" if folder_name else "")
-
-    logger.info(
-        "Uploading all images with extensions %s from %s to project %s. Excluded file patterns are: %s.",
-        extensions,
-        folder_path,
-        project_folder_name,
-        exclude_file_patterns,
-    )
-
-    use_case = Controller.get_default().upload_images_from_folder_to_project(
-        project_name=project_name,
-        folder_name=folder_name,
-        folder_path=folder_path,
-        extensions=extensions,
-        annotation_status=annotation_status,
-        from_s3_bucket=from_s3_bucket,
-        exclude_file_patterns=exclude_file_patterns,
-        recursive_sub_folders=recursive_subfolders,
-        image_quality_in_editor=image_quality_in_editor,
-    )
-    images_to_upload, duplicates = use_case.images_to_upload
-    if len(duplicates):
-        logger.warning(
-            "%s already existing images found that won't be uploaded.", len(duplicates)
-        )
-    logger.info(
-        "Uploading %s images to project %s.", len(images_to_upload), project_folder_name
-    )
-    if not images_to_upload:
-        return [], [], duplicates
-    if use_case.is_valid():
-        with tqdm(total=len(images_to_upload), desc="Uploading images") as progress_bar:
-            for _ in use_case.execute():
-                progress_bar.update(1)
-        return use_case.data
-    raise AppException(use_case.response.errors)
-
-
-@Trackable
-@validate_arguments
-def get_project_image_count(
-    project: Union[NotEmptyStr, dict], with_all_subfolders: Optional[StrictBool] = False
-):
-    """Returns number of images in the project.
-
-    :param project: project name or folder path (e.g., "project1/folder1")
-    :type project: str
-    :param with_all_subfolders: enables recursive folder counting
-    :type with_all_subfolders: bool
-
-    :return: number of images in the project
-    :rtype: int
-    """
-
-    project_name, folder_name = extract_project_folder(project)
-
-    response = Controller.get_default().get_project_image_count(
-        project_name=project_name,
-        folder_name=folder_name,
-        with_all_subfolders=with_all_subfolders,
-    )
-    if response.errors:
-        raise AppException(response.errors)
-    return response.data
-
-
-@Trackable
-@validate_arguments
-def download_image_annotations(
-    project: Union[NotEmptyStr, dict],
-    image_name: NotEmptyStr,
-    local_dir_path: Union[str, Path],
-):
-    """Downloads annotations of the image (JSON and mask if pixel type project)
-    to local_dir_path.
-
-    :param project: project name or folder path (e.g., "project1/folder1")
-    :type project: str
-    :param image_name: image name
-    :type image_name: str
-    :param local_dir_path: local directory path to download to
-    :type local_dir_path: Path-like (str or Path)
-
-    :return: paths of downloaded annotations
-    :rtype: tuple
-    """
-    project_name, folder_name = extract_project_folder(project)
-    res = Controller.get_default().download_image_annotations(
-        project_name=project_name,
-        folder_name=folder_name,
-        image_name=image_name,
-        destination=local_dir_path,
-    )
-    if res.errors:
-        raise AppException(res.errors)
-    return res.data
-
-
-@Trackable
-@validate_arguments
-def get_exports(project: NotEmptyStr, return_metadata: Optional[StrictBool] = False):
-    """Get all prepared exports of the project.
-
-    :param project: project name
-    :type project: str
-    :param return_metadata: return metadata of images instead of names
-    :type return_metadata: bool
-
-    :return: names or metadata objects of the all prepared exports of the project
-    :rtype: list of strs or dicts
-    """
-    response = Controller.get_default().get_exports(
-        project_name=project, return_metadata=return_metadata
-    )
-    return response.data
-
-
-@Trackable
-@validate_arguments
-def prepare_export(
-    project: Union[NotEmptyStr, dict],
-    folder_names: Optional[List[NotEmptyStr]] = None,
-    annotation_statuses: Optional[List[AnnotationStatuses]] = None,
-    include_fuse: Optional[StrictBool] = False,
-    only_pinned=False,
-):
-    """Prepare annotations and classes.json for export. Original and fused images for images with
-    annotations can be included with include_fuse flag.
-
-    :param project: project name
-    :type project: str
-    :param folder_names: names of folders to include in the export. If None, whole project will be exported
-    :type folder_names: list of str
-    :param annotation_statuses: images with which status to include, if None,
-           ["NotStarted", "InProgress", "QualityCheck", "Returned", "Completed", "Skipped"]  will be chose
-           list elements should be one of NotStarted InProgress QualityCheck Returned Completed Skipped
-    :type annotation_statuses: list of strs
-    :param include_fuse: enables fuse images in the export
-    :type include_fuse: bool
-    :param only_pinned: enable only pinned output in export. This option disables all other types of output.
-    :type only_pinned: bool
-
-    :return: metadata object of the prepared export
-    :rtype: dict
-    """
-    project_name, folder_name = extract_project_folder(project)
-    if folder_names is None:
-        folders = [folder_name] if folder_name else []
-    else:
-        folders = folder_names
-    if not annotation_statuses:
-        annotation_statuses = [
-            constances.AnnotationStatus.NOT_STARTED.name,
-            constances.AnnotationStatus.IN_PROGRESS.name,
-            constances.AnnotationStatus.QUALITY_CHECK.name,
-            constances.AnnotationStatus.RETURNED.name,
-            constances.AnnotationStatus.COMPLETED.name,
-            constances.AnnotationStatus.SKIPPED.name,
-        ]
-    response = Controller.get_default().prepare_export(
-        project_name=project_name,
-        folder_names=folders,
-        include_fuse=include_fuse,
-        only_pinned=only_pinned,
-        annotation_statuses=annotation_statuses,
-    )
-    if response.errors:
-        raise AppException(response.errors)
-    return response.data
-
-
-@Trackable
-@validate_arguments
-def upload_videos_from_folder_to_project(
-    project: Union[NotEmptyStr, dict],
-    folder_path: Union[NotEmptyStr, Path],
-    extensions: Optional[
-        Union[Tuple[NotEmptyStr], List[NotEmptyStr]]
-    ] = constances.DEFAULT_VIDEO_EXTENSIONS,
-    exclude_file_patterns: Optional[List[NotEmptyStr]] = (),
-    recursive_subfolders: Optional[StrictBool] = False,
-    target_fps: Optional[int] = None,
-    start_time: Optional[float] = 0.0,
-    end_time: Optional[float] = None,
-    annotation_status: Optional[AnnotationStatuses] = "NotStarted",
-    image_quality_in_editor: Optional[ImageQualityChoices] = None,
-):
-    """Uploads image frames from all videos with given extensions from folder_path to the project.
-    Sets status of all the uploaded images to set_status if it is not None.
-
-    :param project: project name or folder path (e.g., "project1/folder1")
-    :type project: str
-    :param folder_path: from which folder to upload the videos
-    :type folder_path: Path-like (str or Path)
-    :param extensions: tuple or list of filename extensions to include from folder
-    :type extensions: tuple or list of strs
-    :param exclude_file_patterns: filename patterns to exclude from uploading
-    :type exclude_file_patterns: listlike of strs
-    :param recursive_subfolders: enable recursive subfolder parsing
-    :type recursive_subfolders: bool
-    :param target_fps: how many frames per second need to extract from the video (approximate).
-                       If None, all frames will be uploaded
-    :type target_fps: float
-    :param start_time: Time (in seconds) from which to start extracting frames
-    :type start_time: float
-    :param end_time: Time (in seconds) up to which to extract frames. If None up to end
-    :type end_time: float
-    :param annotation_status: value to set the annotation statuses of the uploaded images
-        NotStarted InProgress QualityCheck Returned Completed Skipped
-    :type annotation_status: str
-    :param image_quality_in_editor: image quality be seen in SuperAnnotate web annotation editor.
-           Can be either "compressed" or "original".  If None then the default value in project settings will be used.
-    :type image_quality_in_editor: str
-
-    :return: uploaded and not-uploaded video frame images' filenames
-    :rtype: tuple of list of strs
-    """
-
-    project_name, folder_name = extract_project_folder(project)
-
-    video_paths = []
-    for extension in extensions:
-        if not recursive_subfolders:
-            video_paths += list(Path(folder_path).glob(f"*.{extension.lower()}"))
-            if os.name != "nt":
-                video_paths += list(Path(folder_path).glob(f"*.{extension.upper()}"))
-        else:
-            logger.warning(
-                "When using recursive subfolder parsing same name videos "
-                "in different subfolders will overwrite each other."
-            )
-            video_paths += list(Path(folder_path).rglob(f"*.{extension.lower()}"))
-            if os.name != "nt":
-                video_paths += list(Path(folder_path).rglob(f"*.{extension.upper()}"))
-
-    video_paths = [str(path) for path in video_paths]
-    response = Controller.get_default().upload_videos(
-        project_name=project_name,
-        folder_name=folder_name,
-        paths=video_paths,
-        target_fps=target_fps,
-        start_time=start_time,
-        exclude_file_patterns=exclude_file_patterns,
-        end_time=end_time,
-        annotation_status=annotation_status,
-        image_quality_in_editor=image_quality_in_editor,
-    )
-    if response.errors:
-        raise AppException(response.errors)
-    return response.data
-
-
-@Trackable
-@validate_arguments
-def upload_video_to_project(
-    project: Union[NotEmptyStr, dict],
-    video_path: Union[NotEmptyStr, Path],
-    target_fps: Optional[int] = None,
-    start_time: Optional[float] = 0.0,
-    end_time: Optional[float] = None,
-    annotation_status: Optional[AnnotationStatuses] = "NotStarted",
-    image_quality_in_editor: Optional[ImageQualityChoices] = None,
-):
-    """Uploads image frames from video to platform. Uploaded images will have
-    names "<video_name>_<frame_no>.jpg".
-
-    :param project: project name or folder path (e.g., "project1/folder1")
-    :type project: str
-    :param video_path: video to upload
-    :type video_path: Path-like (str or Path)
-    :param target_fps: how many frames per second need to extract from the video (approximate).
-                       If None, all frames will be uploaded
-    :type target_fps: float
-    :param start_time: Time (in seconds) from which to start extracting frames
-    :type start_time: float
-    :param end_time: Time (in seconds) up to which to extract frames. If None up to end
-    :type end_time: float
-    :param annotation_status: value to set the annotation statuses of the uploaded
-                              video frames NotStarted InProgress QualityCheck Returned Completed Skipped
-    :type annotation_status: str
-    :param image_quality_in_editor: image quality be seen in SuperAnnotate web annotation editor.
-           Can be either "compressed" or "original".  If None then the default value in project settings will be used.
-    :type image_quality_in_editor: str
-
-    :return: filenames of uploaded images
-    :rtype: list of strs
-    """
-
-    project_name, folder_name = extract_project_folder(project)
-
-    response = Controller.get_default().upload_videos(
-        project_name=project_name,
-        folder_name=folder_name,
-        paths=[video_path],
-        target_fps=target_fps,
-        start_time=start_time,
-        end_time=end_time,
-        annotation_status=annotation_status,
-        image_quality_in_editor=image_quality_in_editor,
-    )
-    if response.errors:
-        raise AppException(response.errors)
-    return response.data
-
-
-@Trackable
-@validate_arguments
-def create_annotation_class(
-    project: Union[Project, NotEmptyStr],
-    name: NotEmptyStr,
-    color: NotEmptyStr,
-    attribute_groups: Optional[List[AttributeGroup]] = None,
-    class_type: ClassType = "object",
-):
-    """Create annotation class in project
-
-    :param project: project name
-    :type project: str
-    :param name: name for the class
-    :type name: str
-    :param color: RGB hex color value, e.g., "#FFFFAA"
-    :type color: str
-    :param attribute_groups: example:
-     [ { "name": "tall", "is_multiselect": 0, "attributes": [ { "name": "yes" }, { "name": "no" } ] },
-     { "name": "age", "is_multiselect": 0, "attributes": [ { "name": "young" }, { "name": "old" } ] } ]
-    :type attribute_groups: list of dicts
-    :param class_type: class type
-    :type class_type: str
-
-    :return: new class metadata
-    :rtype: dict
-    """
-    if isinstance(project, Project):
-        project = project.dict()
-    attribute_groups = (
-        list(map(lambda x: x.dict(), attribute_groups)) if attribute_groups else []
-    )
-    response = Controller.get_default().create_annotation_class(
-        project_name=project,
-        name=name,
-        color=color,
-        attribute_groups=attribute_groups,
-        class_type=class_type,
-    )
-    if response.errors:
-        raise AppException(response.errors)
-    return BaseSerializer(response.data).serialize()
-
-
-@Trackable
-@validate_arguments
-def delete_annotation_class(
-    project: NotEmptyStr, annotation_class: Union[dict, NotEmptyStr]
-):
-    """Deletes annotation class from project
-
-    :param project: project name
-    :type project: str
-    :param annotation_class: annotation class name or  metadata
-    :type annotation_class: str or dict
-    """
-    Controller.get_default().delete_annotation_class(
-        project_name=project, annotation_class_name=annotation_class
-    )
-
-
-@Trackable
-@validate_arguments
-def download_annotation_classes_json(project: NotEmptyStr, folder: Union[str, Path]):
-    """Downloads project classes.json to folder
-
-    :param project: project name
-    :type project: str
-    :param folder: folder to download to
-    :type folder: Path-like (str or Path)
-
-    :return: path of the download file
-    :rtype: str
-    """
-    response = Controller.get_default().download_annotation_classes(
-        project_name=project, download_path=folder
-    )
-    if response.errors:
-        raise AppException(response.errors)
-    return response.data
-
-
-@Trackable
-@validate_arguments
-def create_annotation_classes_from_classes_json(
-    project: Union[NotEmptyStr, dict],
-    classes_json: Union[List[AnnotationClassEntity], str, Path],
-    from_s3_bucket=False,
-):
-    """Creates annotation classes in project from a SuperAnnotate format
-    annotation classes.json.
-
-    :param project: project name
-    :type project: str
-    :param classes_json: JSON itself or path to the JSON file
-    :type classes_json: list or Path-like (str or Path)
-    :param from_s3_bucket: AWS S3 bucket to use. If None then classes_json is in local filesystem
-    :type from_s3_bucket: str
-
-    :return: list of created annotation class metadatas
-    :rtype: list of dicts
-    """
-    if isinstance(classes_json, str) or isinstance(classes_json, Path):
-        if from_s3_bucket:
-            from_session = boto3.Session()
-            from_s3 = from_session.resource("s3")
-            file = io.BytesIO()
-            from_s3_object = from_s3.Object(from_s3_bucket, classes_json)
-            from_s3_object.download_fileobj(file)
-            file.seek(0)
-            data = file
-        else:
-            data = open(classes_json)
-        classes_json = json.load(data)
-    try:
-        annotation_classes = parse_obj_as(List[AnnotationClassEntity], classes_json)
-    except ValidationError:
-        raise AppException("Couldn't validate annotation classes.")
-    logger.info(f"Creating annotation classes in project {project}.")
-    response = Controller.get_default().create_annotation_classes(
-        project_name=project, annotation_classes=annotation_classes,
-    )
-    if response.errors:
-        raise AppException(response.errors)
-    return [BaseSerializer(i).serialize() for i in response.data]
-
-
-@Trackable
-@validate_arguments
-def download_export(
-    project: Union[NotEmptyStr, dict],
-    export: Union[NotEmptyStr, dict],
-    folder_path: Union[str, Path] = None,
-    extract_zip_contents: Optional[StrictBool] = True,
-    to_s3_bucket=None,
-):
-    """Download prepared export.
-
-    WARNING: Starting from version 1.9.0 :ref:`download_export <ref_download_export>` additionally
-    requires :py:obj:`project` as first argument.
-
-    :param project: project name
-    :type project: str
-
-    :param export: export name
-    :type export: str, dict
-
-    :param folder_path: where to download the export
-    :type folder_path: Path-like (str or Path)
-
-    :param extract_zip_contents: if False then a zip file will be downloaded,
-     if True the zip file will be extracted at folder_path
-    :type extract_zip_contents: bool
-
-    :param to_s3_bucket: AWS S3 bucket to use for download. If None then folder_path is in local filesystem.
-    :type to_s3_bucket: Bucket object
-    """
-    project_name, folder_name = extract_project_folder(project)
-    export_name = export["name"] if isinstance(export, dict) else export
-
-    response = Controller.get_default().download_export(
-        project_name=project_name,
-        export_name=export_name,
-        folder_path=folder_path,
-        extract_zip_contents=extract_zip_contents,
-        to_s3_bucket=to_s3_bucket,
-    )
-    if response.errors:
-        raise AppException(response.errors)
->>>>>>> da4be87c
 
         :param project: project name
         :type project: str
@@ -1539,7 +439,6 @@
         :param return_metadata: return metadata of folders instead of names
         :type return_metadata: bool
 
-<<<<<<< HEAD
         :return: folder names or metadatas
         :rtype: list of strs or dicts
         """
@@ -1754,388 +653,6 @@
         if not image_names:
             images = self.controller.search_images(
                 project_name=project_name, folder_path=source_folder_name
-=======
-@Trackable
-@validate_arguments
-def set_image_annotation_status(
-    project: Union[NotEmptyStr, dict],
-    image_name: NotEmptyStr,
-    annotation_status: NotEmptyStr,
-):
-    """Sets the image annotation status
-
-    :param project: project name or folder path (e.g., "project1/folder1")
-    :type project: str
-    :param image_name: image name
-    :type image_name: str
-    :param annotation_status: annotation status to set,
-           should be one of NotStarted InProgress QualityCheck Returned Completed Skipped
-    :type annotation_status: str
-
-    :return: metadata of the updated image
-    :rtype: dict
-    """
-    warning_msg = (
-        "We're deprecating the set_image_annotation_status function. Please use set_annotation_statuses instead. "
-        "Learn more. \n"
-        "https://superannotate.readthedocs.io/en/stable/superannotate.sdk.html#superannotate.set_annotation_statuses"
-    )
-    logger.warning(warning_msg)
-    warnings.warn(warning_msg, DeprecationWarning)
-    project_name, folder_name = extract_project_folder(project)
-    response = Controller.get_default().set_images_annotation_statuses(
-        project_name, folder_name, [image_name], annotation_status
-    )
-    if response.errors:
-        raise AppException(response.errors)
-    image = (
-        Controller.get_default().get_item(project_name, folder_name, image_name).data
-    )
-    return BaseSerializer(image).serialize()
-
-
-@Trackable
-@validate_arguments
-def set_project_workflow(project: Union[NotEmptyStr, dict], new_workflow: List[dict]):
-    """Sets project's workflow.
-
-    new_workflow example: [{ "step" : <step_num>, "className" : <annotation_class>, "tool" : <tool_num>,
-                          "attribute":[{"attribute" : {"name" : <attribute_value>, "attribute_group" : {"name": <attribute_group>}}},
-                          ...]
-                          },...]
-
-    :param project: project name or metadata
-    :type project: str or dict
-    :param new_workflow: new workflow list of dicts
-    :type new_workflow: list of dicts
-    """
-    project_name, _ = extract_project_folder(project)
-    response = Controller.get_default().set_project_workflow(
-        project_name=project_name, steps=new_workflow
-    )
-    if response.errors:
-        raise AppException(response.errors)
-
-
-@Trackable
-@validate_arguments
-def download_image(
-    project: Union[NotEmptyStr, dict],
-    image_name: NotEmptyStr,
-    local_dir_path: Optional[Union[str, Path]] = "./",
-    include_annotations: Optional[StrictBool] = False,
-    include_fuse: Optional[StrictBool] = False,
-    include_overlay: Optional[StrictBool] = False,
-    variant: Optional[str] = "original",
-):
-    """Downloads the image (and annotation if not None) to local_dir_path
-
-    :param project: project name or folder path (e.g., "project1/folder1")
-    :type project: str
-    :param image_name: image name
-    :type image_name: str
-    :param local_dir_path: where to download the image
-    :type local_dir_path: Path-like (str or Path)
-    :param include_annotations: enables annotation download with the image
-    :type include_annotations: bool
-    :param include_fuse: enables fuse image download with the image
-    :type include_fuse: bool
-    :param include_overlay: enables overlay image download with the image
-    :type include_overlay: bool
-    :param variant: which resolution to download, can be 'original' or 'lores'
-     (low resolution used in web editor)
-    :type variant: str
-
-    :return: paths of downloaded image and annotations if included
-    :rtype: tuple
-    """
-    project_name, folder_name = extract_project_folder(project)
-    response = Controller.get_default().download_image(
-        project_name=project_name,
-        folder_name=folder_name,
-        image_name=image_name,
-        download_path=str(local_dir_path),
-        image_variant=variant,
-        include_annotations=include_annotations,
-        include_fuse=include_fuse,
-        include_overlay=include_overlay,
-    )
-    if response.errors:
-        raise AppException(response.errors)
-    logger.info(f"Downloaded image {image_name} to {local_dir_path} ")
-    return response.data
-
-
-@Trackable
-@validate_arguments
-def upload_annotations_from_folder_to_project(
-    project: Union[NotEmptyStr, dict],
-    folder_path: Union[str, Path],
-    from_s3_bucket=None,
-    recursive_subfolders: Optional[StrictBool] = False,
-):
-    """Finds and uploads all JSON files in the folder_path as annotations to the project.
-
-    The JSON files should follow specific naming convention. For Vector
-    projects they should be named "<image_filename>___objects.json" (e.g., if
-    image is cats.jpg the annotation filename should be cats.jpg___objects.json), for Pixel projects
-    JSON file should be named "<image_filename>___pixel.json" and also second mask
-    image file should be present with the name "<image_name>___save.png". In both cases
-    image with <image_name> should be already present on the platform.
-
-    Existing annotations will be overwritten.
-
-    :param project: project name or folder path (e.g., "project1/folder1")
-    :type project: str or dict
-    :param folder_path: from which folder to upload annotations
-    :type folder_path: str or dict
-    :param from_s3_bucket: AWS S3 bucket to use. If None then folder_path is in local filesystem
-    :type from_s3_bucket: str
-    :param recursive_subfolders: enable recursive subfolder parsing
-    :type recursive_subfolders: bool
-
-    :return: paths to annotations uploaded, could-not-upload, missing-images
-    :rtype: tuple of list of strs
-    """
-
-    project_name, folder_name = extract_project_folder(project)
-    project_folder_name = project_name + (f"/{folder_name}" if folder_name else "")
-
-    if recursive_subfolders:
-        logger.info(
-            "When using recursive subfolder parsing same name annotations in different "
-            "subfolders will overwrite each other.",
-        )
-    logger.info(
-        "The JSON files should follow a specific naming convention, matching file names already present "
-        "on the platform. Existing annotations will be overwritten"
-    )
-
-    annotation_paths = get_annotation_paths(
-        folder_path, from_s3_bucket, recursive_subfolders
-    )
-
-    logger.info(
-        f"Uploading {len(annotation_paths)} annotations from {folder_path} to the project {project_folder_name}."
-    )
-    response = Controller.get_default().upload_annotations_from_folder(
-        project_name=project_name,
-        folder_name=folder_name,
-        annotation_paths=annotation_paths,  # noqa: E203
-        client_s3_bucket=from_s3_bucket,
-        folder_path=folder_path,
-    )
-    if response.errors:
-        raise AppException(response.errors)
-    return response.data
-
-
-@Trackable
-@validate_arguments
-def upload_preannotations_from_folder_to_project(
-    project: Union[NotEmptyStr, dict],
-    folder_path: Union[str, Path],
-    from_s3_bucket=None,
-    recursive_subfolders: Optional[StrictBool] = False,
-):
-    """Finds and uploads all JSON files in the folder_path as pre-annotations to the project.
-
-    The JSON files should follow specific naming convention. For Vector
-    projects they should be named "<image_filename>___objects.json" (e.g., if
-    image is cats.jpg the annotation filename should be cats.jpg___objects.json), for Pixel projects
-    JSON file should be named "<image_filename>___pixel.json" and also second mask
-    image file should be present with the name "<image_name>___save.png". In both cases
-    image with <image_name> should be already present on the platform.
-
-    Existing pre-annotations will be overwritten.
-
-    :param project: project name or folder path (e.g., "project1/folder1")
-    :type project: str
-    :param folder_path: from which folder to upload the pre-annotations
-    :type folder_path: Path-like (str or Path)
-    :param from_s3_bucket: AWS S3 bucket to use. If None then folder_path is in local filesystem
-    :type from_s3_bucket: str
-    :param recursive_subfolders: enable recursive subfolder parsing
-    :type recursive_subfolders: bool
-
-    :return: paths to pre-annotations uploaded and could-not-upload
-    :rtype: tuple of list of strs
-    """
-    project_name, folder_name = extract_project_folder(project)
-    project_folder_name = project_name + (f"/{folder_name}" if folder_name else "")
-    project = Controller.get_default().get_project_metadata(project_name).data
-    if project["project"].type in [
-        constances.ProjectType.VIDEO.value,
-        constances.ProjectType.DOCUMENT.value,
-    ]:
-        raise AppException(LIMITED_FUNCTIONS[project["project"].type])
-    if recursive_subfolders:
-        logger.info(
-            "When using recursive subfolder parsing same name annotations in different "
-            "subfolders will overwrite each other.",
-        )
-    logger.info(
-        "The JSON files should follow a specific naming convention, matching file names already present "
-        "on the platform. Existing annotations will be overwritten"
-    )
-    annotation_paths = get_annotation_paths(
-        folder_path, from_s3_bucket, recursive_subfolders
-    )
-    logger.info(
-        f"Uploading {len(annotation_paths)} annotations from {folder_path} to the project {project_folder_name}."
-    )
-    response = Controller.get_default().upload_annotations_from_folder(
-        project_name=project_name,
-        folder_name=folder_name,
-        annotation_paths=annotation_paths,  # noqa: E203
-        client_s3_bucket=from_s3_bucket,
-        folder_path=folder_path,
-        is_pre_annotations=True,
-    )
-    if response.errors:
-        raise AppException(response.errors)
-    return response.data
-
-
-@Trackable
-@validate_arguments
-def upload_image_annotations(
-    project: Union[NotEmptyStr, dict],
-    image_name: str,
-    annotation_json: Union[str, Path, dict],
-    mask: Optional[Union[str, Path, bytes]] = None,
-    verbose: Optional[StrictBool] = True,
-):
-    """
-    Upload annotations from JSON (also mask for pixel annotations) to the image.
-
-    :param project: project name or folder path (e.g., "project1/folder1")
-    :type project: str
-
-    :param image_name: image name
-    :type image_name: str
-
-    :param annotation_json: annotations in SuperAnnotate format JSON dict or path to JSON file
-    :type annotation_json: dict or Path-like (str or Path)
-
-    :param verbose: provide detailed log
-    :type verbose: bool
-
-    :param mask: BytesIO object or filepath to mask annotation for pixel projects in SuperAnnotate format
-    :type mask: BytesIO or Path-like (str or Path)
-    """
-
-    project_name, folder_name = extract_project_folder(project)
-
-    project = Controller.get_default().get_project_metadata(project_name).data
-    if project["project"].type in [
-        constances.ProjectType.VIDEO.value,
-        constances.ProjectType.DOCUMENT.value,
-    ]:
-        raise AppException(LIMITED_FUNCTIONS[project["project"].type])
-
-    if not mask:
-        if not isinstance(annotation_json, dict):
-            mask_path = str(annotation_json).replace("___pixel.json", "___save.png")
-        else:
-            mask_path = f"{image_name}___save.png"
-        if os.path.exists(mask_path):
-            mask = open(mask_path, "rb").read()
-    elif isinstance(mask, str) or isinstance(mask, Path):
-        if os.path.exists(mask):
-            mask = open(mask, "rb").read()
-
-    if not isinstance(annotation_json, dict):
-        if verbose:
-            logger.info("Uploading annotations from %s.", annotation_json)
-        annotation_json = json.load(open(annotation_json))
-    response = Controller.get_default().upload_image_annotations(
-        project_name=project_name,
-        folder_name=folder_name,
-        image_name=image_name,
-        annotations=annotation_json,
-        mask=mask,
-        verbose=verbose,
-    )
-    if response.errors and not response.errors == constances.INVALID_JSON_MESSAGE:
-        raise AppException(response.errors)
-
-
-@Trackable
-@validate_arguments
-def download_model(model: MLModel, output_dir: Union[str, Path]):
-    """Downloads the neural network and related files
-    which are the <model_name>.pth/pkl. <model_name>.json, <model_name>.yaml, classes_mapper.json
-
-    :param model: the model that needs to be downloaded
-    :type  model: dict
-    :param output_dir: the directiory in which the files will be saved
-    :type output_dir: str
-    :return: the metadata of the model
-    :rtype: dict
-    """
-    res = Controller.get_default().download_ml_model(
-        model_data=model.dict(), download_path=output_dir
-    )
-    if res.errors:
-        logger.error("\n".join([str(error) for error in res.errors]))
-    else:
-        return BaseSerializer(res.data).serialize()
-
-
-@Trackable
-@validate_arguments
-def benchmark(
-    project: Union[NotEmptyStr, dict],
-    gt_folder: str,
-    folder_names: List[NotEmptyStr],
-    export_root: Optional[Union[str, Path]] = None,
-    image_list=None,
-    annot_type: Optional[AnnotationType] = "bbox",
-    show_plots=False,
-):
-    """Computes benchmark score for each instance of given images that are present both gt_project_name project and projects in folder_names list:
-
-    :param project: project name or metadata of the project
-    :type project: str or dict
-    :param gt_folder: project folder name that contains the ground truth annotations
-    :type gt_folder: str
-    :param folder_names: list of folder names in the project for which the scores will be computed
-    :type folder_names: list of str
-    :param export_root: root export path of the projects
-    :type export_root: Path-like (str or Path)
-    :param image_list: List of image names from the projects list that must be used. If None, then all images from the projects list will be used. Default: None
-    :type image_list: list
-    :param annot_type: Type of annotation instances to consider. Available candidates are: ["bbox", "polygon", "point"]
-    :type annot_type: str
-    :param show_plots: If True, show plots based on results of consensus computation. Default: False
-    :type show_plots: bool
-
-    :return: Pandas DateFrame with columns (creatorEmail, QA, imageName, instanceId, className, area, attribute, folderName, score)
-    :rtype: pandas DataFrame
-    """
-    project_name = project
-    if isinstance(project, dict):
-        project_name = project["name"]
-
-    project = Controller.get_default().get_project_metadata(project_name).data
-    if project["project"].type in [
-        constances.ProjectType.VIDEO.value,
-        constances.ProjectType.DOCUMENT.value,
-    ]:
-        raise AppException(LIMITED_FUNCTIONS[project["project"].type])
-
-    if not export_root:
-        with tempfile.TemporaryDirectory() as temp_dir:
-            response = Controller.get_default().benchmark(
-                project_name=project_name,
-                ground_truth_folder_name=gt_folder,
-                folder_names=folder_names,
-                export_root=temp_dir,
-                image_list=image_list,
-                annot_type=annot_type,
-                show_plots=show_plots,
->>>>>>> da4be87c
             )
             images = images.data
             image_names = [image.name for image in images]
@@ -2311,375 +828,11 @@
             raise AppException(response.errors)
         return response.data
 
-<<<<<<< HEAD
     @Tracker
     @validate_arguments
     def pin_image(
             self,
             project: Union[NotEmptyStr, dict], image_name: str, pin: Optional[StrictBool] = True
-=======
-    model_name = model
-    if isinstance(model, dict):
-        model_name = model["name"]
-
-    response = Controller.get_default().run_prediction(
-        project_name=project_name,
-        images_list=images_list,
-        model_name=model_name,
-        folder_name=folder_name,
-    )
-    if response.errors:
-        raise AppException(response.errors)
-    return response.data
-
-
-@Trackable
-@validate_arguments
-def add_annotation_bbox_to_image(
-    project: NotEmptyStr,
-    image_name: NotEmptyStr,
-    bbox: List[float],
-    annotation_class_name: NotEmptyStr,
-    annotation_class_attributes: Optional[List[dict]] = None,
-    error: Optional[StrictBool] = None,
-):
-    """Add a bounding box annotation to image annotations
-
-    annotation_class_attributes has the form
-    [ {"name" : "<attribute_value>" }, "groupName" : "<attribute_group>"} ], ... ]
-
-    :param project: project name or folder path (e.g., "project1/folder1")
-    :type project: str
-    :param image_name: image name
-    :type image_name: str
-    :param bbox: 4 element list of top-left x,y and bottom-right x, y coordinates
-    :type bbox: list of floats
-    :param annotation_class_name: annotation class name
-    :type annotation_class_name: str
-    :param annotation_class_attributes: list of annotation class attributes
-    :type annotation_class_attributes: list of 2 element dicts
-    :param error: if not None, marks annotation as error (True) or no-error (False)
-    :type error: bool
-    """
-    project_name, folder_name = extract_project_folder(project)
-    project = Controller.get_default().get_project_metadata(project_name).data
-    if project["project"].type in [
-        constances.ProjectType.VIDEO.value,
-        constances.ProjectType.DOCUMENT.value,
-    ]:
-        raise AppException(LIMITED_FUNCTIONS[project["project"].type])
-    response = Controller.get_default().get_annotations(
-        project_name=project_name,
-        folder_name=folder_name,
-        item_names=[image_name],
-        logging=False,
-    )
-    if response.errors:
-        raise AppException(response.errors)
-    if response.data:
-        annotations = response.data[0]
-    else:
-        annotations = {}
-    annotations = add_annotation_bbox_to_json(
-        annotations,
-        bbox,
-        annotation_class_name,
-        annotation_class_attributes,
-        error,
-        image_name,
-    )
-
-    Controller.get_default().upload_image_annotations(
-        project_name, folder_name, image_name, annotations
-    )
-
-
-@Trackable
-@validate_arguments
-def add_annotation_point_to_image(
-    project: NotEmptyStr,
-    image_name: NotEmptyStr,
-    point: List[float],
-    annotation_class_name: NotEmptyStr,
-    annotation_class_attributes: Optional[List[dict]] = None,
-    error: Optional[StrictBool] = None,
-):
-    """Add a point annotation to image annotations
-
-    annotation_class_attributes has the form [ {"name" : "<attribute_value>", "groupName" : "<attribute_group>"},  ... ]
-
-    :param project: project name or folder path (e.g., "project1/folder1")
-    :type project: str
-    :param image_name: image name
-    :type image_name: str
-    :param point: [x,y] list of coordinates
-    :type point: list of floats
-    :param annotation_class_name: annotation class name
-    :type annotation_class_name: str
-    :param annotation_class_attributes: list of annotation class attributes
-    :type annotation_class_attributes: list of 2 element dicts
-    :param error: if not None, marks annotation as error (True) or no-error (False)
-    :type error: bool
-    """
-    project_name, folder_name = extract_project_folder(project)
-    project = Controller.get_default().get_project_metadata(project_name).data
-    if project["project"].type in [
-        constances.ProjectType.VIDEO.value,
-        constances.ProjectType.DOCUMENT.value,
-    ]:
-        raise AppException(LIMITED_FUNCTIONS[project["project"].type])
-    response = Controller.get_default().get_annotations(
-        project_name=project_name,
-        folder_name=folder_name,
-        item_names=[image_name],
-        logging=False,
-    )
-    if response.errors:
-        raise AppException(response.errors)
-    if response.data:
-        annotations = response.data[0]
-    else:
-        annotations = {}
-    annotations = add_annotation_point_to_json(
-        annotations,
-        point,
-        annotation_class_name,
-        image_name,
-        annotation_class_attributes,
-        error,
-    )
-    Controller.get_default().upload_image_annotations(
-        project_name, folder_name, image_name, annotations
-    )
-
-
-@Trackable
-@validate_arguments
-def add_annotation_comment_to_image(
-    project: NotEmptyStr,
-    image_name: NotEmptyStr,
-    comment_text: NotEmptyStr,
-    comment_coords: List[float],
-    comment_author: EmailStr,
-    resolved: Optional[StrictBool] = False,
-):
-    """Add a comment to SuperAnnotate format annotation JSON
-
-    :param project: project name or folder path (e.g., "project1/folder1")
-    :type project: str
-    :param image_name: image name
-    :type image_name: str
-    :param comment_text: comment text
-    :type comment_text: str
-    :param comment_coords: [x, y] coords
-    :type comment_coords: list
-    :param comment_author: comment author email
-    :type comment_author: str
-    :param resolved: comment resolve status
-    :type resolved: bool
-    """
-    project_name, folder_name = extract_project_folder(project)
-    project = Controller.get_default().get_project_metadata(project_name).data
-    if project["project"].type in [
-        constances.ProjectType.VIDEO.value,
-        constances.ProjectType.DOCUMENT.value,
-    ]:
-        raise AppException(LIMITED_FUNCTIONS[project["project"].type])
-    response = Controller.get_default().get_annotations(
-        project_name=project_name,
-        folder_name=folder_name,
-        item_names=[image_name],
-        logging=False,
-    )
-    if response.errors:
-        raise AppException(response.errors)
-    if response.data:
-        annotations = response.data[0]
-    else:
-        annotations = {}
-    annotations = add_annotation_comment_to_json(
-        annotations,
-        comment_text,
-        comment_coords,
-        comment_author,
-        resolved=resolved,
-        image_name=image_name,
-    )
-    Controller.get_default().upload_image_annotations(
-        project_name, folder_name, image_name, annotations
-    )
-
-
-@Trackable
-@validate_arguments
-def upload_image_to_project(
-    project: NotEmptyStr,
-    img,
-    image_name: Optional[NotEmptyStr] = None,
-    annotation_status: Optional[AnnotationStatuses] = "NotStarted",
-    from_s3_bucket=None,
-    image_quality_in_editor: Optional[NotEmptyStr] = None,
-):
-    """Uploads image (io.BytesIO() or filepath to image) to project.
-    Sets status of the uploaded image to set_status if it is not None.
-
-    :param project: project name or folder path (e.g., "project1/folder1")
-    :type project: str
-    :param img: image to upload
-    :type img: io.BytesIO() or Path-like (str or Path)
-    :param image_name: image name to set on platform. If None and img is filepath,
-                       image name will be set to filename of the path
-    :type image_name: str
-    :param annotation_status: value to set the annotation statuses of the uploaded image NotStarted InProgress QualityCheck Returned Completed Skipped
-    :type annotation_status: str
-    :param from_s3_bucket: AWS S3 bucket to use. If None then folder_path is in local filesystem
-    :type from_s3_bucket: str
-    :param image_quality_in_editor: image quality be seen in SuperAnnotate web annotation editor.
-           Can be either "compressed" or "original".  If None then the default value in project settings will be used.
-    :type image_quality_in_editor: str
-    """
-    project_name, folder_name = extract_project_folder(project)
-
-    response = Controller.get_default().upload_image_to_project(
-        project_name=project_name,
-        folder_name=folder_name,
-        image_name=image_name,
-        image=img,
-        annotation_status=annotation_status,
-        from_s3_bucket=from_s3_bucket,
-        image_quality_in_editor=image_quality_in_editor,
-    )
-    if response.errors:
-        raise AppException(response.errors)
-
-
-@Trackable
-@validate_arguments
-def search_models(
-    name: Optional[NotEmptyStr] = None,
-    type_: Optional[NotEmptyStr] = None,
-    project_id: Optional[int] = None,
-    task: Optional[NotEmptyStr] = None,
-    include_global: Optional[StrictBool] = True,
-):
-    """Search for ML models.
-
-    :param name: search string
-    :type name: str
-
-    :param type_: ml model type string
-    :type type_: str
-
-    :param project_id: project id
-    :type project_id: int
-
-    :param task: training task
-    :type task: str
-
-    :param include_global: include global ml models
-    :type include_global: bool
-
-    :return: ml model metadata
-    :rtype: list of dicts
-    """
-    res = Controller.get_default().search_models(
-        name=name,
-        model_type=type_,
-        project_id=project_id,
-        task=task,
-        include_global=include_global,
-    )
-    return res.data
-
-
-@Trackable
-@validate_arguments
-def upload_images_to_project(
-    project: NotEmptyStr,
-    img_paths: List[NotEmptyStr],
-    annotation_status: Optional[AnnotationStatuses] = "NotStarted",
-    from_s3_bucket=None,
-    image_quality_in_editor: Optional[ImageQualityChoices] = None,
-):
-    """Uploads all images given in list of path objects in img_paths to the project.
-    Sets status of all the uploaded images to set_status if it is not None.
-
-    If an image with existing name already exists in the project it won't be uploaded,
-    and its path will be appended to the third member of return value of this
-    function.
-
-    :param project: project name or folder path (e.g., "project1/folder1")
-    :type project: str
-    :param img_paths: list of Path-like (str or Path) objects to upload
-    :type img_paths: list
-    :param annotation_status: value to set the annotation statuses of the uploaded images NotStarted InProgress QualityCheck Returned Completed Skipped
-    :type annotation_status: str
-    :param from_s3_bucket: AWS S3 bucket to use. If None then folder_path is in local filesystem
-    :type from_s3_bucket: str
-    :param image_quality_in_editor: image quality be seen in SuperAnnotate web annotation editor.
-           Can be either "compressed" or "original".  If None then the default value in project settings will be used.
-    :type image_quality_in_editor: str
-
-    :return: uploaded, could-not-upload, existing-images filepaths
-    :rtype: tuple (3 members) of list of strs
-    """
-    project_name, folder_name = extract_project_folder(project)
-
-    use_case = Controller.get_default().upload_images_to_project(
-        project_name=project_name,
-        folder_name=folder_name,
-        paths=img_paths,
-        annotation_status=annotation_status,
-        image_quality_in_editor=image_quality_in_editor,
-        from_s3_bucket=from_s3_bucket,
-    )
-
-    images_to_upload, duplicates = use_case.images_to_upload
-    if len(duplicates):
-        logger.warning(
-            "%s already existing images found that won't be uploaded.", len(duplicates)
-        )
-    logger.info(f"Uploading {len(images_to_upload)} images to project {project}.")
-    uploaded, failed_images, duplications = [], [], duplicates
-    if not images_to_upload:
-        return uploaded, failed_images, duplications
-    if use_case.is_valid():
-        with tqdm(total=len(images_to_upload), desc="Uploading images") as progress_bar:
-            for _ in use_case.execute():
-                progress_bar.update(1)
-        uploaded, failed_images, duplications = use_case.data
-        if duplications:
-            logger.info(f"Duplicated images {', '.join(duplications)}")
-        return uploaded, failed_images, duplications
-    raise AppException(use_case.response.errors)
-
-
-@Trackable
-@validate_arguments
-def aggregate_annotations_as_df(
-    project_root: Union[NotEmptyStr, Path],
-    project_type: ProjectTypes,
-    folder_names: Optional[List[Union[Path, NotEmptyStr]]] = None,
-):
-    """Aggregate annotations as pandas dataframe from project root.
-
-    :param project_root: the export path of the project
-    :type project_root: Path-like (str or Path)
-
-    :param project_type: the project type, Vector/Pixel, Video or Document
-    :type project_type: str
-
-    :param folder_names: Aggregate the specified folders from project_root.
-     If None aggregate all folders in the project_root
-    :type folder_names: list of Pathlike (str or Path) objects
-
-    :return: DataFrame on annotations
-    :rtype: pandas DataFrame
-    """
-    if project_type in (
-        constances.ProjectType.VECTOR.name,
-        constances.ProjectType.PIXEL.name,
->>>>>>> da4be87c
     ):
         """Pins (or unpins) image
 
@@ -2708,7 +861,6 @@
     ):
         """Sets annotation statuses of images
 
-<<<<<<< HEAD
         :param project: project name or folder path (e.g., "project1/folder1")
         :type project: str
         :param image_names: image names. If None, all the images in the project will be used
@@ -2793,44 +945,6 @@
                 f"Skipping {user}. {user} is not a verified contributor for the {project_name}"
             )
             return
-=======
-        return DataAggregator(
-            project_type=project_type,
-            project_root=project_root,
-            folder_names=folder_names,
-        ).aggregate_annotations_as_df()
-
-
-@Trackable
-@validate_arguments
-def delete_annotations(
-    project: NotEmptyStr, item_names: Optional[List[NotEmptyStr]] = None
-):
-    """
-    Delete image annotations from a given list of images.
-
-    :param project: project name or folder path (e.g., "project1/folder1")
-    :type project: str
-    :param item_names:  item names. If None, all item annotations from a given project/folder will be deleted.
-    :type item_names: list of strs
-    """
-
-    project_name, folder_name = extract_project_folder(project)
-
-    response = Controller.get_default().delete_annotations(
-        project_name=project_name, folder_name=folder_name, item_names=item_names
-    )
-    if response.errors:
-        raise AppException(response.errors)
-
-
-@Trackable
-@validate_arguments
-def validate_annotations(
-    project_type: ProjectTypes, annotations_json: Union[NotEmptyStr, Path]
-):
-    """Validates given annotation JSON.
->>>>>>> da4be87c
 
         response = self.controller.assign_images(
             project_name, folder_name, image_names, user
@@ -2860,7 +974,6 @@
         )
         if response.errors:
             raise AppException(response.errors)
-<<<<<<< HEAD
 
     @Tracker
     @validate_arguments
@@ -2991,7 +1104,7 @@
         :type extensions: tuple or list of strs
 
         :param annotation_status: value to set the annotation statuses of the uploaded images
-        NotStarted InProgress QualityCheck Returned Completed Skipped
+         NotStarted InProgress QualityCheck Returned Completed Skipped
         :type annotation_status: str
 
         :param from_s3_bucket: AWS S3 bucket to use. If None then folder_path is in local filesystem
@@ -3619,149 +1732,6 @@
         logger.info(f"Downloaded image {image_name} to {local_dir_path} ")
         return response.data
 
-    @Tracker
-    @validate_arguments
-    def attach_image_urls_to_project(
-            self,
-            project: Union[NotEmptyStr, dict],
-            attachments: Union[str, Path],
-            annotation_status: Optional[AnnotationStatuses] = "NotStarted",
-    ):
-        """Link images on external storage to SuperAnnotate.
-
-        :param project: project name or project folder path
-        :type project: str or dict
-        :param attachments: path to csv file on attachments metadata
-        :type attachments: Path-like (str or Path)
-        :param annotation_status: value to set the annotation statuses of the linked images: NotStarted InProgress QualityCheck Returned Completed Skipped
-        :type annotation_status: str
-
-        :return: list of linked image names, list of failed image names, list of duplicate image names
-        :rtype: tuple
-        """
-        warning_msg = (
-            "We're deprecating the attach_image_urls_to_project function. Please use attach_items instead. Learn more."
-            "https://superannotate.readthedocs.io/en/stable/superannotate.sdk.html#superannotate.attach_items"
-        )
-        logger.warning(warning_msg)
-        warnings.warn(warning_msg, DeprecationWarning)
-        project_name, folder_name = extract_project_folder(project)
-        project = self.controller.get_project_metadata(project_name).data
-        project_folder_name = project_name + (f"/{folder_name}" if folder_name else "")
-
-        if project["project"].type in [
-            constances.ProjectType.VIDEO.value,
-            constances.ProjectType.DOCUMENT.value,
-        ]:
-            raise AppException(
-                constances.INVALID_PROJECT_TYPE_TO_PROCESS.format(
-                    constances.ProjectType.get_name(project["project"].type)
-                )
-            )
-        images_to_upload, duplicate_images = get_paths_and_duplicated_from_csv(attachments)
-        use_case = self.controller.interactive_attach_urls(
-            project_name=project_name,
-            folder_name=folder_name,
-            files=ImageSerializer.deserialize(images_to_upload),  # noqa: E203
-            annotation_status=annotation_status,
-        )
-        if len(duplicate_images):
-            logger.warning(
-                constances.ALREADY_EXISTING_FILES_WARNING.format(len(duplicate_images))
-            )
-
-        if use_case.is_valid():
-            logger.info(
-                constances.ATTACHING_FILES_MESSAGE.format(
-                    len(images_to_upload), project_folder_name
-                )
-            )
-            with tqdm(
-                    total=use_case.attachments_count, desc="Attaching urls"
-            ) as progress_bar:
-                for attached in use_case.execute():
-                    progress_bar.update(attached)
-            uploaded, duplications = use_case.data
-            uploaded = [i["name"] for i in uploaded]
-            duplications.extend(duplicate_images)
-            failed_images = [
-                image["name"]
-                for image in images_to_upload
-                if image["name"] not in uploaded + duplications
-            ]
-            return uploaded, failed_images, duplications
-        raise AppException(use_case.response.errors)
-
-    @Tracker
-    @validate_arguments
-    def attach_video_urls_to_project(
-            self,
-            project: Union[NotEmptyStr, dict],
-            attachments: Union[str, Path],
-            annotation_status: Optional[AnnotationStatuses] = "NotStarted",
-    ):
-        """Link videos on external storage to SuperAnnotate.
-
-        :param project: project name or project folder path
-        :type project: str or dict
-        :param attachments: path to csv file on attachments metadata
-        :type attachments: Path-like (str or Path)
-        :param annotation_status: value to set the annotation statuses of the linked videos: NotStarted InProgress QualityCheck Returned Completed Skipped
-        :type annotation_status: str
-
-        :return: attached videos, failed videos, skipped videos
-        :rtype: (list, list, list)
-        """
-        warning_msg = (
-            "We're deprecating the attach_video_urls_to_project function. Please use attach_items instead. Learn more."
-            "https://superannotate.readthedocs.io/en/stable/superannotate.sdk.html#superannotate.attach_items"
-        )
-        logger.warning(warning_msg)
-        warnings.warn(warning_msg, DeprecationWarning)
-        project_name, folder_name = extract_project_folder(project)
-        project = self.controller.get_project_metadata(project_name).data
-        project_folder_name = project_name + (f"/{folder_name}" if folder_name else "")
-
-        if project["project"].type != constances.ProjectType.VIDEO.value:
-            raise AppException(
-                constances.INVALID_PROJECT_TYPE_TO_PROCESS.format(
-                    constances.ProjectType.get_name(project["project"].type)
-                )
-            )
-
-        images_to_upload, duplicate_images = get_paths_and_duplicated_from_csv(attachments)
-        use_case = self.controller.interactive_attach_urls(
-            project_name=project_name,
-            folder_name=folder_name,
-            files=ImageSerializer.deserialize(images_to_upload),  # noqa: E203
-            annotation_status=annotation_status,
-        )
-        if len(duplicate_images):
-            logger.warning(
-                constances.ALREADY_EXISTING_FILES_WARNING.format(len(duplicate_images))
-            )
-
-        if use_case.is_valid():
-            logger.info(
-                constances.ATTACHING_FILES_MESSAGE.format(
-                    len(images_to_upload), project_folder_name
-                )
-            )
-            with tqdm(
-                    total=use_case.attachments_count, desc="Attaching urls"
-            ) as progress_bar:
-                for attached in use_case.execute():
-                    progress_bar.update(attached)
-            uploaded, duplications = use_case.data
-            uploaded = [i["name"] for i in uploaded]
-            duplications.extend(duplicate_images)
-            failed_images = [
-                image["name"]
-                for image in images_to_upload
-                if image["name"] not in uploaded + duplications
-            ]
-            return uploaded, failed_images, duplications
-        raise AppException(use_case.response.errors)
 
     @Tracker
     @validate_arguments
@@ -4358,6 +2328,8 @@
         if response.errors:
             raise AppException(response.errors)
 
+    @Trackable
+    @validate_arguments
     def search_models(
             self,
             name: Optional[NotEmptyStr] = None,
@@ -4368,16 +2340,16 @@
     ):
         """Search for ML models.
 
-        :param name: search string
-        :type name: str
-        :param type_: ml model type string
-        :type type_: str
-        :param project_id: project id
-        :type project_id: int
-        :param task: training task
-        :type task: str
-        :param include_global: include global ml models
-        :type include_global: bool
+    :param name: search string
+    :type name: str
+    :param type_: ml model type string
+    :type type_: str
+    :param project_id: project id
+    :type project_id: int
+    :param task: training task
+    :type task: str
+    :param include_global: include global ml models
+    :type include_global: bool
 
         :return: ml model metadata
         :rtype: list of dicts
@@ -4866,13 +2838,14 @@
         :type name_contains: str
 
         :param annotation_status: if not None, filters items by annotation status.
-                                Values are:
-                                    “NotStarted”
-                                    “InProgress”
-                                    “QualityCheck”
-                                    “Returned”
-                                    “Completed”
-                                    “Skipped”
+                            Values are:
+                                ♦ “NotStarted” \n
+                                ♦ “InProgress” \n
+                                ♦ “QualityCheck” \n
+                                ♦ “Returned” \n
+                                ♦ “Completed” \n
+                                ♦ “Skippe
+        :type annotation_status: str
         :type annotation_status: str
 
 
@@ -4919,7 +2892,7 @@
        :type project: str
 
        :param attachments: path to CSV file or list of dicts containing attachments URLs.
-       :type project: path-like (str or Path) or list of dicts
+       :type attachments: path-like (str or Path) or list of dicts
 
        :param annotation_status: value to set the annotation statuses of the linked items
                                    “NotStarted”
@@ -5023,7 +2996,7 @@
             destination: Union[NotEmptyStr, dict],
             items: Optional[List[NotEmptyStr]] = None,
     ):
-        """Copy images in bulk between folders in a project
+        """Move images in bulk between folders in a project
 
         :param source: project name or folder path to pick items from (e.g., “project1/folder1”).
         :type source: str
@@ -5074,10 +3047,8 @@
                                     “Skipped”
         :type annotation_status: str
 
-        :param item_names:  item names to set the mentioned status for. If None, all the items in the project will be used.
-        :type item_names: str
-
-        :return: None
+        :param items:  item names to set the mentioned status for. If None, all the items in the project will be used.
+        :type items: str
         """
 
         project_name, folder_name = extract_project_folder(project)
@@ -5090,514 +3061,48 @@
         if response.errors:
             raise AppException(response.errors)
         return response.data
-=======
-        is_valid, _ = response.data
-        if is_valid:
-            return True
-        print(response.report)
-        return False
-
-
-@Trackable
-@validate_arguments
-def add_contributors_to_project(
-    project: NotEmptyStr, emails: conlist(EmailStr, min_items=1), role: AnnotatorRole
-) -> Tuple[List[str], List[str]]:
-    """Add contributors to project.
-
-    :param project: project name
-    :type project: str
-
-    :param emails: users email
-    :type emails: list
-
-    :param role: user role to apply, one of Admin , Annotator , QA
-    :type role: str
-
-    :return: lists of added,  skipped contributors of the project
-    :rtype: tuple (2 members) of lists of strs
-    """
-    response = Controller.get_default().add_contributors_to_project(
-        project_name=project, emails=emails, role=role
-    )
-    if response.errors:
-        raise AppException(response.errors)
-    return response.data
-
-
-@Trackable
-@validate_arguments
-def invite_contributors_to_team(
-    emails: conlist(EmailStr, min_items=1), admin: StrictBool = False
-) -> Tuple[List[str], List[str]]:
-    """Invites contributors to the team.
-
-    :param emails: list of contributor emails
-    :type emails: list
-
-    :param admin: enables admin privileges for the contributor
-    :type admin: bool
-
-    :return: lists of invited, skipped contributors of the team
-    :rtype: tuple (2 members) of lists of strs
-    """
-    response = Controller.get_default().invite_contributors_to_team(
-        emails=emails, set_admin=admin
-    )
-    if response.errors:
-        raise AppException(response.errors)
-    return response.data
-
-
-@Trackable
-@validate_arguments
-def get_annotations(project: NotEmptyStr, items: Optional[List[NotEmptyStr]] = None):
-    """Returns annotations for the given list of items.
-
-    :param project: project name or folder path (e.g., “project1/folder1”).
-    :type project: str
-
-    :param items:  item names. If None all items in the project will be exported
-    :type items: list of strs
-
-    :return: list of annotations
-    :rtype: list of strs
-    """
-    project_name, folder_name = extract_project_folder(project)
-    response = Controller.get_default().get_annotations(
-        project_name, folder_name, items
-    )
-    if response.errors:
-        raise AppException(response.errors)
-    return response.data
-
-
-@Trackable
-@validate_arguments
-def get_annotations_per_frame(project: NotEmptyStr, video: NotEmptyStr, fps: int = 1):
-    """Returns per frame annotations for the given video.
-
-
-    :param project: project name or folder path (e.g., “project1/folder1”).
-    :type project: str
-
-    :param video: video name
-    :type video: str
-
-    :param fps: how many frames per second needs to be extracted from the video.
-     Will extract 1 frame per second by default.
-    :type fps: int
-
-    :return: list of annotation objects
-    :rtype: list of dicts
-    """
-    project_name, folder_name = extract_project_folder(project)
-    response = Controller.get_default().get_annotations_per_frame(
-        project_name, folder_name, video_name=video, fps=fps
-    )
-    if response.errors:
-        raise AppException(response.errors)
-    return response.data
-
-
-@Trackable
-@validate_arguments
-def upload_priority_scores(project: NotEmptyStr, scores: List[PriorityScore]):
-    """Upload priority scores for the given list of items.
-
-    :param project: project name or folder path (e.g., “project1/folder1”)
-    :type project: str
-
-    :param scores: list of score objects
-    :type scores: list of dicts
-
-    :return: lists of uploaded, skipped items
-    :rtype: tuple (2 members) of lists of strs
-    """
-    project_name, folder_name = extract_project_folder(project)
-    project_folder_name = project
-    response = Controller.get_default().upload_priority_scores(
-        project_name, folder_name, scores, project_folder_name
-    )
-    if response.errors:
-        raise AppException(response.errors)
-    return response.data
-
-
-@Trackable
-@validate_arguments
-def get_integrations():
-    """Get all integrations per team
-
-    :return: metadata objects of all integrations of the team.
-    :rtype: list of dicts
-    """
-    response = Controller.get_default().get_integrations()
-    if response.errors:
-        raise AppException(response.errors)
-    integrations = response.data
-    return BaseSerializer.serialize_iterable(integrations, ("name", "type", "root"))
-
-
-@Trackable
-@validate_arguments
-def attach_items_from_integrated_storage(
-    project: NotEmptyStr,
-    integration: Union[NotEmptyStr, IntegrationEntity],
-    folder_path: Optional[NotEmptyStr] = None,
-):
-    """Link images from integrated external storage to SuperAnnotate.
-
-    :param project: project name or folder path where items should be attached (e.g., “project1/folder1”).
-    :type project: str
-
-    :param integration:  existing integration name or metadata dict to pull items from.
-     Mandatory keys in integration metadata’s dict is “name”.
-    :type integration: str or dict
-
-    :param folder_path: Points to an exact folder/directory within given storage.
-     If None, items are fetched from the root directory.
-    :type folder_path: str
-    """
-    project_name, folder_name = extract_project_folder(project)
-    if isinstance(integration, str):
-        integration = IntegrationEntity(name=integration)
-    response = Controller.get_default().attach_integrations(
-        project_name, folder_name, integration, folder_path
-    )
-    if response.errors:
-        raise AppException(response.errors)
-
-
-@Trackable
-@validate_arguments
-def query(project: NotEmptyStr, query: Optional[NotEmptyStr]):
-    """Return items that satisfy the given query.
-    Query syntax should be in SuperAnnotate query language(https://doc.superannotate.com/docs/query-search-1).
-
-    :param project: project name or folder path (e.g., “project1/folder1”)
-    :type project: str
-
-    :param query: SAQuL query string.
-    :type query: str
-
-    :return: queried items’ metadata list
-    :rtype: list of dicts
-    """
-    project_name, folder_name = extract_project_folder(project)
-    response = Controller.get_default().query_entities(project_name, folder_name, query)
-    if response.errors:
-        raise AppException(response.errors)
-    return BaseSerializer.serialize_iterable(response.data)
-
-
-@Trackable
-@validate_arguments
-def get_item_metadata(
-    project: NotEmptyStr, item_name: NotEmptyStr,
-):
-    """Returns item metadata
-
-    :param project: project name or folder path (e.g., “project1/folder1”)
-    :type project: str
-
-    :param item_name: item name
-    :type item_name: str
-
-    :return: metadata of item
-    :rtype: dict
-    """
-    project_name, folder_name = extract_project_folder(project)
-    response = Controller.get_default().get_item(project_name, folder_name, item_name)
-    if response.errors:
-        raise AppException(response.errors)
-    return BaseSerializer(response.data).serialize()
-
-
-@Trackable
-@validate_arguments
-def search_items(
-    project: NotEmptyStr,
-    name_contains: NotEmptyStr = None,
-    annotation_status: Optional[AnnotationStatuses] = None,
-    annotator_email: Optional[NotEmptyStr] = None,
-    qa_email: Optional[NotEmptyStr] = None,
-    recursive: bool = False,
-):
-    """Search items by filtering criteria.
-
-
-    :param project: project name or folder path (e.g., “project1/folder1”).
-    :type project: str
-
-    :param name_contains:  Returns those items, where the given string is found anywhere within an item’s name.
-     If None, all items returned, in accordance with the recursive=False parameter.
-    :type name_contains: str
-
-    :param annotation_status: if not None, filters items by annotation status.
-                            Values are:
-                                ♦ “NotStarted” \n
-                                ♦ “InProgress” \n
-                                ♦ “QualityCheck” \n
-                                ♦ “Returned” \n
-                                ♦ “Completed” \n
-                                ♦ “Skipped” \n
-    :type annotation_status: str
-
-
-    :param annotator_email: returns those items’ names that are assigned to the specified annotator.
-     If None, all items are returned. Strict equal.
-    :type annotator_email: str
-
-    :param qa_email:  returns those items’ names that are assigned to the specified QA.
-     If None, all items are returned. Strict equal.
-    :type qa_email: str
-
-    :param recursive: search in the project’s root and all of its folders.
-     If False search only in the project’s root or given directory.
-    :type recursive: bool
-
-    :return: items' metadata
-    :rtype: list of dicts
-    """
-    project_name, folder_name = extract_project_folder(project)
-    response = Controller.get_default().list_items(
-        project_name,
-        folder_name,
-        name_contains=name_contains,
-        annotation_status=annotation_status,
-        annotator_email=annotator_email,
-        qa_email=qa_email,
-        recursive=recursive,
-    )
-    if response.errors:
-        raise AppException(response.errors)
-    return BaseSerializer.serialize_iterable(response.data)
-
-
-@Trackable
-@validate_arguments
-def attach_items(
-    project: Union[NotEmptyStr, dict],
-    attachments: AttachmentArg,
-    annotation_status: AnnotationStatuses = "NotStarted",
-):
-    """Link items from external storage to SuperAnnotate using URLs.
-
-   :param project: project name or folder path (e.g., “project1/folder1”)
-   :type project: str
-
-   :param attachments: path to CSV file or list of dicts containing attachments URLs.
-   :type attachments: path-like (str or Path) or list of dicts
-
-   :param annotation_status: value to set the annotation statuses of the linked items
-                               “NotStarted”
-                               “InProgress”
-                               “QualityCheck”
-                               “Returned”
-                               “Completed”
-                               “Skipped”
-   :type annotation_status: str
-   """
-    attachments = attachments.data
-    project_name, folder_name = extract_project_folder(project)
-    if attachments and isinstance(attachments[0], AttachmentDict):
-        unique_attachments = set(attachments)
-        duplicate_attachments = [
-            item
-            for item, count in collections.Counter(attachments).items()
-            if count > 1
-        ]
-    else:
-        unique_attachments, duplicate_attachments = get_name_url_duplicated_from_csv(
-            attachments
-        )
-    if duplicate_attachments:
-        logger.info("Dropping duplicates.")
-    unique_attachments = parse_obj_as(List[AttachmentEntity], unique_attachments)
-    uploaded, fails, duplicated = [], [], []
-    if unique_attachments:
-        logger.info(
-            f"Attaching {len(unique_attachments)} file(s) to project {project}."
-        )
-        response = Controller.get_default().attach_items(
+
+    @Trackable
+    @validate_arguments
+    def download_annotations(
+            self,
+            project: Union[NotEmptyStr, dict],
+            path: Union[str, Path] = None,
+            items: Optional[List[NotEmptyStr]] = None,
+            recursive: bool = False,
+            callback: Callable = None,
+    ):
+        """Downloads annotation JSON files of the selected items to the local directory.
+
+        :param project: project name or folder path (e.g., “project1/folder1”).
+        :type project: str
+
+        :param path:  local directory path where the annotations will be downloaded. If none, the current directory is used.
+        :type path: Path-like (str or Path)
+
+        :param items: project name (root) or folder path to move items to.
+        :type items: list of str
+
+        :param recursive: download annotations from the project’s root and all of its folders with the preserved structure.
+         If False download only from the project’s root or given directory.
+        :type recursive: bool
+
+        :param callback: a function that allows you to modify each annotation’s dict before downloading.
+         The function receives each annotation as an argument and the returned value will be applied to the download.
+        :type callback: callable
+
+        :return: local path of the downloaded annotations folder.
+        :rtype: str
+        """
+        project_name, folder_name = extract_project_folder(project)
+        response = Controller.get_default().download_annotations(
             project_name=project_name,
             folder_name=folder_name,
-            attachments=unique_attachments,
-            annotation_status=annotation_status,
-        )
-        if response.errors:
-            raise AppException(response.errors)
-        uploaded, duplicated = response.data
-        uploaded = [i["name"] for i in uploaded]
-        fails = [
-            attachment.name
-            for attachment in unique_attachments
-            if attachment.name not in uploaded and attachment.name not in duplicated
-        ]
-    return uploaded, fails, duplicated
-
-
-@Trackable
-@validate_arguments
-def copy_items(
-    source: Union[NotEmptyStr, dict],
-    destination: Union[NotEmptyStr, dict],
-    items: Optional[List[NotEmptyStr]] = None,
-    include_annotations: Optional[StrictBool] = True,
-):
-    """Copy images in bulk between folders in a project
-
-    :param source: project name or folder path to select items from (e.g., “project1/folder1”).
-    :type source: str
-
-    :param destination: project name (root) or folder path to place copied items.
-    :type destination: str
-
-    :param items: names of items to copy. If None, all items from the source directory will be copied.
-    :type items: list of str
-
-    :param include_annotations: enables annotations copy
-    :type include_annotations: bool
-
-    :return: list of skipped item names
-    :rtype: list of strs
-    """
-
-    project_name, source_folder = extract_project_folder(source)
-
-    to_project_name, destination_folder = extract_project_folder(destination)
-    if project_name != to_project_name:
-        raise AppException("Source and destination projects should be the same")
-
-    response = Controller.get_default().copy_items(
-        project_name=project_name,
-        from_folder=source_folder,
-        to_folder=destination_folder,
-        items=items,
-        include_annotations=include_annotations,
-    )
-    if response.errors:
-        raise AppException(response.errors)
-
-    return response.data
-
-
-@Trackable
-@validate_arguments
-def move_items(
-    source: Union[NotEmptyStr, dict],
-    destination: Union[NotEmptyStr, dict],
-    items: Optional[List[NotEmptyStr]] = None,
-):
-    """Move images in bulk between folders in a project
-
-    :param source: project name or folder path to pick items from (e.g., “project1/folder1”).
-    :type source: str
-
-    :param destination: project name (root) or folder path to move items to.
-    :type destination: str
-
-    :param items: names of items to move. If None, all items from the source directory will be moved.
-    :type items: list of str
-
-    :return: list of skipped item names
-    :rtype: list of strs
-    """
-
-    project_name, source_folder = extract_project_folder(source)
-    to_project_name, destination_folder = extract_project_folder(destination)
-    if project_name != to_project_name:
-        raise AppException("Source and destination projects should be the same")
-    response = Controller.get_default().move_items(
-        project_name=project_name,
-        from_folder=source_folder,
-        to_folder=destination_folder,
-        items=items,
-    )
-    if response.errors:
-        raise AppException(response.errors)
-    return response.data
-
-
-@Trackable
-@validate_arguments
-def set_annotation_statuses(
-    project: Union[NotEmptyStr, dict],
-    annotation_status: AnnotationStatuses,
-    items: Optional[List[NotEmptyStr]] = None,
-):
-    """Sets annotation statuses of items
-
-    :param project: project name or folder path (e.g., “project1/folder1”).
-    :type project: str
-
-    :param annotation_status: annotation status to set, should be one of.
-                                “NotStarted”
-                                “InProgress”
-                                “QualityCheck”
-                                “Returned”
-                                “Completed”
-                                “Skipped”
-    :type annotation_status: str
-
-    :param items:  item names to set the mentioned status for. If None, all the items in the project will be used.
-    :type items: str
-    """
-
-    project_name, folder_name = extract_project_folder(project)
-    response = Controller.get_default().set_annotation_statuses(
-        project_name=project_name,
-        folder_name=folder_name,
-        annotation_status=annotation_status,
-        item_names=items,
-    )
-    if response.errors:
-        raise AppException(response.errors)
-    return response.data
-
-
-@Trackable
-@validate_arguments
-def download_annotations(
-    project: Union[NotEmptyStr, dict],
-    path: Union[str, Path] = None,
-    items: Optional[List[NotEmptyStr]] = None,
-    recursive: bool = False,
-    callback: Callable = None,
-):
-    """Downloads annotation JSON files of the selected items to the local directory.
-
-    :param project: project name or folder path (e.g., “project1/folder1”).
-    :type project: str
-
-    :param path:  local directory path where the annotations will be downloaded. If none, the current directory is used.
-    :type path: Path-like (str or Path)
-
-    :param items: project name (root) or folder path to move items to.
-    :type items: list of str
-
-    :param recursive: download annotations from the project’s root and all of its folders with the preserved structure.
-     If False download only from the project’s root or given directory.
-    :type recursive: bool
-
-    :param callback: a function that allows you to modify each annotation’s dict before downloading.
-     The function receives each annotation as an argument and the returned value will be applied to the download.
-    :type callback: callable
-
-    :return: local path of the downloaded annotations folder.
-    :rtype: str
-    """
-    project_name, folder_name = extract_project_folder(project)
-    response = Controller.get_default().download_annotations(
-        project_name=project_name,
-        folder_name=folder_name,
-        destination=path,
-        recursive=recursive,
-        item_names=items,
-        callback=callback,
-    )
-    if response.errors:
-        raise AppException(response.errors)
-    return response.data
->>>>>>> da4be87c
+            destination=path,
+            recursive=recursive,
+            item_names=items,
+            callback=callback,
+        )
+        if response.errors:
+            raise AppException(response.errors)
+        return response.data