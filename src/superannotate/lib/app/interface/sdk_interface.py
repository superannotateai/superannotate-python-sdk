--- conflicted
+++ resolved
@@ -1,3 +1,4 @@
+import concurrent.futures
 import io
 import json
 import logging
@@ -1991,25 +1992,15 @@
     :type copy_pin: bool
     """
     source_project_name, source_folder_name = extract_project_folder(source_project)
-<<<<<<< HEAD
     destination_project_name, destination_folder = extract_project_folder(destination_project)
     response = controller.copy_image(
-=======
-    destination_project_name, destination_folder = extract_project_folder(
-        destination_project
-    )
-    response = controller.move_image(
->>>>>>> 3a4181a0
         from_project_name=source_project_name,
         from_folder_name=source_folder_name,
         to_project_name=destination_project_name,
         to_folder_name=destination_folder,
         image_name=image_name,
         copy_annotation_status=copy_annotation_status,
-<<<<<<< HEAD
         move=True
-=======
->>>>>>> 3a4181a0
     )
     if response.errors:
         raise AppException(response.errors)
@@ -2262,13 +2253,11 @@
         annotation_status=annotation_status,
     )
     if use_case.is_valid():
-        with tqdm(
-            total=use_case.attachments_count, desc="Attaching urls"
-        ) as progress_bar:
+        with tqdm(total=use_case.attachments_count, desc="Attaching urls") as progress_bar:
             for _ in use_case.execute():
                 progress_bar.update(1)
         uploaded, duplications = use_case.data
-        uploaded = [i["name"] for i in uploaded]
+        uploaded = [i['name'] for i in uploaded]
         duplications.extend(duplicate_images)
         failed_images = [
             image["name"]
@@ -2315,13 +2304,11 @@
         annotation_status=annotation_status,
     )
     if use_case.is_valid():
-        with tqdm(
-            total=use_case.attachments_count, desc="Attaching urls"
-        ) as progress_bar:
+        with tqdm(total=use_case.attachments_count, desc="Attaching urls") as progress_bar:
             for _ in use_case.execute():
                 progress_bar.update(1)
         uploaded, duplications = use_case.data
-        uploaded = [i["name"] for i in uploaded]
+        uploaded = [i['name'] for i in uploaded]
         duplications.extend(duplicate_images)
         failed_images = [
             image["name"]
@@ -3315,7 +3302,7 @@
         image=img,
         annotation_status=annotation_status,
         from_s3_bucket=from_s3_bucket,
-        image_quality_in_editor=image_quality_in_editor,
+        image_quality_in_editor=image_quality_in_editor
     )
     if response.errors:
         raise AppException(response.errors)
@@ -3526,13 +3513,11 @@
         annotation_status=annotation_status,
     )
     if use_case.is_valid():
-        with tqdm(
-            total=use_case.attachments_count, desc="Attaching urls"
-        ) as progress_bar:
+        with tqdm(total=use_case.attachments_count, desc="Attaching urls") as progress_bar:
             for _ in use_case.execute():
                 progress_bar.update(1)
         uploaded, duplications = use_case.data
-        uploaded = [i["name"] for i in uploaded]
+        uploaded = [i['name'] for i in uploaded]
         duplications.extend(duplicate_images)
         failed_images = [
             image["name"]
