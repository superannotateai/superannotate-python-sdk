--- conflicted
+++ resolved
@@ -2260,13 +2260,8 @@
         with tqdm(
             total=use_case.attachments_count, desc="Attaching urls"
         ) as progress_bar:
-<<<<<<< HEAD
-            for _ in use_case.execute():
-                progress_bar.update(1)
-=======
             for attached in use_case.execute():
                 progress_bar.update(attached)
->>>>>>> bb215e24
         uploaded, duplications = use_case.data
         uploaded = [i["name"] for i in uploaded]
         duplications.extend(duplicate_images)
@@ -2318,13 +2313,8 @@
         with tqdm(
             total=use_case.attachments_count, desc="Attaching urls"
         ) as progress_bar:
-<<<<<<< HEAD
-            for _ in use_case.execute():
-                progress_bar.update(1)
-=======
             for attached in use_case.execute():
                 progress_bar.update(attached)
->>>>>>> bb215e24
         uploaded, duplications = use_case.data
         uploaded = [i["name"] for i in uploaded]
         duplications.extend(duplicate_images)
@@ -3534,13 +3524,8 @@
         with tqdm(
             total=use_case.attachments_count, desc="Attaching urls"
         ) as progress_bar:
-<<<<<<< HEAD
-            for _ in use_case.execute():
-                progress_bar.update(1)
-=======
             for attached in use_case.execute():
                 progress_bar.update(attached)
->>>>>>> bb215e24
         uploaded, duplications = use_case.data
         uploaded = [i["name"] for i in uploaded]
         duplications.extend(duplicate_images)
