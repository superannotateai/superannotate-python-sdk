import collections
import io
import json
import os
import tempfile
import warnings
from pathlib import Path
from typing import Callable
from typing import Iterable
from typing import List
from typing import Optional
from typing import Tuple
from typing import Union

import boto3
import lib.core as constances
from lib.app.annotation_helpers import add_annotation_bbox_to_json
from lib.app.annotation_helpers import add_annotation_comment_to_json
from lib.app.annotation_helpers import add_annotation_point_to_json
from lib.app.helpers import extract_project_folder
from lib.app.helpers import get_annotation_paths
from lib.app.helpers import get_name_url_duplicated_from_csv
from lib.app.interface.base_interface import BaseInterfaceFacade
from lib.app.interface.base_interface import TrackableMeta
from lib.app.interface.types import AnnotationStatuses
from lib.app.interface.types import AnnotationType
from lib.app.interface.types import AnnotatorRole
from lib.app.interface.types import AttachmentArg
from lib.app.interface.types import AttachmentDict
from lib.app.interface.types import ClassType
from lib.app.interface.types import EmailStr
from lib.app.interface.types import ImageQualityChoices
from lib.app.interface.types import NotEmptyStr
from lib.app.interface.types import ProjectStatusEnum
from lib.app.interface.types import ProjectTypes
from lib.app.interface.types import Setting
from lib.app.serializers import BaseSerializer
from lib.app.serializers import FolderSerializer
from lib.app.serializers import ProjectSerializer
from lib.app.serializers import SettingsSerializer
from lib.app.serializers import TeamSerializer
from lib.core import LIMITED_FUNCTIONS
from lib.core.entities import AttachmentEntity
from lib.core.entities import SettingEntity
from lib.core.entities.integrations import IntegrationEntity
from lib.core.entities.project_entities import AnnotationClassEntity
from lib.core.enums import ImageQuality
from lib.core.exceptions import AppException
from lib.core.types import AttributeGroup
from lib.core.types import MLModel
from lib.core.types import PriorityScore
from lib.core.types import Project
from lib.infrastructure.controller import Controller
from pydantic import conlist
from pydantic import parse_obj_as
from pydantic import StrictBool
from pydantic.error_wrappers import ValidationError
from superannotate.logger import get_default_logger
from tqdm import tqdm

logger = get_default_logger()


<<<<<<< HEAD
=======

>>>>>>> 49702a64
class SAClient(BaseInterfaceFacade, metaclass=TrackableMeta):
    def get_team_metadata(self):
        """Returns team metadata

        :return: team metadata
        :rtype: dict
        """
        response = self.controller.get_team()
        return TeamSerializer(response.data).serialize()

    def search_team_contributors(
        self,
        email: EmailStr = None,
        first_name: NotEmptyStr = None,
        last_name: NotEmptyStr = None,
        return_metadata: bool = True,
    ):
        """Search for contributors in the team

        :param email: filter by email
        :type email: str
        :param first_name: filter by first name
        :type first_name: str
        :param last_name: filter by last name
        :type last_name: str
        :param return_metadata: return metadata of contributors instead of names
        :type return_metadata: bool

        :return: metadata of found users
        :rtype: list of dicts
        """

        contributors = self.controller.search_team_contributors(
            email=email, first_name=first_name, last_name=last_name
        ).data

        if not return_metadata:
            return [contributor["email"] for contributor in contributors]
        return contributors

    def search_projects(
        self,
        name: Optional[NotEmptyStr] = None,
        return_metadata: bool = False,
        include_complete_image_count: bool = False,
        status: Optional[Union[ProjectStatusEnum, List[ProjectStatusEnum]]] = None,
    ):
        """
        Project name based case-insensitive search for projects.
        If **name** is None, all the projects will be returned.

        :param name: search string
        :type name: str

        :param return_metadata: return metadata of projects instead of names
        :type return_metadata: bool

        :param include_complete_image_count: return projects that have completed images and include the number of completed images in response.
        :type include_complete_image_count: bool

        :param status: search projects via project status
        :type status: str

        :return: project names or metadatas
        :rtype: list of strs or dicts
        """
        statuses = []
        if status:
            if isinstance(status, (list, tuple, set)):
                statuses = list(status)
            else:
                statuses = [status]
        result = self.controller.search_project(
            name=name,
            include_complete_image_count=include_complete_image_count,
            statuses=statuses,
        ).data

        if return_metadata:
            return [
                ProjectSerializer(project).serialize(
                    exclude={
                        "annotation_classes",
                        "workflows",
                        "settings",
                        "contributors",
                        "classes",
                    }
                )
                for project in result
            ]
        else:
            return [project.name for project in result]

    def create_project(
        self,
        project_name: NotEmptyStr,
        project_description: NotEmptyStr,
        project_type: NotEmptyStr,
        settings: List[Setting] = None,
    ):
        """Create a new project in the team.

        :param project_name: the new project's name
        :type project_name: str

        :param project_description: the new project's description
        :type project_description: str

        :param project_type: the new project type, Vector or Pixel.
        :type project_type: str

        :param settings: list of settings objects
        :type settings: list of dicts

        :return: dict object metadata the new project
        :rtype: dict
        """
        if settings:
            settings = parse_obj_as(List[SettingEntity], settings)
        else:
            settings = []
        response = self.controller.create_project(
            name=project_name,
            description=project_description,
            project_type=project_type,
            settings=settings,
        )
        if response.errors:
            raise AppException(response.errors)

        return ProjectSerializer(response.data).serialize()

    def create_project_from_metadata(self, project_metadata: Project):
        """Create a new project in the team using project metadata object dict.
        Mandatory keys in project_metadata are "name", "description" and "type" (Vector or Pixel)
        Non-mandatory keys: "workflow", "settings" and "annotation_classes".

        :return: dict object metadata the new project
        :rtype: dict
        """
        project_metadata = project_metadata.dict()
        response = self.controller.create_project(
            name=project_metadata["name"],
            description=project_metadata.get("description"),
            project_type=project_metadata["type"],
            settings=parse_obj_as(
                List[SettingEntity], project_metadata.get("settings", [])
            ),
            classes=project_metadata.get("classes", []),
            workflows=project_metadata.get("workflows", []),
            instructions_link=project_metadata.get("instructions_link"),
        )
        if response.errors:
            raise AppException(response.errors)
        return ProjectSerializer(response.data).serialize()

    def clone_project(
        self,
        project_name: Union[NotEmptyStr, dict],
        from_project: Union[NotEmptyStr, dict],
        project_description: Optional[NotEmptyStr] = None,
        copy_annotation_classes: Optional[StrictBool] = True,
        copy_settings: Optional[StrictBool] = True,
        copy_workflow: Optional[StrictBool] = True,
        copy_contributors: Optional[StrictBool] = False,
    ):
        """Create a new project in the team using annotation classes and settings from from_project.

        :param project_name: new project's name
        :type project_name: str
        :param from_project: the name of the project being used for duplication
        :type from_project: str
        :param project_description: the new project's description. If None, from_project's
                                    description will be used
        :type project_description: str
        :param copy_annotation_classes: enables copying annotation classes
        :type copy_annotation_classes: bool
        :param copy_settings: enables copying project settings
        :type copy_settings: bool
        :param copy_workflow: enables copying project workflow
        :type copy_workflow: bool
        :param copy_contributors: enables copying project contributors
        :type copy_contributors: bool

        :return: dict object metadata of the new project
        :rtype: dict
        """
        response = self.controller.clone_project(
            name=project_name,
            from_name=from_project,
            project_description=project_description,
            copy_annotation_classes=copy_annotation_classes,
            copy_settings=copy_settings,
            copy_workflow=copy_workflow,
            copy_contributors=copy_contributors,
        )
        if response.errors:
            raise AppException(response.errors)
        return ProjectSerializer(response.data).serialize()

    def create_folder(self, project: NotEmptyStr, folder_name: NotEmptyStr):
        """Create a new folder in the project.

        :param project: project name
        :type project: str
        :param folder_name: the new folder's name
        :type folder_name: str

        :return: dict object metadata the new folder
        :rtype: dict
        """

        res = self.controller.create_folder(project=project, folder_name=folder_name)
        if res.data:
            folder = res.data
            logger.info(f"Folder {folder.name} created in project {project}")
            return folder.to_dict()
        if res.errors:
            raise AppException(res.errors)

    def delete_project(self, project: Union[NotEmptyStr, dict]):
        """Deletes the project

        :param project: project name or folder path (e.g., "project1/folder1")
        :type project: str
        """
        name = project
        if isinstance(project, dict):
            name = project["name"]
        self.controller.delete_project(name=name)

    def rename_project(self, project: NotEmptyStr, new_name: NotEmptyStr):
        """Renames the project

        :param project: project name or folder path (e.g., "project1/folder1")
        :type project: str
        :param new_name: project's new name
        :type new_name: str
        """

        response = self.controller.update_project(
            name=project, project_data={"name": new_name}
        )
        if response.errors:
            raise AppException(response.errors)
        logger.info(
            "Successfully renamed project %s to %s.", project, response.data.name
        )
        return ProjectSerializer(response.data).serialize()

<<<<<<< HEAD
=======

>>>>>>> 49702a64
    def get_folder_metadata(self, project: NotEmptyStr, folder_name: NotEmptyStr):
        """Returns folder metadata

        :param project: project name
        :type project: str
        :param folder_name: folder's name
        :type folder_name: str

        :return: metadata of folder
        :rtype: dict
        """
        result = self.controller.get_folder(
            project_name=project, folder_name=folder_name
        ).data
        if not result:
            raise AppException("Folder not found.")
        return FolderSerializer(result).serialize()

    def delete_folders(self, project: NotEmptyStr, folder_names: List[NotEmptyStr]):
        """Delete folder in project.

        :param project: project name
        :type project: str
        :param folder_names: to be deleted folders' names
        :type folder_names: list of strs
        """

        res = self.controller.delete_folders(
            project_name=project, folder_names=folder_names
        )
        if res.errors:
            raise AppException(res.errors)
        logger.info(f"Folders {folder_names} deleted in project {project}")

    def search_folders(
        self,
        project: NotEmptyStr,
        folder_name: Optional[NotEmptyStr] = None,
        return_metadata: Optional[StrictBool] = False,
    ):
        """Folder name based case-insensitive search for folders in project.

        :param project: project name
        :type project: str
        :param folder_name: the new folder's name
        :type folder_name: str. If  None, all the folders in the project will be returned.
        :param return_metadata: return metadata of folders instead of names
        :type return_metadata: bool

        :return: folder names or metadatas
        :rtype: list of strs or dicts
        """

        response = self.controller.search_folders(
            project_name=project, folder_name=folder_name, include_users=return_metadata
        )
        if response.errors:
            raise AppException(response.errors)
        data = response.data
        if return_metadata:
            return [FolderSerializer(folder).serialize() for folder in data]
        return [folder.name for folder in data]

    def copy_image(
        self,
        source_project: Union[NotEmptyStr, dict],
        image_name: NotEmptyStr,
        destination_project: Union[NotEmptyStr, dict],
        include_annotations: Optional[StrictBool] = False,
        copy_annotation_status: Optional[StrictBool] = False,
        copy_pin: Optional[StrictBool] = False,
    ):
        """Copy image to a project. The image's project is the same as destination
        project then the name will be changed to <image_name>_(<num>).<image_ext>,
        where <num> is the next available number deducted from project image list.

        :param source_project: project name plus optional subfolder in the project (e.g., "project1/folder1") or
                               metadata of the project of source project
        :type source_project: str or dict
        :param image_name: image name
        :type image_name: str
        :param destination_project: project name or metadata of the project of destination project
        :type destination_project: str or dict
        :param include_annotations: enables annotations copy
        :type include_annotations: bool
        :param copy_annotation_status: enables annotations status copy
        :type copy_annotation_status: bool
        :param copy_pin: enables image pin status copy
        :type copy_pin: bool
        """
        source_project_name, source_folder_name = extract_project_folder(source_project)

        destination_project, destination_folder = extract_project_folder(
            destination_project
        )
        source_project_metadata = self.controller.get_project_metadata(
            source_project_name
        ).data
        destination_project_metadata = self.controller.get_project_metadata(
            destination_project
        ).data

        if destination_project_metadata["project"].type in [
            constances.ProjectType.VIDEO.value,
            constances.ProjectType.DOCUMENT.value,
        ] or source_project_metadata["project"].type in [
            constances.ProjectType.VIDEO.value,
            constances.ProjectType.DOCUMENT.value,
        ]:
            raise AppException(
                LIMITED_FUNCTIONS[source_project_metadata["project"].type]
            )

        response = self.controller.copy_image(
            from_project_name=source_project_name,
            from_folder_name=source_folder_name,
            to_project_name=destination_project,
            to_folder_name=destination_folder,
            image_name=image_name,
            copy_annotation_status=copy_annotation_status,
        )
        if response.errors:
            raise AppException(response.errors)

        if include_annotations:
            self.controller.copy_image_annotation_classes(
                from_project_name=source_project_name,
                from_folder_name=source_folder_name,
                to_folder_name=destination_folder,
                to_project_name=destination_project,
                image_name=image_name,
            )
        if copy_pin:
            self.controller.update_image(
                project_name=destination_project,
                folder_name=destination_folder,
                image_name=image_name,
                is_pinned=1,
            )
        logger.info(
            f"Copied image {source_project}/{image_name}"
            f" to {destination_project}/{destination_folder}."
        )

    def get_project_metadata(
        self,
        project: Union[NotEmptyStr, dict],
        include_annotation_classes: Optional[StrictBool] = False,
        include_settings: Optional[StrictBool] = False,
        include_workflow: Optional[StrictBool] = False,
        include_contributors: Optional[StrictBool] = False,
        include_complete_image_count: Optional[StrictBool] = False,
    ):
        """Returns project metadata

        :param project: project name
        :type project: str
        :param include_annotation_classes: enables project annotation classes output under
                                           the key "annotation_classes"
        :type include_annotation_classes: bool
        :param include_settings: enables project settings output under
                                 the key "settings"
        :type include_settings: bool
        :param include_workflow: enables project workflow output under
                                 the key "workflow"
        :type include_workflow: bool
        :param include_contributors: enables project contributors output under
                                 the key "contributors"
        :type include_contributors: bool

        :param include_complete_image_count: enables project complete image count output under
                                 the key "completed_images_count"
        :type include_complete_image_count: bool

        :return: metadata of project
        :rtype: dict
        """
        project_name, folder_name = extract_project_folder(project)
        response = self.controller.get_project_metadata(
            project_name,
            include_annotation_classes,
            include_settings,
            include_workflow,
            include_contributors,
            include_complete_image_count,
        ).data

        metadata = ProjectSerializer(response["project"]).serialize()

        for elem in "classes", "workflows", "contributors":
            if response.get(elem):
                metadata[elem] = [
                    BaseSerializer(attribute).serialize()
                    for attribute in response[elem]
                ]
        return metadata

    def get_project_settings(self, project: Union[NotEmptyStr, dict]):
        """Gets project's settings.

        Return value example: [{ "attribute" : "Brightness", "value" : 10, ...},...]

        :param project: project name or metadata
        :type project: str or dict

        :return: project settings
        :rtype: list of dicts
        """
        project_name, folder_name = extract_project_folder(project)
        settings = self.controller.get_project_settings(project_name=project_name)
        settings = [
            SettingsSerializer(attribute).serialize() for attribute in settings.data
        ]
        return settings

    def get_project_workflow(self, project: Union[str, dict]):
        """Gets project's workflow.

        Return value example: [{ "step" : <step_num>, "className" : <annotation_class>, "tool" : <tool_num>, ...},...]

        :param project: project name or metadata
        :type project: str or dict

        :return: project workflow
        :rtype: list of dicts
        """
        project_name, folder_name = extract_project_folder(project)
        workflow = self.controller.get_project_workflow(project_name=project_name)
        if workflow.errors:
            raise AppException(workflow.errors)
        return workflow.data

    def search_annotation_classes(
        self, project: Union[NotEmptyStr, dict], name_contains: Optional[str] = None
    ):
        """Searches annotation classes by name_prefix (case-insensitive)

        :param project: project name
        :type project: str
        :param name_contains:  search string. Returns those classes,
         where the given string is found anywhere within its name. If None, all annotation classes will be returned.
        :type name_prefix: str

        :return: annotation classes of the project
        :rtype: list of dicts
        """
        project_name, folder_name = extract_project_folder(project)
        classes = self.controller.search_annotation_classes(project_name, name_contains)
        classes = [BaseSerializer(attribute).serialize() for attribute in classes.data]
        return classes

    def set_project_default_image_quality_in_editor(
        self,
        project: Union[NotEmptyStr, dict],
        image_quality_in_editor: Optional[str],
    ):
        """Sets project's default image quality in editor setting.

        :param project: project name or metadata
        :type project: str or dict
        :param image_quality_in_editor: new setting value, should be "original" or "compressed"
        :type image_quality_in_editor: str
        """
        project_name, folder_name = extract_project_folder(project)
        image_quality_in_editor = ImageQuality.get_value(image_quality_in_editor)

        response = self.controller.set_project_settings(
            project_name=project_name,
            new_settings=[
                {"attribute": "ImageQuality", "value": image_quality_in_editor}
            ],
        )
        if response.errors:
            raise AppException(response.errors)
        return response.data

    def pin_image(
        self,
        project: Union[NotEmptyStr, dict],
        image_name: str,
        pin: Optional[StrictBool] = True,
    ):
        """Pins (or unpins) image

        :param project: project name or folder path (e.g., "project1/folder1")
        :type project: str
        :param image_name: image name
        :type image_name: str
        :param pin: sets to pin if True, else unpins image
        :type pin: bool
        """
        project_name, folder_name = extract_project_folder(project)
        self.controller.update_image(
            project_name=project_name,
            image_name=image_name,
            folder_name=folder_name,
            is_pinned=int(pin),
        )

    def set_images_annotation_statuses(
        self,
        project: Union[NotEmptyStr, dict],
        annotation_status: NotEmptyStr,
        image_names: Optional[List[NotEmptyStr]] = None,
    ):
        """Sets annotation statuses of images

        :param project: project name or folder path (e.g., "project1/folder1")
        :type project: str
        :param image_names: image names. If None, all the images in the project will be used
        :type image_names: list of str
        :param annotation_status: annotation status to set,
               should be one of NotStarted InProgress QualityCheck Returned Completed Skipped
        :type annotation_status: str
        """
        warning_msg = (
            "We're deprecating the set_images_annotation_statuses function. Please use set_annotation_statuses instead. "
            "Learn more. \n"
            "https://superannotate.readthedocs.io/en/stable/superannotate.sdk.html#superannotate.set_annotation_statuses"
        )
        logger.warning(warning_msg)
        warnings.warn(warning_msg, DeprecationWarning)
        project_name, folder_name = extract_project_folder(project)
        response = self.controller.set_images_annotation_statuses(
            project_name, folder_name, image_names, annotation_status
        )
        if response.errors:
            raise AppException(response.errors)
        logger.info("Annotations status of images changed")

    def delete_images(
        self, project: Union[NotEmptyStr, dict], image_names: Optional[List[str]] = None
    ):
        """Delete images in project.

        :param project: project name or folder path (e.g., "project1/folder1")
        :type project: str
        :param image_names: to be deleted images' names. If None, all the images will be deleted
        :type image_names: list of strs
        """
        project_name, folder_name = extract_project_folder(project)

        if not isinstance(image_names, list) and image_names is not None:
            raise AppException("Image_names should be a list of str or None.")

        response = self.controller.delete_images(
            project_name=project_name, folder_name=folder_name, image_names=image_names
        )
        if response.errors:
            raise AppException(response.errors)

        logger.info(
            f"Images deleted in project {project_name}{'/' + folder_name if folder_name else ''}"
        )

<<<<<<< HEAD
=======
    def assign_items(
        self, project: Union[NotEmptyStr, dict], item_names: List[str], user: str
    ):
        """Assigns items  to a user. The assignment role, QA or Annotator, will
        be deduced from the user's role in the project. The type of the objects` image, video or text
        will be deduced from the project type. With SDK, the user can be
        assigned to a role in the project with the share_project function.

        :param project: project name or folder path (e.g., "project1/folder1")
        :type project: str
        :param item_names: list of item names to assign
        :type item_names: list of str
        :param user: user email
        :type user: str
        """

        project_name, folder_name = extract_project_folder(project)

        response = self.controller.assign_items(
            project, folder_name, item_names, user
        )

        if not response.errors:
            logger.info(f"Assign items to user {user}")
        elif response.status != "Skip":
            raise AppException(response.errors)

    @validate_arguments
    def unassign_items(
        self, project: Union[NotEmptyStr, dict], item_names: List[NotEmptyStr]
    ):
        """Removes assignment of given items for all assignees. With SDK,
        the user can be assigned to a role in the project with the share_project
        function.

        :param project: project name or folder path (e.g., "project1/folder1")
        :type project: str
        :param item_names: list of items to unassign
        :type item_names: list of str
        """
        project_name, folder_name = extract_project_folder(project)

        response = self.controller.un_assign_items(
            project_name=project_name, folder_name=folder_name, item_names=item_names
        )
        if response.errors:
            raise AppException(response.errors)

>>>>>>> 49702a64
    def assign_images(
        self, project: Union[NotEmptyStr, dict], image_names: List[str], user: str
    ):
        """Assigns images to a user. The assignment role, QA or Annotator, will
        be deduced from the user's role in the project. With SDK, the user can be
        assigned to a role in the project with the share_project function.

        :param project: project name or folder path (e.g., "project1/folder1")
        :type project: str
        :param image_names: list of image names to assign
        :type image_names: list of str
        :param user: user email
        :type user: str
        """
        project_name, folder_name = extract_project_folder(project)
        project = self.controller.get_project_metadata(project_name).data

        if project["project"].type in [
            constances.ProjectType.VIDEO.value,
            constances.ProjectType.DOCUMENT.value,
        ]:
            raise AppException(LIMITED_FUNCTIONS[project["project"].type])

        contributors = (
            self.controller.get_project_metadata(
                project_name=project_name, include_contributors=True
            )
            .data["project"]
            .users
        )
        contributor = None
        for c in contributors:
            if c["user_id"] == user:
                contributor = user

        if not contributor:
            logger.warning(
                f"Skipping {user}. {user} is not a verified contributor for the {project_name}"
            )
            return

        response = self.controller.assign_images(
            project_name, folder_name, image_names, user
        )
        if not response.errors:
            logger.info(f"Assign images to user {user}")
        else:
            raise AppException(response.errors)

    def unassign_images(
        self, project: Union[NotEmptyStr, dict], image_names: List[NotEmptyStr]
    ):
<<<<<<< HEAD
        """Removes assignment of given images for all assignees.With SDK,
=======
        """Removes assignment of given images for all assignees. With SDK,
>>>>>>> 49702a64
        the user can be assigned to a role in the project with the share_project
        function.

        :param project: project name or folder path (e.g., "project1/folder1")
        :type project: str
        :param image_names: list of images to unassign
        :type image_names: list of str
        """
        project_name, folder_name = extract_project_folder(project)

        response = self.controller.un_assign_items(
            project_name=project_name, folder_name=folder_name, image_names=image_names
        )
        if response.errors:
            raise AppException(response.errors)

    def unassign_folder(self, project_name: NotEmptyStr, folder_name: NotEmptyStr):
        """Removes assignment of given folder for all assignees.
        With SDK, the user can be assigned to a role in the project
        with the share_project function.

        :param project_name: project name
        :type project_name: str
        :param folder_name: folder name to remove assignees
        :type folder_name: str
        """
        response = self.controller.un_assign_folder(
            project_name=project_name, folder_name=folder_name
        )
        if response.errors:
            raise AppException(response.errors)

    def assign_folder(
        self,
        project_name: NotEmptyStr,
        folder_name: NotEmptyStr,
        users: List[NotEmptyStr],
    ):
        """Assigns folder to users. With SDK, the user can be
        assigned to a role in the project with the share_project function.

        :param project_name: project name or metadata of the project
        :type project_name: str or dict
        :param folder_name: folder name to assign
        :type folder_name: str
        :param users: list of user emails
        :type users: list of str
        """

        contributors = (
            self.controller.get_project_metadata(
                project_name=project_name, include_contributors=True
            )
            .data["project"]
            .users
        )
        verified_users = [i["user_id"] for i in contributors]
        verified_users = set(users).intersection(set(verified_users))
        unverified_contributor = set(users) - verified_users

        for user in unverified_contributor:
            logger.warning(
                f"Skipping {user} from assignees. {user} is not a verified contributor for the {project_name}"
            )

        if not verified_users:
            return

        response = self.controller.assign_folder(
            project_name=project_name,
            folder_name=folder_name,
            users=list(verified_users),
        )

        if response.errors:
            raise AppException(response.errors)

    def upload_images_from_folder_to_project(
        self,
        project: Union[NotEmptyStr, dict],
        folder_path: Union[NotEmptyStr, Path],
        extensions: Optional[
            Union[List[NotEmptyStr], Tuple[NotEmptyStr]]
        ] = constances.DEFAULT_IMAGE_EXTENSIONS,
        annotation_status="NotStarted",
        from_s3_bucket=None,
        exclude_file_patterns: Optional[
            Iterable[NotEmptyStr]
        ] = constances.DEFAULT_FILE_EXCLUDE_PATTERNS,
        recursive_subfolders: Optional[StrictBool] = False,
        image_quality_in_editor: Optional[str] = None,
    ):
        """Uploads all images with given extensions from folder_path to the project.
        Sets status of all the uploaded images to set_status if it is not None.

        If an image with existing name already exists in the project it won't be uploaded,
        and its path will be appended to the third member of return value of this
        function.

        :param project: project name or folder path (e.g., "project1/folder1")
        :type project: str or dict

        :param folder_path: from which folder to upload the images
        :type folder_path: Path-like (str or Path)

        :param extensions: tuple or list of filename extensions to include from folder
        :type extensions: tuple or list of strs

        :param annotation_status: value to set the annotation statuses of the uploaded images
         NotStarted InProgress QualityCheck Returned Completed Skipped
        :type annotation_status: str

        :param from_s3_bucket: AWS S3 bucket to use. If None then folder_path is in local filesystem
        :type from_s3_bucket: str

        :param exclude_file_patterns: filename patterns to exclude from uploading,
                                     default value is to exclude SuperAnnotate export related ["___save.png", "___fuse.png"]
        :type exclude_file_patterns: list or tuple of strs

        :param recursive_subfolders: enable recursive subfolder parsing
        :type recursive_subfolders: bool

        :param image_quality_in_editor: image quality be seen in SuperAnnotate web annotation editor.
               Can be either "compressed" or "original".  If None then the default value in project settings will be used.
        :type image_quality_in_editor: str

        :return: uploaded, could-not-upload, existing-images filepaths
        :rtype: tuple (3 members) of list of strs
        """

        project_name, folder_name = extract_project_folder(project)
        if recursive_subfolders:
            logger.info(
                "When using recursive subfolder parsing same name images in different subfolders will overwrite each other."
            )
        if not isinstance(extensions, (list, tuple)):
            print(extensions)
            raise AppException(
                "extensions should be a list or a tuple in upload_images_from_folder_to_project"
            )
        elif len(extensions) < 1:
            return [], [], []

        if exclude_file_patterns:
            exclude_file_patterns = list(exclude_file_patterns) + list(
                constances.DEFAULT_FILE_EXCLUDE_PATTERNS
            )
            exclude_file_patterns = list(set(exclude_file_patterns))

        project_folder_name = project_name + (f"/{folder_name}" if folder_name else "")

        logger.info(
            "Uploading all images with extensions %s from %s to project %s. Excluded file patterns are: %s.",
            extensions,
            folder_path,
            project_folder_name,
            exclude_file_patterns,
        )

        use_case = self.controller.upload_images_from_folder_to_project(
            project_name=project_name,
            folder_name=folder_name,
            folder_path=folder_path,
            extensions=extensions,
            annotation_status=annotation_status,
            from_s3_bucket=from_s3_bucket,
            exclude_file_patterns=exclude_file_patterns,
            recursive_sub_folders=recursive_subfolders,
            image_quality_in_editor=image_quality_in_editor,
        )
        images_to_upload, duplicates = use_case.images_to_upload
        if len(duplicates):
            logger.warning(
                "%s already existing images found that won't be uploaded.",
                len(duplicates),
            )
        logger.info(
            "Uploading %s images to project %s.",
            len(images_to_upload),
            project_folder_name,
        )
        if not images_to_upload:
            return [], [], duplicates
        if use_case.is_valid():
            with tqdm(
                total=len(images_to_upload), desc="Uploading images"
            ) as progress_bar:
                for _ in use_case.execute():
                    progress_bar.update(1)
            return use_case.data
        raise AppException(use_case.response.errors)

    def get_project_image_count(
        self,
        project: Union[NotEmptyStr, dict],
        with_all_subfolders: Optional[StrictBool] = False,
    ):
        """Returns number of images in the project.

        :param project: project name or folder path (e.g., "project1/folder1")
        :type project: str
        :param with_all_subfolders: enables recursive folder counting
        :type with_all_subfolders: bool

        :return: number of images in the project
        :rtype: int
        """

        project_name, folder_name = extract_project_folder(project)

        response = self.controller.get_project_image_count(
            project_name=project_name,
            folder_name=folder_name,
            with_all_subfolders=with_all_subfolders,
        )
        if response.errors:
            raise AppException(response.errors)
        return response.data

    def download_image_annotations(
        self,
        project: Union[NotEmptyStr, dict],
        image_name: NotEmptyStr,
        local_dir_path: Union[str, Path],
    ):
        """Downloads annotations of the image (JSON and mask if pixel type project)
        to local_dir_path.

        :param project: project name or folder path (e.g., "project1/folder1")
        :type project: str
        :param image_name: image name
        :type image_name: str
        :param local_dir_path: local directory path to download to
        :type local_dir_path: Path-like (str or Path)

        :return: paths of downloaded annotations
        :rtype: tuple
        """
        project_name, folder_name = extract_project_folder(project)
        res = self.controller.download_image_annotations(
            project_name=project_name,
            folder_name=folder_name,
            image_name=image_name,
            destination=local_dir_path,
        )
        if res.errors:
            raise AppException(res.errors)
        return res.data

    def get_exports(
        self, project: NotEmptyStr, return_metadata: Optional[StrictBool] = False
    ):
        """Get all prepared exports of the project.

        :param project: project name
        :type project: str
        :param return_metadata: return metadata of images instead of names
        :type return_metadata: bool

        :return: names or metadata objects of the all prepared exports of the project
        :rtype: list of strs or dicts
        """
        response = self.controller.get_exports(
            project_name=project, return_metadata=return_metadata
        )
        return response.data

    def prepare_export(
        self,
        project: Union[NotEmptyStr, dict],
        folder_names: Optional[List[NotEmptyStr]] = None,
        annotation_statuses: Optional[List[AnnotationStatuses]] = None,
        include_fuse: Optional[StrictBool] = False,
        only_pinned=False,
    ):
        """Prepare annotations and classes.json for export. Original and fused images for images with
        annotations can be included with include_fuse flag.

        :param project: project name
        :type project: str
        :param folder_names: names of folders to include in the export. If None, whole project will be exported
        :type folder_names: list of str
        :param annotation_statuses: images with which status to include, if None,
               ["NotStarted", "InProgress", "QualityCheck", "Returned", "Completed", "Skipped"]  will be chose
               list elements should be one of NotStarted InProgress QualityCheck Returned Completed Skipped
        :type annotation_statuses: list of strs
        :param include_fuse: enables fuse images in the export
        :type include_fuse: bool
        :param only_pinned: enable only pinned output in export. This option disables all other types of output.
        :type only_pinned: bool

        :return: metadata object of the prepared export
        :rtype: dict
        """
        project_name, folder_name = extract_project_folder(project)
        if folder_names is None:
            folders = [folder_name] if folder_name else []
        else:
            folders = folder_names
        if not annotation_statuses:
            annotation_statuses = [
                constances.AnnotationStatus.NOT_STARTED.name,
                constances.AnnotationStatus.IN_PROGRESS.name,
                constances.AnnotationStatus.QUALITY_CHECK.name,
                constances.AnnotationStatus.RETURNED.name,
                constances.AnnotationStatus.COMPLETED.name,
                constances.AnnotationStatus.SKIPPED.name,
            ]
        response = self.controller.prepare_export(
            project_name=project_name,
            folder_names=folders,
            include_fuse=include_fuse,
            only_pinned=only_pinned,
            annotation_statuses=annotation_statuses,
        )
        if response.errors:
            raise AppException(response.errors)
        return response.data

    def upload_videos_from_folder_to_project(
        self,
        project: Union[NotEmptyStr, dict],
        folder_path: Union[NotEmptyStr, Path],
        extensions: Optional[
            Union[Tuple[NotEmptyStr], List[NotEmptyStr]]
        ] = constances.DEFAULT_VIDEO_EXTENSIONS,
        exclude_file_patterns: Optional[List[NotEmptyStr]] = (),
        recursive_subfolders: Optional[StrictBool] = False,
        target_fps: Optional[int] = None,
        start_time: Optional[float] = 0.0,
        end_time: Optional[float] = None,
        annotation_status: Optional[AnnotationStatuses] = "NotStarted",
        image_quality_in_editor: Optional[ImageQualityChoices] = None,
    ):
        """Uploads image frames from all videos with given extensions from folder_path to the project.
        Sets status of all the uploaded images to set_status if it is not None.

        :param project: project name or folder path (e.g., "project1/folder1")
        :type project: str
        :param folder_path: from which folder to upload the videos
        :type folder_path: Path-like (str or Path)
        :param extensions: tuple or list of filename extensions to include from folder
        :type extensions: tuple or list of strs
        :param exclude_file_patterns: filename patterns to exclude from uploading
        :type exclude_file_patterns: listlike of strs
        :param recursive_subfolders: enable recursive subfolder parsing
        :type recursive_subfolders: bool
        :param target_fps: how many frames per second need to extract from the video (approximate).
                           If None, all frames will be uploaded
        :type target_fps: float
        :param start_time: Time (in seconds) from which to start extracting frames
        :type start_time: float
        :param end_time: Time (in seconds) up to which to extract frames. If None up to end
        :type end_time: float
        :param annotation_status: value to set the annotation statuses of the uploaded images
            NotStarted InProgress QualityCheck Returned Completed Skipped
        :type annotation_status: str
        :param image_quality_in_editor: image quality be seen in SuperAnnotate web annotation editor.
               Can be either "compressed" or "original".  If None then the default value in project settings will be used.
        :type image_quality_in_editor: str

        :return: uploaded and not-uploaded video frame images' filenames
        :rtype: tuple of list of strs
        """

        project_name, folder_name = extract_project_folder(project)

        video_paths = []
        for extension in extensions:
            if not recursive_subfolders:
                video_paths += list(Path(folder_path).glob(f"*.{extension.lower()}"))
                if os.name != "nt":
                    video_paths += list(
                        Path(folder_path).glob(f"*.{extension.upper()}")
                    )
            else:
                logger.warning(
                    "When using recursive subfolder parsing same name videos "
                    "in different subfolders will overwrite each other."
                )
                video_paths += list(Path(folder_path).rglob(f"*.{extension.lower()}"))
                if os.name != "nt":
                    video_paths += list(
                        Path(folder_path).rglob(f"*.{extension.upper()}")
                    )

        video_paths = [str(path) for path in video_paths]
        response = self.controller.upload_videos(
            project_name=project_name,
            folder_name=folder_name,
            paths=video_paths,
            target_fps=target_fps,
            start_time=start_time,
            exclude_file_patterns=exclude_file_patterns,
            end_time=end_time,
            annotation_status=annotation_status,
            image_quality_in_editor=image_quality_in_editor,
        )
        if response.errors:
            raise AppException(response.errors)
        return response.data

    def upload_video_to_project(
        self,
        project: Union[NotEmptyStr, dict],
        video_path: Union[NotEmptyStr, Path],
        target_fps: Optional[int] = None,
        start_time: Optional[float] = 0.0,
        end_time: Optional[float] = None,
        annotation_status: Optional[AnnotationStatuses] = "NotStarted",
        image_quality_in_editor: Optional[ImageQualityChoices] = None,
    ):
        """Uploads image frames from video to platform. Uploaded images will have
        names "<video_name>_<frame_no>.jpg".

        :param project: project name or folder path (e.g., "project1/folder1")
        :type project: str
        :param video_path: video to upload
        :type video_path: Path-like (str or Path)
        :param target_fps: how many frames per second need to extract from the video (approximate).
                           If None, all frames will be uploaded
        :type target_fps: float
        :param start_time: Time (in seconds) from which to start extracting frames
        :type start_time: float
        :param end_time: Time (in seconds) up to which to extract frames. If None up to end
        :type end_time: float
        :param annotation_status: value to set the annotation statuses of the uploaded
                                  video frames NotStarted InProgress QualityCheck Returned Completed Skipped
        :type annotation_status: str
        :param image_quality_in_editor: image quality be seen in SuperAnnotate web annotation editor.
               Can be either "compressed" or "original".  If None then the default value in project settings will be used.
        :type image_quality_in_editor: str

        :return: filenames of uploaded images
        :rtype: list of strs
        """

        project_name, folder_name = extract_project_folder(project)

        response = self.controller.upload_videos(
            project_name=project_name,
            folder_name=folder_name,
            paths=[video_path],
            target_fps=target_fps,
            start_time=start_time,
            end_time=end_time,
            annotation_status=annotation_status,
            image_quality_in_editor=image_quality_in_editor,
        )
        if response.errors:
            raise AppException(response.errors)
        return response.data

    def create_annotation_class(
        self,
        project: Union[Project, NotEmptyStr],
        name: NotEmptyStr,
        color: NotEmptyStr,
        attribute_groups: Optional[List[AttributeGroup]] = None,
        class_type: ClassType = "object",
    ):
        """Create annotation class in project

        :param project: project name
        :type project: str
        :param name: name for the class
        :type name: str
        :param color: RGB hex color value, e.g., "#FFFFAA"
        :type color: str
        :param attribute_groups: example:
         [ { "name": "tall", "is_multiselect": 0, "attributes": [ { "name": "yes" }, { "name": "no" } ] },
         { "name": "age", "is_multiselect": 0, "attributes": [ { "name": "young" }, { "name": "old" } ] } ]
        :type attribute_groups: list of dicts
        :param class_type: class type
        :type class_type: str

        :return: new class metadata
        :rtype: dict
        """
        if isinstance(project, Project):
            project = project.dict()
        attribute_groups = (
            list(map(lambda x: x.dict(), attribute_groups)) if attribute_groups else []
        )
        response = self.controller.create_annotation_class(
            project_name=project,
            name=name,
            color=color,
            attribute_groups=attribute_groups,
            class_type=class_type,
        )
        if response.errors:
            raise AppException(response.errors)
        return BaseSerializer(response.data).serialize()

    def delete_annotation_class(
        self, project: NotEmptyStr, annotation_class: Union[dict, NotEmptyStr]
    ):
        """Deletes annotation class from project

        :param project: project name
        :type project: str
        :param annotation_class: annotation class name or  metadata
        :type annotation_class: str or dict
        """
        self.controller.delete_annotation_class(
            project_name=project, annotation_class_name=annotation_class
        )

    def download_annotation_classes_json(
        self, project: NotEmptyStr, folder: Union[str, Path]
    ):
        """Downloads project classes.json to folder

        :param project: project name
        :type project: str
        :param folder: folder to download to
        :type folder: Path-like (str or Path)

        :return: path of the download file
        :rtype: str
        """
        response = self.controller.download_annotation_classes(
            project_name=project, download_path=folder
        )
        if response.errors:
            raise AppException(response.errors)
        return response.data

    def create_annotation_classes_from_classes_json(
        self,
        project: Union[NotEmptyStr, dict],
        classes_json: Union[List[AnnotationClassEntity], str, Path],
        from_s3_bucket=False,
    ):
        """Creates annotation classes in project from a SuperAnnotate format
        annotation classes.json.

        :param project: project name
        :type project: str
        :param classes_json: JSON itself or path to the JSON file
        :type classes_json: list or Path-like (str or Path)
        :param from_s3_bucket: AWS S3 bucket to use. If None then classes_json is in local filesystem
        :type from_s3_bucket: str

        :return: list of created annotation class metadatas
        :rtype: list of dicts
        """
        if isinstance(classes_json, str) or isinstance(classes_json, Path):
            if from_s3_bucket:
                from_session = boto3.Session()
                from_s3 = from_session.resource("s3")
                file = io.BytesIO()
                from_s3_object = from_s3.Object(from_s3_bucket, classes_json)
                from_s3_object.download_fileobj(file)
                file.seek(0)
                data = file
            else:
                data = open(classes_json)
            classes_json = json.load(data)
        try:
            annotation_classes = parse_obj_as(List[AnnotationClassEntity], classes_json)
        except ValidationError:
            raise AppException("Couldn't validate annotation classes.")
        logger.info(f"Creating annotation classes in project {project}.")
        response = self.controller.create_annotation_classes(
            project_name=project,
            annotation_classes=annotation_classes,
        )
        if response.errors:
            raise AppException(response.errors)
        return [BaseSerializer(i).serialize() for i in response.data]

    def download_export(
        self,
        project: Union[NotEmptyStr, dict],
        export: Union[NotEmptyStr, dict],
        folder_path: Union[str, Path],
        extract_zip_contents: Optional[StrictBool] = True,
        to_s3_bucket=None,
    ):
        """Download prepared export.

        WARNING: Starting from version 1.9.0 :ref:`download_export <ref_download_export>` additionally
        requires :py:obj:`project` as first argument.

        :param project: project name
        :type project: str
        :param export: export name
        :type export: str, dict
        :param folder_path: where to download the export
        :type folder_path: Path-like (str or Path)
        :param extract_zip_contents: if False then a zip file will be downloaded,
         if True the zip file will be extracted at folder_path
        :type extract_zip_contents: bool
        :param to_s3_bucket: AWS S3 bucket to use for download. If None then folder_path is in local filesystem.
        :type to_s3_bucket: Bucket object
        """
        project_name, folder_name = extract_project_folder(project)
        export_name = export["name"] if isinstance(export, dict) else export

        response = self.controller.download_export(
            project_name=project_name,
            export_name=export_name,
            folder_path=folder_path,
            extract_zip_contents=extract_zip_contents,
            to_s3_bucket=to_s3_bucket,
        )
        if response.errors:
            raise AppException(response.errors)
        logger.info(response.data)

    def set_image_annotation_status(
        self,
        project: Union[NotEmptyStr, dict],
        image_name: NotEmptyStr,
        annotation_status: NotEmptyStr,
    ):
        """Sets the image annotation status

        :param project: project name or folder path (e.g., "project1/folder1")
        :type project: str
        :param image_name: image name
        :type image_name: str
        :param annotation_status: annotation status to set,
               should be one of NotStarted InProgress QualityCheck Returned Completed Skipped
        :type annotation_status: str

        :return: metadata of the updated image
        :rtype: dict
        """
        warning_msg = (
            "We're deprecating the set_image_annotation_status function. Please use set_annotation_statuses instead. "
            "Learn more. \n"
            "https://superannotate.readthedocs.io/en/stable/superannotate.sdk.html#superannotate.set_annotation_statuses"
        )
        logger.warning(warning_msg)
        warnings.warn(warning_msg, DeprecationWarning)
        project_name, folder_name = extract_project_folder(project)
        response = self.controller.set_images_annotation_statuses(
            project_name, folder_name, [image_name], annotation_status
        )
        if response.errors:
            raise AppException(response.errors)
        image = self.controller.get_item(project_name, folder_name, image_name).data
        return BaseSerializer(image).serialize()

    def set_project_workflow(
        self, project: Union[NotEmptyStr, dict], new_workflow: List[dict]
    ):
        """Sets project's workflow.

        new_workflow example: [{ "step" : <step_num>, "className" : <annotation_class>, "tool" : <tool_num>,
                              "attribute":[{"attribute" : {"name" : <attribute_value>, "attribute_group" : {"name": <attribute_group>}}},
                              ...]
                              },...]

        :param project: project name or metadata
        :type project: str or dict
        :param new_workflow: new workflow list of dicts
        :type new_workflow: list of dicts
        """
        project_name, _ = extract_project_folder(project)
        response = self.controller.set_project_workflow(
            project_name=project_name, steps=new_workflow
        )
        if response.errors:
            raise AppException(response.errors)

    def download_image(
        self,
        project: Union[NotEmptyStr, dict],
        image_name: NotEmptyStr,
        local_dir_path: Optional[Union[str, Path]] = "./",
        include_annotations: Optional[StrictBool] = False,
        include_fuse: Optional[StrictBool] = False,
        include_overlay: Optional[StrictBool] = False,
        variant: Optional[str] = "original",
    ):
        """Downloads the image (and annotation if not None) to local_dir_path

        :param project: project name or folder path (e.g., "project1/folder1")
        :type project: str
        :param image_name: image name
        :type image_name: str
        :param local_dir_path: where to download the image
        :type local_dir_path: Path-like (str or Path)
        :param include_annotations: enables annotation download with the image
        :type include_annotations: bool
        :param include_fuse: enables fuse image download with the image
        :type include_fuse: bool
        :param include_overlay: enables overlay image download with the image
        :type include_overlay: bool
        :param variant: which resolution to download, can be 'original' or 'lores'
         (low resolution used in web editor)
        :type variant: str

        :return: paths of downloaded image and annotations if included
        :rtype: tuple
        """
        project_name, folder_name = extract_project_folder(project)
        response = self.controller.download_image(
            project_name=project_name,
            folder_name=folder_name,
            image_name=image_name,
            download_path=str(local_dir_path),
            image_variant=variant,
            include_annotations=include_annotations,
            include_fuse=include_fuse,
            include_overlay=include_overlay,
        )
        if response.errors:
            raise AppException(response.errors)
        logger.info(f"Downloaded image {image_name} to {local_dir_path} ")
        return response.data

    def upload_annotations_from_folder_to_project(
        self,
        project: Union[NotEmptyStr, dict],
        folder_path: Union[str, Path],
        from_s3_bucket=None,
        recursive_subfolders: Optional[StrictBool] = False,
    ):
        """Finds and uploads all JSON files in the folder_path as annotations to the project.

        The JSON files should follow specific naming convention. For Vector
        projects they should be named "<image_filename>___objects.json" (e.g., if
        image is cats.jpg the annotation filename should be cats.jpg___objects.json), for Pixel projects
        JSON file should be named "<image_filename>___pixel.json" and also second mask
        image file should be present with the name "<image_name>___save.png". In both cases
        image with <image_name> should be already present on the platform.

        Existing annotations will be overwritten.

        :param project: project name or folder path (e.g., "project1/folder1")
        :type project: str or dict
        :param folder_path: from which folder to upload annotations
        :type folder_path: str or dict
        :param from_s3_bucket: AWS S3 bucket to use. If None then folder_path is in local filesystem
        :type from_s3_bucket: str
        :param recursive_subfolders: enable recursive subfolder parsing
        :type recursive_subfolders: bool

        :return: paths to annotations uploaded, could-not-upload, missing-images
        :rtype: tuple of list of strs
        """

        project_name, folder_name = extract_project_folder(project)
        project_folder_name = project_name + (f"/{folder_name}" if folder_name else "")

        if recursive_subfolders:
            logger.info(
                "When using recursive subfolder parsing same name annotations in different "
                "subfolders will overwrite each other.",
            )
        logger.info(
            "The JSON files should follow a specific naming convention, matching file names already present "
            "on the platform. Existing annotations will be overwritten"
        )

        annotation_paths = get_annotation_paths(
            folder_path, from_s3_bucket, recursive_subfolders
        )

        logger.info(
            f"Uploading {len(annotation_paths)} annotations from {folder_path} to the project {project_folder_name}."
        )
        response = self.controller.upload_annotations_from_folder(
            project_name=project_name,
            folder_name=folder_name,
            annotation_paths=annotation_paths,  # noqa: E203
            client_s3_bucket=from_s3_bucket,
            folder_path=folder_path,
        )
        if response.errors:
            raise AppException(response.errors)
        return response.data

    def upload_preannotations_from_folder_to_project(
        self,
        project: Union[NotEmptyStr, dict],
        folder_path: Union[str, Path],
        from_s3_bucket=None,
        recursive_subfolders: Optional[StrictBool] = False,
    ):
        """Finds and uploads all JSON files in the folder_path as pre-annotations to the project.

        The JSON files should follow specific naming convention. For Vector
        projects they should be named "<image_filename>___objects.json" (e.g., if
        image is cats.jpg the annotation filename should be cats.jpg___objects.json), for Pixel projects
        JSON file should be named "<image_filename>___pixel.json" and also second mask
        image file should be present with the name "<image_name>___save.png". In both cases
        image with <image_name> should be already present on the platform.

        Existing pre-annotations will be overwritten.

        :param project: project name or folder path (e.g., "project1/folder1")
        :type project: str
        :param folder_path: from which folder to upload the pre-annotations
        :type folder_path: Path-like (str or Path)
        :param from_s3_bucket: AWS S3 bucket to use. If None then folder_path is in local filesystem
        :type from_s3_bucket: str
        :param recursive_subfolders: enable recursive subfolder parsing
        :type recursive_subfolders: bool

        :return: paths to pre-annotations uploaded and could-not-upload
        :rtype: tuple of list of strs
        """
        project_name, folder_name = extract_project_folder(project)
        project_folder_name = project_name + (f"/{folder_name}" if folder_name else "")
        project = self.controller.get_project_metadata(project_name).data
        if project["project"].type in [
            constances.ProjectType.VIDEO.value,
            constances.ProjectType.DOCUMENT.value,
        ]:
            raise AppException(LIMITED_FUNCTIONS[project["project"].type])
        if recursive_subfolders:
            logger.info(
                "When using recursive subfolder parsing same name annotations in different "
                "subfolders will overwrite each other.",
            )
        logger.info(
            "The JSON files should follow a specific naming convention, matching file names already present "
            "on the platform. Existing annotations will be overwritten"
        )
        annotation_paths = get_annotation_paths(
            folder_path, from_s3_bucket, recursive_subfolders
        )
        logger.info(
            f"Uploading {len(annotation_paths)} annotations from {folder_path} to the project {project_folder_name}."
        )
        response = self.controller.upload_annotations_from_folder(
            project_name=project_name,
            folder_name=folder_name,
            annotation_paths=annotation_paths,  # noqa: E203
            client_s3_bucket=from_s3_bucket,
            folder_path=folder_path,
            is_pre_annotations=True,
        )
        if response.errors:
            raise AppException(response.errors)
        return response.data

    def upload_image_annotations(
        self,
        project: Union[NotEmptyStr, dict],
        image_name: str,
        annotation_json: Union[str, Path, dict],
        mask: Optional[Union[str, Path, bytes]] = None,
        verbose: Optional[StrictBool] = True,
    ):
        """Upload annotations from JSON (also mask for pixel annotations)
        to the image.

        :param project: project name or folder path (e.g., "project1/folder1")
        :type project: str
        :param image_name: image name
        :type image_name: str
        :param annotation_json: annotations in SuperAnnotate format JSON dict or path to JSON file
        :type annotation_json: dict or Path-like (str or Path)
        :param mask: BytesIO object or filepath to mask annotation for pixel projects in SuperAnnotate format
        :type mask: BytesIO or Path-like (str or Path)
        """

        project_name, folder_name = extract_project_folder(project)

        project = self.controller.get_project_metadata(project_name).data
        if project["project"].type in [
            constances.ProjectType.VIDEO.value,
            constances.ProjectType.DOCUMENT.value,
        ]:
            raise AppException(LIMITED_FUNCTIONS[project["project"].type])

        if not mask:
            if not isinstance(annotation_json, dict):
                mask_path = str(annotation_json).replace("___pixel.json", "___save.png")
            else:
                mask_path = f"{image_name}___save.png"
            if os.path.exists(mask_path):
                mask = open(mask_path, "rb").read()
        elif isinstance(mask, str) or isinstance(mask, Path):
            if os.path.exists(mask):
                mask = open(mask, "rb").read()

        if not isinstance(annotation_json, dict):
            if verbose:
                logger.info("Uploading annotations from %s.", annotation_json)
            annotation_json = json.load(open(annotation_json))
        response = self.controller.upload_image_annotations(
            project_name=project_name,
            folder_name=folder_name,
            image_name=image_name,
            annotations=annotation_json,
            mask=mask,
            verbose=verbose,
        )
        if response.errors and not response.errors == constances.INVALID_JSON_MESSAGE:
            raise AppException(response.errors)

    def download_model(self, model: MLModel, output_dir: Union[str, Path]):
        """Downloads the neural network and related files
        which are the <model_name>.pth/pkl. <model_name>.json, <model_name>.yaml, classes_mapper.json

        :param model: the model that needs to be downloaded
        :type  model: dict
        :param output_dir: the directiory in which the files will be saved
        :type output_dir: str
        :return: the metadata of the model
        :rtype: dict
        """
        res = self.controller.download_ml_model(
            model_data=model.dict(), download_path=output_dir
        )
        if res.errors:
            logger.error("\n".join([str(error) for error in res.errors]))
        else:
            return BaseSerializer(res.data).serialize()

    def benchmark(
        self,
        project: Union[NotEmptyStr, dict],
        gt_folder: str,
        folder_names: List[NotEmptyStr],
        export_root: Optional[Union[str, Path]] = None,
        image_list=None,
        annot_type: Optional[AnnotationType] = "bbox",
        show_plots=False,
    ):
        """Computes benchmark score for each instance of given images that are present both gt_project_name project and projects in folder_names list:

        :param project: project name or metadata of the project
        :type project: str or dict
        :param gt_folder: project folder name that contains the ground truth annotations
        :type gt_folder: str
        :param folder_names: list of folder names in the project for which the scores will be computed
        :type folder_names: list of str
        :param export_root: root export path of the projects
        :type export_root: Path-like (str or Path)
        :param image_list: List of image names from the projects list that must be used. If None, then all images from the projects list will be used. Default: None
        :type image_list: list
        :param annot_type: Type of annotation instances to consider. Available candidates are: ["bbox", "polygon", "point"]
        :type annot_type: str
        :param show_plots: If True, show plots based on results of consensus computation. Default: False
        :type show_plots: bool

        :return: Pandas DateFrame with columns (creatorEmail, QA, imageName, instanceId, className, area, attribute, folderName, score)
        :rtype: pandas DataFrame
        """
        project_name = project
        if isinstance(project, dict):
            project_name = project["name"]

        project = self.controller.get_project_metadata(project_name).data
        if project["project"].type in [
            constances.ProjectType.VIDEO.value,
            constances.ProjectType.DOCUMENT.value,
        ]:
            raise AppException(LIMITED_FUNCTIONS[project["project"].type])

        if not export_root:
            with tempfile.TemporaryDirectory() as temp_dir:
                response = self.controller.benchmark(
                    project_name=project_name,
                    ground_truth_folder_name=gt_folder,
                    folder_names=folder_names,
                    export_root=temp_dir,
                    image_list=image_list,
                    annot_type=annot_type,
                    show_plots=show_plots,
                )

        else:
            response = self.controller.benchmark(
                project_name=project_name,
                ground_truth_folder_name=gt_folder,
                folder_names=folder_names,
                export_root=export_root,
                image_list=image_list,
                annot_type=annot_type,
                show_plots=show_plots,
            )
            if response.errors:
                raise AppException(response.errors)
        return response.data

    def consensus(
        self,
        project: NotEmptyStr,
        folder_names: List[NotEmptyStr],
        export_root: Optional[Union[NotEmptyStr, Path]] = None,
        image_list: Optional[List[NotEmptyStr]] = None,
        annot_type: Optional[AnnotationType] = "bbox",
        show_plots: Optional[StrictBool] = False,
    ):
        """Computes consensus score for each instance of given images that are present in at least 2 of the given projects:

        :param project: project name
        :type project: str
        :param folder_names: list of folder names in the project for which the scores will be computed
        :type folder_names: list of str
        :param export_root: root export path of the projects
        :type export_root: Path-like (str or Path)
        :param image_list: List of image names from the projects list that must be used. If None, then all images from the projects list will be used. Default: None
        :type image_list: list
        :param annot_type: Type of annotation instances to consider. Available candidates are: ["bbox", "polygon", "point"]
        :type annot_type: str
        :param show_plots: If True, show plots based on results of consensus computation. Default: False
        :type show_plots: bool

        :return: Pandas DateFrame with columns (creatorEmail, QA, imageName, instanceId, className, area, attribute, folderName, score)
        :rtype: pandas DataFrame
        """

        if export_root is None:
            with tempfile.TemporaryDirectory() as temp_dir:
                export_root = temp_dir
                response = self.controller.consensus(
                    project_name=project,
                    folder_names=folder_names,
                    export_path=export_root,
                    image_list=image_list,
                    annot_type=annot_type,
                    show_plots=show_plots,
                )

        else:
            response = self.controller.consensus(
                project_name=project,
                folder_names=folder_names,
                export_path=export_root,
                image_list=image_list,
                annot_type=annot_type,
                show_plots=show_plots,
            )
            if response.errors:
                raise AppException(response.errors)
        return response.data

    def run_prediction(
        self,
        project: Union[NotEmptyStr, dict],
        images_list: List[NotEmptyStr],
        model: Union[NotEmptyStr, dict],
    ):
        """This function runs smart prediction on given list of images from a given project using the neural network of your choice

        :param project: the project in which the target images are uploaded.
        :type project: str or dict
        :param images_list: the list of image names on which smart prediction has to be run
        :type images_list: list of str
        :param model: the name of the model that should be used for running smart prediction
        :type model: str or dict
        :return: tupe of two lists, list of images on which the prediction has succeded and failed respectively
        :rtype: tuple
        """
        project_name = None
        folder_name = None
        if isinstance(project, dict):
            project_name = project["name"]
        if isinstance(project, str):
            project_name, folder_name = extract_project_folder(project)

        model_name = model
        if isinstance(model, dict):
            model_name = model["name"]

        response = self.controller.run_prediction(
            project_name=project_name,
            images_list=images_list,
            model_name=model_name,
            folder_name=folder_name,
        )
        if response.errors:
            raise AppException(response.errors)
        return response.data

    def add_annotation_bbox_to_image(
        self,
        project: NotEmptyStr,
        image_name: NotEmptyStr,
        bbox: List[float],
        annotation_class_name: NotEmptyStr,
        annotation_class_attributes: Optional[List[dict]] = None,
        error: Optional[StrictBool] = None,
    ):
        """Add a bounding box annotation to image annotations

        annotation_class_attributes has the form
        [ {"name" : "<attribute_value>" }, "groupName" : "<attribute_group>"} ], ... ]

        :param project: project name or folder path (e.g., "project1/folder1")
        :type project: str
        :param image_name: image name
        :type image_name: str
        :param bbox: 4 element list of top-left x,y and bottom-right x, y coordinates
        :type bbox: list of floats
        :param annotation_class_name: annotation class name
        :type annotation_class_name: str
        :param annotation_class_attributes: list of annotation class attributes
        :type annotation_class_attributes: list of 2 element dicts
        :param error: if not None, marks annotation as error (True) or no-error (False)
        :type error: bool
        """
        project_name, folder_name = extract_project_folder(project)
        project = self.controller.get_project_metadata(project_name).data
        if project["project"].type in [
            constances.ProjectType.VIDEO.value,
            constances.ProjectType.DOCUMENT.value,
        ]:
            raise AppException(LIMITED_FUNCTIONS[project["project"].type])
        response = self.controller.get_annotations(
            project_name=project_name,
            folder_name=folder_name,
            item_names=[image_name],
            logging=False,
        )
        if response.errors:
            raise AppException(response.errors)
        if response.data:
            annotations = response.data[0]
        else:
            annotations = {}
        annotations = add_annotation_bbox_to_json(
            annotations,
            bbox,
            annotation_class_name,
            annotation_class_attributes,
            error,
            image_name,
        )

        self.controller.upload_image_annotations(
            project_name, folder_name, image_name, annotations
        )

    def add_annotation_point_to_image(
        self,
        project: NotEmptyStr,
        image_name: NotEmptyStr,
        point: List[float],
        annotation_class_name: NotEmptyStr,
        annotation_class_attributes: Optional[List[dict]] = None,
        error: Optional[StrictBool] = None,
    ):
        """Add a point annotation to image annotations

        annotation_class_attributes has the form [ {"name" : "<attribute_value>", "groupName" : "<attribute_group>"},  ... ]

        :param project: project name or folder path (e.g., "project1/folder1")
        :type project: str
        :param image_name: image name
        :type image_name: str
        :param point: [x,y] list of coordinates
        :type point: list of floats
        :param annotation_class_name: annotation class name
        :type annotation_class_name: str
        :param annotation_class_attributes: list of annotation class attributes
        :type annotation_class_attributes: list of 2 element dicts
        :param error: if not None, marks annotation as error (True) or no-error (False)
        :type error: bool
        """
        project_name, folder_name = extract_project_folder(project)
        project = self.controller.get_project_metadata(project_name).data
        if project["project"].type in [
            constances.ProjectType.VIDEO.value,
            constances.ProjectType.DOCUMENT.value,
        ]:
            raise AppException(LIMITED_FUNCTIONS[project["project"].type])
        response = self.controller.get_annotations(
            project_name=project_name,
            folder_name=folder_name,
            item_names=[image_name],
            logging=False,
        )
        if response.errors:
            raise AppException(response.errors)
        if response.data:
            annotations = response.data[0]
        else:
            annotations = {}
        annotations = add_annotation_point_to_json(
            annotations,
            point,
            annotation_class_name,
            image_name,
            annotation_class_attributes,
            error,
        )
        self.controller.upload_image_annotations(
            project_name, folder_name, image_name, annotations
        )

    def add_annotation_comment_to_image(
        self,
        project: NotEmptyStr,
        image_name: NotEmptyStr,
        comment_text: NotEmptyStr,
        comment_coords: List[float],
        comment_author: EmailStr,
        resolved: Optional[StrictBool] = False,
    ):
        """Add a comment to SuperAnnotate format annotation JSON

        :param project: project name or folder path (e.g., "project1/folder1")
        :type project: str
        :param image_name: image name
        :type image_name: str
        :param comment_text: comment text
        :type comment_text: str
        :param comment_coords: [x, y] coords
        :type comment_coords: list
        :param comment_author: comment author email
        :type comment_author: str
        :param resolved: comment resolve status
        :type resolved: bool
        """
        project_name, folder_name = extract_project_folder(project)
        project = self.controller.get_project_metadata(project_name).data
        if project["project"].type in [
            constances.ProjectType.VIDEO.value,
            constances.ProjectType.DOCUMENT.value,
        ]:
            raise AppException(LIMITED_FUNCTIONS[project["project"].type])
        response = self.controller.get_annotations(
            project_name=project_name,
            folder_name=folder_name,
            item_names=[image_name],
            logging=False,
        )
        if response.errors:
            raise AppException(response.errors)
        if response.data:
            annotations = response.data[0]
        else:
            annotations = {}
        annotations = add_annotation_comment_to_json(
            annotations,
            comment_text,
            comment_coords,
            comment_author,
            resolved=resolved,
            image_name=image_name,
        )
        self.controller.upload_image_annotations(
            project_name, folder_name, image_name, annotations
        )

    def upload_image_to_project(
        self,
        project: NotEmptyStr,
        img,
        image_name: Optional[NotEmptyStr] = None,
        annotation_status: Optional[AnnotationStatuses] = "NotStarted",
        from_s3_bucket=None,
        image_quality_in_editor: Optional[NotEmptyStr] = None,
    ):
        """Uploads image (io.BytesIO() or filepath to image) to project.
        Sets status of the uploaded image to set_status if it is not None.

        :param project: project name or folder path (e.g., "project1/folder1")
        :type project: str
        :param img: image to upload
        :type img: io.BytesIO() or Path-like (str or Path)
        :param image_name: image name to set on platform. If None and img is filepath,
                           image name will be set to filename of the path
        :type image_name: str
        :param annotation_status: value to set the annotation statuses of the uploaded image NotStarted InProgress QualityCheck Returned Completed Skipped
        :type annotation_status: str
        :param from_s3_bucket: AWS S3 bucket to use. If None then folder_path is in local filesystem
        :type from_s3_bucket: str
        :param image_quality_in_editor: image quality be seen in SuperAnnotate web annotation editor.
               Can be either "compressed" or "original".  If None then the default value in project settings will be used.
        :type image_quality_in_editor: str
        """
        project_name, folder_name = extract_project_folder(project)

        response = self.controller.upload_image_to_project(
            project_name=project_name,
            folder_name=folder_name,
            image_name=image_name,
            image=img,
            annotation_status=annotation_status,
            from_s3_bucket=from_s3_bucket,
            image_quality_in_editor=image_quality_in_editor,
        )
        if response.errors:
            raise AppException(response.errors)

    def search_models(
        self,
        name: Optional[NotEmptyStr] = None,
        type_: Optional[NotEmptyStr] = None,
        project_id: Optional[int] = None,
        task: Optional[NotEmptyStr] = None,
        include_global: Optional[StrictBool] = True,
    ):
        """Search for ML models.

        :param name: search string
        :type name: str
        :param type_: ml model type string
        :type type_: str
        :param project_id: project id
        :type project_id: int
        :param task: training task
        :type task: str
        :param include_global: include global ml models
        :type include_global: bool

            :return: ml model metadata
            :rtype: list of dicts
        """
        res = self.controller.search_models(
            name=name,
            model_type=type_,
            project_id=project_id,
            task=task,
            include_global=include_global,
        )
        return res.data

    def upload_images_to_project(
        self,
        project: NotEmptyStr,
        img_paths: List[NotEmptyStr],
        annotation_status: Optional[AnnotationStatuses] = "NotStarted",
        from_s3_bucket=None,
        image_quality_in_editor: Optional[ImageQualityChoices] = None,
    ):
        """Uploads all images given in list of path objects in img_paths to the project.
        Sets status of all the uploaded images to set_status if it is not None.

        If an image with existing name already exists in the project it won't be uploaded,
        and its path will be appended to the third member of return value of this
        function.

        :param project: project name or folder path (e.g., "project1/folder1")
        :type project: str
        :param img_paths: list of Path-like (str or Path) objects to upload
        :type img_paths: list
        :param annotation_status: value to set the annotation statuses of the uploaded images NotStarted InProgress QualityCheck Returned Completed Skipped
        :type annotation_status: str
        :param from_s3_bucket: AWS S3 bucket to use. If None then folder_path is in local filesystem
        :type from_s3_bucket: str
        :param image_quality_in_editor: image quality be seen in SuperAnnotate web annotation editor.
               Can be either "compressed" or "original".  If None then the default value in project settings will be used.
        :type image_quality_in_editor: str

        :return: uploaded, could-not-upload, existing-images filepaths
        :rtype: tuple (3 members) of list of strs
        """
        project_name, folder_name = extract_project_folder(project)

        use_case = self.controller.upload_images_to_project(
            project_name=project_name,
            folder_name=folder_name,
            paths=img_paths,
            annotation_status=annotation_status,
            image_quality_in_editor=image_quality_in_editor,
            from_s3_bucket=from_s3_bucket,
        )

        images_to_upload, duplicates = use_case.images_to_upload
        if len(duplicates):
            logger.warning(
                "%s already existing images found that won't be uploaded.",
                len(duplicates),
            )
        logger.info(f"Uploading {len(images_to_upload)} images to project {project}.")
        uploaded, failed_images, duplications = [], [], duplicates
        if not images_to_upload:
            return uploaded, failed_images, duplications
        if use_case.is_valid():
            with tqdm(
                total=len(images_to_upload), desc="Uploading images"
            ) as progress_bar:
                for _ in use_case.execute():
                    progress_bar.update(1)
            uploaded, failed_images, duplications = use_case.data
            if duplications:
                logger.info(f"Duplicated images {', '.join(duplications)}")
            return uploaded, failed_images, duplications
        raise AppException(use_case.response.errors)

    def aggregate_annotations_as_df(
        self,
        project_root: Union[NotEmptyStr, Path],
        project_type: ProjectTypes,
        folder_names: Optional[List[Union[Path, NotEmptyStr]]] = None,
    ):
        """Aggregate annotations as pandas dataframe from project root.

        :param project_root: the export path of the project
        :type project_root: Path-like (str or Path)

        :param project_type: the project type, Vector/Pixel, Video or Document
        :type project_type: str

        :param folder_names: Aggregate the specified folders from project_root.
         If None aggregate all folders in the project_root
        :type folder_names: list of Pathlike (str or Path) objects

        :return: DataFrame on annotations
        :rtype: pandas DataFrame
        """
        if project_type in (
            constances.ProjectType.VECTOR.name,
            constances.ProjectType.PIXEL.name,
        ):
            from superannotate.lib.app.analytics.common import (
                aggregate_image_annotations_as_df,
            )

            return aggregate_image_annotations_as_df(
                project_root=project_root,
                include_classes_wo_annotations=False,
                include_comments=True,
                include_tags=True,
                folder_names=folder_names,
            )
        elif project_type in (
            constances.ProjectType.VIDEO.name,
            constances.ProjectType.DOCUMENT.name,
        ):
            from superannotate.lib.app.analytics.aggregators import DataAggregator

            return DataAggregator(
                project_type=project_type,
                project_root=project_root,
                folder_names=folder_names,
            ).aggregate_annotations_as_df()

    def delete_annotations(
        self, project: NotEmptyStr, image_names: Optional[List[NotEmptyStr]] = None
    ):
        """
        Delete image annotations from a given list of images.

        :param project: project name or folder path (e.g., "project1/folder1")
        :type project: str
        :param image_names:  image names. If None, all image annotations from a given project/folder will be deleted.
        :type image_names: list of strs
        """

        project_name, folder_name = extract_project_folder(project)

        response = self.controller.delete_annotations(
            project_name=project_name, folder_name=folder_name, item_names=image_names
        )
        if response.errors:
            raise AppException(response.errors)

    def validate_annotations(
        self, project_type: ProjectTypes, annotations_json: Union[NotEmptyStr, Path]
    ):
        """Validates given annotation JSON.

        :param project_type: The project type Vector, Pixel, Video or Document
        :type project_type: str

        :param annotations_json: path to annotation JSON
        :type annotations_json: Path-like (str or Path)

        :return: The success of the validation
        :rtype: bool
        """
        with open(annotations_json) as file:
            annotation_data = json.loads(file.read())
            response = Controller.validate_annotations(
                project_type, annotation_data, allow_extra=False
            )
            if response.errors:
                raise AppException(response.errors)
            is_valid, _ = response.data
            if is_valid:
                return True
            print(response.report)
            return False

    def add_contributors_to_project(
        self,
        project: NotEmptyStr,
        emails: conlist(EmailStr, min_items=1),
        role: AnnotatorRole,
    ) -> Tuple[List[str], List[str]]:
        """Add contributors to project.

        :param project: project name
        :type project: str

        :param emails: users email
        :type emails: list

        :param role: user role to apply, one of Admin , Annotator , QA
        :type role: str

        :return: lists of added,  skipped contributors of the project
        :rtype: tuple (2 members) of lists of strs
        """
        response = self.controller.add_contributors_to_project(
            project_name=project, emails=emails, role=role
        )
        if response.errors:
            raise AppException(response.errors)
        return response.data

    def invite_contributors_to_team(
        self, emails: conlist(EmailStr, min_items=1), admin: StrictBool = False
    ) -> Tuple[List[str], List[str]]:
        """Invites contributors to the team.

        :param emails: list of contributor emails
        :type emails: list

        :param admin: enables admin privileges for the contributor
        :type admin: bool

        :return: lists of invited, skipped contributors of the team
        :rtype: tuple (2 members) of lists of strs
        """
        response = self.controller.invite_contributors_to_team(
            emails=emails, set_admin=admin
        )
        if response.errors:
            raise AppException(response.errors)
        return response.data

    def get_annotations(
        self, project: NotEmptyStr, items: Optional[List[NotEmptyStr]] = None
    ):
        """Returns annotations for the given list of items.

        :param project: project name or folder path (e.g., “project1/folder1”).
        :type project: str

        :param items:  item names. If None all items in the project will be exported
        :type items: list of strs

        :return: list of annotations
        :rtype: list of strs
        """
        project_name, folder_name = extract_project_folder(project)
        response = self.controller.get_annotations(project_name, folder_name, items)
        if response.errors:
            raise AppException(response.errors)
        return response.data

    def get_annotations_per_frame(
        self, project: NotEmptyStr, video: NotEmptyStr, fps: int = 1
    ):
        """Returns per frame annotations for the given video.


        :param project: project name or folder path (e.g., “project1/folder1”).
        :type project: str

        :param video: video name
        :type video: str

        :param fps: how many frames per second needs to be extracted from the video.
         Will extract 1 frame per second by default.
        :type fps: str

        :return: list of annotation objects
        :rtype: list of dicts
        """
        project_name, folder_name = extract_project_folder(project)
        response = self.controller.get_annotations_per_frame(
            project_name, folder_name, video_name=video, fps=fps
        )
        if response.errors:
            raise AppException(response.errors)
        return response.data

    def upload_priority_scores(self, project: NotEmptyStr, scores: List[PriorityScore]):
        """Returns per frame annotations for the given video.

        :param project: project name or folder path (e.g., “project1/folder1”)
        :type project: str

        :param scores: list of score objects
        :type scores: list of dicts

        :return: lists of uploaded, skipped items
        :rtype: tuple (2 members) of lists of strs
        """
        project_name, folder_name = extract_project_folder(project)
        project_folder_name = project
        response = self.controller.upload_priority_scores(
            project_name, folder_name, scores, project_folder_name
        )
        if response.errors:
            raise AppException(response.errors)
        return response.data

    def get_integrations(self):
        """Get all integrations per team

        :return: metadata objects of all integrations of the team.
        :rtype: list of dicts
        """
        response = self.controller.get_integrations()
        if response.errors:
            raise AppException(response.errors)
        integrations = response.data
        return BaseSerializer.serialize_iterable(integrations, ("name", "type", "root"))

    def attach_items_from_integrated_storage(
        self,
        project: NotEmptyStr,
        integration: Union[NotEmptyStr, IntegrationEntity],
        folder_path: Optional[NotEmptyStr] = None,
    ):
        """Link images from integrated external storage to SuperAnnotate.

        :param project: project name or folder path where items should be attached (e.g., “project1/folder1”).
        :type project: str

        :param integration:  existing integration name or metadata dict to pull items from.
         Mandatory keys in integration metadata’s dict is “name”.
        :type integration: str or dict

        :param folder_path: Points to an exact folder/directory within given storage.
         If None, items     are fetched from the root directory.
        :type folder_path: str
        """
        project_name, folder_name = extract_project_folder(project)
        if isinstance(integration, str):
            integration = IntegrationEntity(name=integration)
        response = self.controller.attach_integrations(
            project_name, folder_name, integration, folder_path
        )
        if response.errors:
            raise AppException(response.errors)

    def query(self, project: NotEmptyStr, query: Optional[NotEmptyStr]):
        """Return items that satisfy the given query.
        Query syntax should be in SuperAnnotate query language(https://doc.superannotate.com/docs/query-search-1).

        :param project: project name or folder path (e.g., “project1/folder1”)
        :type project: str

        :param query: SAQuL query string.
        :type query: str

        :return: queried items’ metadata list
        :rtype: list of dicts
        """
        project_name, folder_name = extract_project_folder(project)
        response = self.controller.query_entities(project_name, folder_name, query)
        if response.errors:
            raise AppException(response.errors)
        return BaseSerializer.serialize_iterable(response.data)

    def get_item_metadata(
        self,
        project: NotEmptyStr,
        item_name: NotEmptyStr,
    ):
        """Returns item metadata

        :param project: project name or folder path (e.g., “project1/folder1”)
        :type project: str

        :param item_name: item name
        :type item_name: str

        :return: metadata of item
        :rtype: dict
        """
        project_name, folder_name = extract_project_folder(project)
        response = self.controller.get_item(project_name, folder_name, item_name)
        if response.errors:
            raise AppException(response.errors)
        return BaseSerializer(response.data).serialize()

    def search_items(
        self,
        project: NotEmptyStr,
        name_contains: NotEmptyStr = None,
        annotation_status: Optional[AnnotationStatuses] = None,
        annotator_email: Optional[NotEmptyStr] = None,
        qa_email: Optional[NotEmptyStr] = None,
        recursive: bool = False,
    ):
        """Search items by filtering criteria.


        :param project: project name or folder path (e.g., “project1/folder1”).
         If recursive=False=True, then only the project name is required.
        :type project: str

        :param name_contains:  Returns those items, where the given string is found anywhere within an item’s name.
         If None, all items returned, in accordance with the recursive=False parameter.
        :type name_contains: str

        :param annotation_status: if not None, filters items by annotation status.
                            Values are:
                                ♦ “NotStarted” \n
                                ♦ “InProgress” \n
                                ♦ “QualityCheck” \n
                                ♦ “Returned” \n
                                ♦ “Completed” \n
                                ♦ “Skippe
        :type annotation_status: str
        :type annotation_status: str


        :param annotator_email: returns those items’ names that are assigned to the specified annotator.
         If None, all items are returned. Strict equal.
        :type annotator_email: str

        :param qa_email:  returns those items’ names that are assigned to the specified QA.
         If None, all items are returned. Strict equal.
        :type qa_email: str

        :param recursive: search in the project’s root and all of its folders.
         If False search only in the project’s root or given directory.
        :type recursive: bool

        :return: items' metadata
        :rtype: list of dicts
        """
        project_name, folder_name = extract_project_folder(project)
        response = self.controller.list_items(
            project_name,
            folder_name,
            name_contains=name_contains,
            annotation_status=annotation_status,
            annotator_email=annotator_email,
            qa_email=qa_email,
            recursive=recursive,
        )
        if response.errors:
            raise AppException(response.errors)
        return BaseSerializer.serialize_iterable(response.data)

    def attach_items(
        self,
        project: Union[NotEmptyStr, dict],
        attachments: AttachmentArg,
        annotation_status: Optional[AnnotationStatuses] = "NotStarted",
    ):
        """Link items from external storage to SuperAnnotate using URLs.

        :param project: project name or folder path (e.g., “project1/folder1”)
        :type project: str

        :param attachments: path to CSV file or list of dicts containing attachments URLs.
        :type attachments: path-like (str or Path) or list of dicts

        :param annotation_status: value to set the annotation statuses of the linked items
                                   “NotStarted”
                                   “InProgress”
                                   “QualityCheck”
                                   “Returned”
                                   “Completed”
                                   “Skipped”
        :type annotation_status: str
        """
        attachments = attachments.data
        project_name, folder_name = extract_project_folder(project)
        if attachments and isinstance(attachments[0], AttachmentDict):
            unique_attachments = set(attachments)
            duplicate_attachments = [
                item
                for item, count in collections.Counter(attachments).items()
                if count > 1
            ]
        else:
            (
                unique_attachments,
                duplicate_attachments,
            ) = get_name_url_duplicated_from_csv(attachments)
        if duplicate_attachments:
            logger.info("Dropping duplicates.")
        unique_attachments = parse_obj_as(List[AttachmentEntity], unique_attachments)
        uploaded, fails, duplicated = [], [], []
        if unique_attachments:
            logger.info(
                f"Attaching {len(unique_attachments)} file(s) to project {project}."
            )
            response = self.controller.attach_items(
                project_name=project_name,
                folder_name=folder_name,
                attachments=unique_attachments,
                annotation_status=annotation_status,
            )
            if response.errors:
                raise AppException(response.errors)
            uploaded, duplicated = response.data
            uploaded = [i["name"] for i in uploaded]
            fails = [
                attachment.name
                for attachment in unique_attachments
                if attachment.name not in uploaded and attachment.name not in duplicated
            ]
        return uploaded, fails, duplicated

    def copy_items(
        self,
        source: Union[NotEmptyStr, dict],
        destination: Union[NotEmptyStr, dict],
        items: Optional[List[NotEmptyStr]] = None,
        include_annotations: Optional[StrictBool] = True,
    ):
        """Copy images in bulk between folders in a project

        :param source: project name or folder path to select items from (e.g., “project1/folder1”).
        :type source: str

        :param destination: project name (root) or folder path to place copied items.
        :type destination: str

        :param items: names of items to copy. If None, all items from the source directory will be copied.
        :type items: list of str

        :param include_annotations: enables annotations copy
        :type include_annotations: bool

        :return: list of skipped item names
        :rtype: list of strs
        """

        project_name, source_folder = extract_project_folder(source)

        to_project_name, destination_folder = extract_project_folder(destination)
        if project_name != to_project_name:
            raise AppException("Source and destination projects should be the same")

        response = self.controller.copy_items(
            project_name=project_name,
            from_folder=source_folder,
            to_folder=destination_folder,
            items=items,
            include_annotations=include_annotations,
        )
        if response.errors:
            raise AppException(response.errors)

        return response.data

    def move_items(
        self,
        source: Union[NotEmptyStr, dict],
        destination: Union[NotEmptyStr, dict],
        items: Optional[List[NotEmptyStr]] = None,
    ):
        """Move images in bulk between folders in a project

        :param source: project name or folder path to pick items from (e.g., “project1/folder1”).
        :type source: str

        :param destination: project name (root) or folder path to move items to.
        :type destination: str

        :param items: names of items to move. If None, all items from the source directory will be moved.
        :type items: list of str

        :return: list of skipped item names
        :rtype: list of strs
        """

        project_name, source_folder = extract_project_folder(source)
        to_project_name, destination_folder = extract_project_folder(destination)
        if project_name != to_project_name:
            raise AppException("Source and destination projects should be the same")
        response = self.controller.move_items(
            project_name=project_name,
            from_folder=source_folder,
            to_folder=destination_folder,
            items=items,
        )
        if response.errors:
            raise AppException(response.errors)
        return response.data

    def set_annotation_statuses(
        self,
        project: Union[NotEmptyStr, dict],
        annotation_status: AnnotationStatuses,
        item_names: Optional[List[NotEmptyStr]] = None,
    ):
        """Sets annotation statuses of items

        :param project: project name or folder path (e.g., “project1/folder1”).
        :type project: str

        :param annotation_status: annotation status to set, should be one of.
                                    “NotStarted”
                                    “InProgress”
                                    “QualityCheck”
                                    “Returned”
                                    “Completed”
                                    “Skipped”
        :type annotation_status: str

        :param items:  item names to set the mentioned status for. If None, all the items in the project will be used.
        :type items: str
        """

        project_name, folder_name = extract_project_folder(project)
        response = self.controller.set_annotation_statuses(
            project_name=project_name,
            folder_name=folder_name,
            annotation_status=annotation_status,
            item_names=item_names,
        )
        if response.errors:
            raise AppException(response.errors)
        return response.data

    def download_annotations(
        self,
        project: Union[NotEmptyStr, dict],
        path: Union[str, Path] = None,
        items: Optional[List[NotEmptyStr]] = None,
        recursive: bool = False,
        callback: Callable = None,
    ):
        """Downloads annotation JSON files of the selected items to the local directory.

        :param project: project name or folder path (e.g., “project1/folder1”).
        :type project: str

        :param path:  local directory path where the annotations will be downloaded. If none, the current directory is used.
        :type path: Path-like (str or Path)

        :param items: project name (root) or folder path to move items to.
        :type items: list of str

        :param recursive: download annotations from the project’s root and all of its folders with the preserved structure.
         If False download only from the project’s root or given directory.
        :type recursive: bool

        :param callback: a function that allows you to modify each annotation’s dict before downloading.
         The function receives each annotation as an argument and the returned value will be applied to the download.
        :type callback: callable

        :return: local path of the downloaded annotations folder.
        :rtype: str
        """
        project_name, folder_name = extract_project_folder(project)
        response = self.controller.download_annotations(
            project_name=project_name,
            folder_name=folder_name,
            destination=path,
            recursive=recursive,
            item_names=items,
            callback=callback,
        )
        if response.errors:
            raise AppException(response.errors)
        return response.data<|MERGE_RESOLUTION|>--- conflicted
+++ resolved
@@ -61,10 +61,7 @@
 logger = get_default_logger()
 
 
-<<<<<<< HEAD
-=======
-
->>>>>>> 49702a64
+
 class SAClient(BaseInterfaceFacade, metaclass=TrackableMeta):
     def get_team_metadata(self):
         """Returns team metadata
@@ -316,10 +313,7 @@
         )
         return ProjectSerializer(response.data).serialize()
 
-<<<<<<< HEAD
-=======
-
->>>>>>> 49702a64
+
     def get_folder_metadata(self, project: NotEmptyStr, folder_name: NotEmptyStr):
         """Returns folder metadata
 
@@ -675,8 +669,6 @@
             f"Images deleted in project {project_name}{'/' + folder_name if folder_name else ''}"
         )
 
-<<<<<<< HEAD
-=======
     def assign_items(
         self, project: Union[NotEmptyStr, dict], item_names: List[str], user: str
     ):
@@ -725,7 +717,6 @@
         if response.errors:
             raise AppException(response.errors)
 
->>>>>>> 49702a64
     def assign_images(
         self, project: Union[NotEmptyStr, dict], image_names: List[str], user: str
     ):
@@ -778,11 +769,7 @@
     def unassign_images(
         self, project: Union[NotEmptyStr, dict], image_names: List[NotEmptyStr]
     ):
-<<<<<<< HEAD
-        """Removes assignment of given images for all assignees.With SDK,
-=======
         """Removes assignment of given images for all assignees. With SDK,
->>>>>>> 49702a64
         the user can be assigned to a role in the project with the share_project
         function.
 
