--- conflicted
+++ resolved
@@ -544,21 +544,10 @@
         destination_project
     )
 
-<<<<<<< HEAD
-    project = controller.get_project_metadata(destination_project).data["project"]
-    if (
-        project.project_type == constances.ProjectType.VIDEO.value
-        or project.project_type == constances.ProjectType.DOCUMENT.value
-    ):
-        raise AppValidationException(
-            "The function does not support projects containing "
-            f"{constances.ProjectType.get_name(project.project_type)} attached with URLs"
-=======
     project = controller.get_project_metadata(destination_project).data
     if project["project"].project_type == constances.ProjectType.VIDEO.value:
         raise AppException(
             "The function does not support projects containing videos attached with URLs"
->>>>>>> 5523e642
         )
 
     img_bytes = get_image_bytes(project=source_project, image_name=image_name)
@@ -814,22 +803,10 @@
     """
     project_name, source_folder_name = extract_project_folder(source_project)
 
-<<<<<<< HEAD
-    project = controller.get_project_metadata(project_name).data["project"]
-
-    if (
-        project.project_type == constances.ProjectType.VIDEO.value
-        or project.project_type == constances.ProjectType.DOCUMENT.value
-    ):
-        raise AppValidationException(
-            "The function does not support projects containing "
-            f"{constances.ProjectType.get_name(project.project_type)} attached with URLs"
-=======
     project = controller.get_project_metadata(project_name).data
     if project["project"].project_type == constances.ProjectType.VIDEO.value:
         raise AppException(
             "The function does not support projects containing videos attached with URLs"
->>>>>>> 5523e642
         )
 
     _, destination_folder_name = extract_project_folder(destination_project)
@@ -1184,16 +1161,13 @@
     project_name, folder_name = extract_project_folder(project)
     if not folder_name:
         folder_name = "root"
-    project_entity = controller.get_project_metadata(
-        project_name=project_name, include_contributors=True
-    ).data["project"]
-
-    if project_entity.project_type == constances.ProjectType.DOCUMENT.value:
-        raise AppValidationException(
-            "The function does not support projects containing document attached with URLs"
-        )
-    contributors = project_entity.users
-
+    contributors = (
+        controller.get_project_metadata(
+            project_name=project_name, include_contributors=True
+        )
+        .data["project"]
+        .users
+    )
     contributor = None
     for c in contributors:
         if c["user_id"] == user:
@@ -1335,215 +1309,7 @@
 
 
 @Trackable
-<<<<<<< HEAD
-def upload_images_from_google_cloud_to_project(
-    project,
-    google_project,
-    bucket_name,
-    folder_path,
-    annotation_status="NotStarted",
-    image_quality_in_editor=None,
-):
-    """Uploads all images present in folder_path at bucket_name in google_project to the project.
-    Sets status of all the uploaded images to set_status if it is not None.
-
-    :param project: project name or folder path (e.g., "project1/folder1")
-    :type project: str
-    :param google_project: the project name on google cloud, where the bucket resides
-    :type google_project: str
-    :param bucket_name: the name of the bucket where the images are stored
-    :type bucket_name: str
-    :param folder_path: path of the folder on the bucket where the images are stored
-    :type folder_path: str
-    :param annotation_status: value to set the annotation statuses of the uploaded images NotStarted InProgress QualityCheck Returned Completed Skipped
-    :type annotation_status: str
-    :param image_quality_in_editor: image quality be seen in SuperAnnotate web annotation editor.
-           Can be either "compressed" or "original".  If None then the default value in project settings will be used.
-    :type image_quality_in_editor: str
-
-    :return: uploaded images' urls, uploaded images' filenames, duplicate images' filenames and not-uploaded images' urls
-    :rtype: tuple of list of strs
-    """
-
-    failed_images = []
-    duplicated_images = []
-    project_name, folder_name = extract_project_folder(project)
-    project = controller.get_project_metadata(project_name).data["project"]
-    if project.project_type == constances.ProjectType.VIDEO.value:
-        raise AppValidationException(
-            "The function does not support projects containing videos attached with URLs"
-        )
-    ProcessedImage = namedtuple("ProcessedImage", ["uploaded", "path", "entity"])
-
-    def _upload_image(image_path: str) -> ProcessedImage:
-        with open(image_path, "rb") as image:
-            image_bytes = BytesIO(image.read())
-            upload_response = controller.upload_image_to_s3(
-                project_name=project_name,
-                image_path=image_path,
-                image_bytes=image_bytes,
-                folder_name=folder_name,
-                image_quality_in_editor=image_quality_in_editor,
-            )
-            if upload_response.errors:
-                return ProcessedImage(
-                    uploaded=False, path=image_path, entity=upload_response.data
-                )
-            return ProcessedImage(
-                uploaded=True, path=image_path, entity=upload_response.data
-            )
-
-    with tempfile.TemporaryDirectory() as save_dir_name:
-        response = controller.download_images_from_google_clout(
-            project_name=google_project,
-            bucket_name=bucket_name,
-            folder_name=folder_path,
-            download_path=save_dir_name,
-        )
-        if response.errors:
-            for error in response.errors:
-                logger.warning(error)
-        images_to_upload = response.data.get("downloaded_images")
-        duplicated_images.extend(response.data.get("duplicated_images", []))
-        with concurrent.futures.ThreadPoolExecutor(max_workers=10) as executor:
-            results = [
-                executor.submit(_upload_image, image_path)
-                for image_path in images_to_upload
-            ]
-            for future in concurrent.futures.as_completed(results):
-                processed_image = future.result()
-                if processed_image.uploaded and processed_image.entity:
-                    images_to_upload.append(processed_image)
-                else:
-                    failed_images.append(processed_image)
-
-        for i in range(0, len(images_to_upload), 500):
-            controller.upload_images(
-                project_name=project_name,
-                folder_name=folder_name,
-                images=[
-                    image.entity
-                    for image in images_to_upload[i : i + 500]  # noqa: E203
-                ],
-                annotation_status=annotation_status,
-            )
-        uploaded_image_urls = [image.path for image in images_to_upload]
-        uploaded_image_names = [image.entity.name for image in images_to_upload]
-        failed_image_urls = [image.path for image in failed_images] + duplicated_images
-
-        return (
-            uploaded_image_urls,
-            uploaded_image_names,
-            duplicated_images,
-            failed_image_urls,
-        )
-
-
-@Trackable
-def upload_images_from_azure_blob_to_project(
-    project,
-    container_name,
-    folder_path,
-    annotation_status="NotStarted",
-    image_quality_in_editor=None,
-):
-    """Uploads all images present in folder_path at container_name Azure blob storage to the project.
-    Sets status of all the uploaded images to set_status if it is not None.
-
-    :param project: project name or folder path (e.g., "project1/folder1")
-    :type project: str
-    :param container_name: container name of the Azure blob storage
-    :type container_name: str
-    :param folder_path: path of the folder on the bucket where the images are stored
-    :type folder_path: str
-    :param annotation_status: value to set the annotation statuses of the uploaded images NotStarted InProgress QualityCheck Returned Completed Skipped
-    :type annotation_status: str
-    :param image_quality_in_editor: image quality be seen in SuperAnnotate web annotation editor.
-           Can be either "compressed" or "original".  If None then the default value in project settings will be used.
-    :type image_quality_in_editor: str
-
-    :return: uploaded images' urls, uploaded images' filenames, duplicate images' filenames and not-uploaded images' urls
-    :rtype: tuple of list of strs
-    """
-
-    failed_images = []
-    duplicated_images = []
-    project_name, folder_name = extract_project_folder(project)
-    project = controller.get_project_metadata(project_name).data["project"]
-    if project.project_type == constances.ProjectType.VIDEO.value:
-        raise AppValidationException(
-            "The function does not support projects containing videos attached with URLs"
-        )
-    ProcessedImage = namedtuple("ProcessedImage", ["uploaded", "path", "entity"])
-
-    def _upload_image(image_path: str) -> ProcessedImage:
-        with open(image_path, "rb") as image:
-            image_bytes = BytesIO(image.read())
-            upload_response = controller.upload_image_to_s3(
-                project_name=project_name,
-                image_path=image_path,
-                image_bytes=image_bytes,
-                folder_name=folder_name,
-                image_quality_in_editor=image_quality_in_editor,
-            )
-            if upload_response.errors:
-                return ProcessedImage(
-                    uploaded=False, path=image_path, entity=upload_response.data
-                )
-            return ProcessedImage(
-                uploaded=True, path=image_path, entity=upload_response.data
-            )
-
-    with tempfile.TemporaryDirectory() as save_dir_name:
-        response = controller.download_images_from_azure_cloud(
-            container_name=container_name,
-            folder_name=folder_path,
-            download_path=save_dir_name,
-        )
-        if response.errors:
-            for error in response.errors:
-                logger.warning(error)
-        images_to_upload = response.data.get("downloaded_images")
-        duplicated_images.extend(response.data.get("duplicated_images", []))
-        with concurrent.futures.ThreadPoolExecutor(max_workers=10) as executor:
-            results = [
-                executor.submit(_upload_image, image_path)
-                for image_path in images_to_upload
-            ]
-            for future in concurrent.futures.as_completed(results):
-                processed_image = future.result()
-                if processed_image.uploaded and processed_image.entity:
-                    images_to_upload.append(processed_image)
-                else:
-                    failed_images.append(processed_image)
-
-        for i in range(0, len(images_to_upload), 500):
-            controller.upload_images(
-                project_name=project_name,
-                folder_name=folder_name,
-                images=[
-                    image.entity
-                    for image in images_to_upload[i : i + 500]  # noqa: E203
-                ],
-                annotation_status=annotation_status,
-            )
-        uploaded_image_urls = [image.path for image in images_to_upload]
-        uploaded_image_names = [image.entity.name for image in images_to_upload]
-        failed_image_urls = [image.path for image in failed_images] + duplicated_images
-
-        return (
-            uploaded_image_urls,
-            uploaded_image_names,
-            duplicated_images,
-            failed_image_urls,
-        )
-
-
-@Trackable
-@typechecked
-=======
-@validate_arguments
->>>>>>> 5523e642
+@validate_arguments
 def get_image_annotations(project: Union[str, dict], image_name: str):
     """Get annotations of the image.
 
@@ -1934,11 +1700,7 @@
     """
 
     project_name, folder_name = extract_project_folder(project)
-    project = controller.get_project_metadata(project_name).data["project"]
-    if project.project_type == constances.ProjectType.DOCUMENT.value:
-        raise AppValidationException(
-            "The function does not support projects containing document attached with URLs"
-        )
+
     video_paths = []
     for extension in extensions:
         if not recursive_subfolders:
@@ -2245,21 +2007,10 @@
         )
 
     source_project_name, source_folder_name = extract_project_folder(source_project)
-<<<<<<< HEAD
-    project = controller.get_project_metadata(source_project_name).data["project"]
-    if (
-        project.project_type == constances.ProjectType.VIDEO.value
-        or project.project_type == constances.ProjectType.DOCUMENT.value
-    ):
-        raise AppValidationException(
-            "The function does not support projects containing "
-            f"{constances.ProjectType.get_name(project.project_type)} attached with URLs"
-=======
     project = controller.get_project_metadata(source_project_name).data
     if project["project"].project_type == constances.ProjectType.VIDEO.value:
         raise AppException(
             "The function does not support projects containing videos attached with URLs"
->>>>>>> 5523e642
         )
 
     destination_project, destination_folder = extract_project_folder(
@@ -2343,9 +2094,6 @@
         extract_zip_contents=extract_zip_contents,
         to_s3_bucket=to_s3_bucket,
     )
-    if response.errors:
-        raise AppException(response.errors)
-
     downloaded_folder_path = response.data
 
     if to_s3_bucket:
@@ -2526,21 +2274,10 @@
     :rtype: tuple
     """
     project_name, folder_name = extract_project_folder(project)
-<<<<<<< HEAD
-    project = controller.get_project_metadata(project_name).data["project"]
-    if (
-        project.project_type == constances.ProjectType.VIDEO.value
-        or project.project_type == constances.ProjectType.DOCUMENT.value
-    ):
-        raise AppValidationException(
-            "The function does not support projects containing "
-            f"{constances.ProjectType.get_name(project.project_type)} attached with URLs"
-=======
     project = controller.get_project_metadata(project_name).data
     if project["project"].project_type == constances.ProjectType.VIDEO.value:
         raise AppException(
             "The function does not support projects containing videos attached with URLs"
->>>>>>> 5523e642
         )
 
     image_data = pd.read_csv(attachments, dtype=str)
@@ -2599,15 +2336,9 @@
     :rtype: (list, list, list)
     """
     project_name, folder_name = extract_project_folder(project)
-<<<<<<< HEAD
-    project = controller.get_project_metadata(project_name).data["project"]
-    if project.project_type != constances.ProjectType.VIDEO.value:
-        raise AppValidationException("The function does not support")
-=======
     project = controller.get_project_metadata(project_name).data
     if project["project"].project_type != constances.ProjectType.VIDEO.value:
         raise AppException("The function does not support")
->>>>>>> 5523e642
 
     image_data = pd.read_csv(attachments, dtype=str)
     image_data = image_data[~image_data["url"].isnull()]
@@ -2681,22 +2412,10 @@
     """
 
     project_name, folder_name = extract_project_folder(project)
-<<<<<<< HEAD
-    project = controller.get_project_metadata(project_name).data["project"]
-
-    if (
-        project.project_type == constances.ProjectType.VIDEO.value
-        or project.project_type == constances.ProjectType.DOCUMENT.value
-    ):
-        raise AppValidationException(
-            "The function does not support projects containing "
-            f"{constances.ProjectType.get_name(project.project_type)} attached with URLs"
-=======
     project = controller.get_project_metadata(project_name).data
     if project["project"].project_type == constances.ProjectType.VIDEO.value:
         raise AppException(
             "The function does not support projects containing videos attached with URLs"
->>>>>>> 5523e642
         )
 
     if recursive_subfolders:
@@ -2765,21 +2484,10 @@
     :rtype: tuple of list of strs
     """
     project_name, folder_name = extract_project_folder(project)
-<<<<<<< HEAD
-    project = controller.get_project_metadata(project_name).data["project"]
-    if (
-        project.project_type == constances.ProjectType.VIDEO.value
-        or project.project_type == constances.ProjectType.DOCUMENT.value
-    ):
-        raise AppValidationException(
-            "The function does not support projects containing "
-            f"{constances.ProjectType.get_name(project.project_type)} attached with URLs"
-=======
     project = controller.get_project_metadata(project_name).data
     if project["project"].project_type == constances.ProjectType.VIDEO.value:
         raise AppException(
             "The function does not support projects containing videos attached with URLs"
->>>>>>> 5523e642
         )
 
     if recursive_subfolders:
@@ -3608,21 +3316,10 @@
     """
     project_name, folder_name = extract_project_folder(project)
 
-<<<<<<< HEAD
-    project = controller.get_project_metadata(project_name).data["project"]
-    if (
-        project.project_type == constances.ProjectType.VIDEO.value
-        or project.project_type == constances.ProjectType.DOCUMENT.value
-    ):
-        raise AppValidationException(
-            "The function does not support projects containing "
-            f"{constances.ProjectType.get_name(project.project_type)} attached with URLs"
-=======
     project = controller.get_project_metadata(project_name).data
     if project["project"].project_type == constances.ProjectType.VIDEO.value:
         raise AppException(
             "The function does not support projects containing videos attached with URLs"
->>>>>>> 5523e642
         )
 
     if not isinstance(img, io.BytesIO):
@@ -3709,22 +3406,10 @@
     uploaded_image_entities = []
     failed_images = []
     project_name, folder_name = extract_project_folder(project)
-<<<<<<< HEAD
-    project = controller.get_project_metadata(project_name).data["project"]
-
-    if (
-        project.project_type == constances.ProjectType.VIDEO.value
-        or project.project_type == constances.ProjectType.DOCUMENT.value
-    ):
-        raise AppValidationException(
-            "The function does not support projects containing "
-            f"{constances.ProjectType.get_name(project.project_type)} attached with URLs"
-=======
     project = controller.get_project_metadata(project_name).data
     if project["project"].project_type == constances.ProjectType.VIDEO.value:
         raise AppException(
             "The function does not support projects containing videos attached with URLs"
->>>>>>> 5523e642
         )
 
     ProcessedImage = namedtuple("ProcessedImage", ["uploaded", "path", "entity"])
@@ -3885,11 +3570,11 @@
 
 
 @Trackable
-@typechecked
+@validate_arguments
 def attach_document_urls_to_project(
-    project: Union[str, dict],
-    attachments: Union[Path, str],
-    annotation_status: Optional[str] = "NotStarted",
+    project: Union[NotEmptyStr, dict],
+    attachments: Union[Path, NotEmptyStr],
+    annotation_status: Optional[NotEmptyStr] = "NotStarted",
 ):
     """Link documents on external storage to SuperAnnotate.
 
