--- conflicted
+++ resolved
@@ -40,11 +40,8 @@
 from lib.app.serializers import TeamSerializer
 from lib.core.enums import ImageQuality
 from lib.core.exceptions import AppException
-<<<<<<< HEAD
-=======
 from lib.core.exceptions import AppValidationException
 from lib.core.types import AttributeGroup
->>>>>>> 9ebb3c1a
 from lib.core.types import ClassesJson
 from lib.core.types import Project
 from lib.infrastructure.controller import Controller
@@ -629,22 +626,100 @@
     :rtype: tuple of list of strs
     """
 
-    project_name, folder_name = extract_project_folder(project)
-
-    use_case = controller.upload_images_from_public_urls_to_project(
-        project_name=project_name,
-        folder_name=folder_name,
-        image_urls=img_urls,
-        image_names=img_names,
-        annotation_status=annotation_status,
-        image_quality_in_editor=image_quality_in_editor,
-    )
-    if use_case.is_valid():
-        with tqdm(total=len(img_urls), desc="Uploading images") as progress_bar:
-            for _ in use_case.execute():
+    if img_names is not None and len(img_names) != len(img_urls):
+        raise AppException("Not all image URLs have corresponding names.")
+
+    project_name, folder_name = extract_project_folder(project)
+
+    images_to_upload = []
+    ProcessedImage = namedtuple("ProcessedImage", ["url", "uploaded", "path", "entity"])
+
+    def _upload_image(image_url, image_name=None) -> ProcessedImage:
+        download_response = controller.download_image_from_public_url(
+            project_name=project_name, image_url=image_url
+        )
+        if not download_response.errors:
+            content, content_name = download_response.data
+            image_name = image_name if image_name else content_name
+            duplicated_images = [
+                image.name
+                for image in controller.get_duplicated_images(
+                    project_name=project_name,
+                    folder_name=folder_name,
+                    images=[image_name],
+                )
+            ]
+            if image_name not in duplicated_images:
+                upload_response = controller.upload_image_to_s3(
+                    project_name=project_name,
+                    image_path=image_name,
+                    image_bytes=content,
+                    folder_name=folder_name,
+                    image_quality_in_editor=image_quality_in_editor,
+                )
+                if upload_response.errors:
+                    logger.warning(upload_response.errors)
+                else:
+                    return ProcessedImage(
+                        url=image_url,
+                        uploaded=True,
+                        path=image_url,
+                        entity=upload_response.data,
+                    )
+        logger.warning(download_response.errors)
+        return ProcessedImage(
+            url=image_url, uploaded=False, path=image_name, entity=None
+        )
+
+    logger.info("Downloading %s images", len(img_urls))
+    with tqdm(total=len(img_urls), desc="Downloading") as progress_bar:
+        with concurrent.futures.ThreadPoolExecutor(max_workers=1) as executor:
+            failed_images = []
+            if img_names:
+                results = [
+                    executor.submit(_upload_image, url, img_urls[idx])
+                    for idx, url in enumerate(img_urls)
+                ]
+            else:
+                results = [executor.submit(_upload_image, url) for url in img_urls]
+            for future in concurrent.futures.as_completed(results):
+                processed_image = future.result()
+                if processed_image.uploaded and processed_image.entity:
+                    images_to_upload.append(processed_image)
+                else:
+                    failed_images.append(processed_image)
                 progress_bar.update(1)
-        return use_case.data
-    raise AppException(use_case.response.errors)
+
+    uploaded = []
+    duplicates = []
+    for i in range(0, len(images_to_upload), 500):
+        response = controller.upload_images(
+            project_name=project_name,
+            folder_name=folder_name,
+            images=[
+                image.entity for image in images_to_upload[i : i + 500]  # noqa: E203
+            ],
+            annotation_status=annotation_status,
+        )
+
+        attachments, duplications = response.data
+        uploaded.extend([attachment["name"] for attachment in attachments])
+        duplicates.extend([duplication["name"] for duplication in duplications])
+    uploaded_image_urls = list(
+        {
+            image.entity.name
+            for image in images_to_upload
+            if image.entity.name in uploaded
+        }
+    )
+    failed_image_urls = [image.url for image in failed_images]
+
+    return (
+        uploaded_image_urls,
+        uploaded,
+        duplicates,
+        failed_image_urls,
+    )
 
 
 @Trackable
@@ -3289,20 +3364,35 @@
     :type image_quality_in_editor: str
     """
     project_name, folder_name = extract_project_folder(project)
-    response = controller.upload_image_to_project(
+
+    project = controller.get_project_metadata(project_name).data
+    if project["project"].project_type == constances.ProjectType.VIDEO.value:
+        raise AppException(
+            "The function does not support projects containing videos attached with URLs"
+        )
+
+    if not isinstance(img, io.BytesIO):
+        if from_s3_bucket:
+            image_bytes = controller.get_image_from_s3(from_s3_bucket, image_name)
+        else:
+            image_bytes = io.BytesIO(open(img, "rb").read())
+    else:
+        image_bytes = img
+    upload_response = controller.upload_image_to_s3(
+        project_name=project_name,
+        image_path=image_name if image_name else Path(img).name,
+        image_bytes=image_bytes,
+        folder_name=folder_name,
+        image_quality_in_editor=image_quality_in_editor,
+    )
+    controller.upload_images(
         project_name=project_name,
         folder_name=folder_name,
-        image_name=image_name,
-        image=img,
+        images=[upload_response.data],  # noqa: E203
         annotation_status=annotation_status,
-        image_quality_in_editor=image_quality_in_editor,
-        from_s3_bucket=from_s3_bucket,
-    )
-    if response.errors:
-        raise AppException(response.errors)
-
-
-@validate_arguments
+    )
+
+
 def search_models(
     name: Optional[NotEmptyStr] = None,
     type_: Optional[NotEmptyStr] = None,
@@ -3367,31 +3457,103 @@
     :return: uploaded, could-not-upload, existing-images filepaths
     :rtype: tuple (3 members) of list of strs
     """
-    project_name, folder_name = extract_project_folder(project)
-
-    project_folder_name = project_name + (f"/{folder_name}" if folder_name else "")
-    use_case = controller.upload_images_to_project(
-        project_name=project_name,
-        folder_name=folder_name,
-        annotation_status=annotation_status,
-        image_quality_in_editor=image_quality_in_editor,
-        paths=img_paths,
-        from_s3_bucket=from_s3_bucket,
-    )
-    images_to_upload, duplicates = use_case.images_to_upload
+    uploaded_image_entities = []
+    failed_images = []
+    project_name, folder_name = extract_project_folder(project)
+    project = controller.get_project_metadata(project_name).data
+    if project["project"].project_type == constances.ProjectType.VIDEO.value:
+        raise AppException(
+            "The function does not support projects containing videos attached with URLs"
+        )
+
+    ProcessedImage = namedtuple("ProcessedImage", ["uploaded", "path", "entity"])
+
+    def _upload_local_image(image_path: str):
+        try:
+            with open(image_path, "rb") as image:
+                image_bytes = BytesIO(image.read())
+                upload_response = controller.upload_image_to_s3(
+                    project_name=project_name,
+                    image_path=image_path,
+                    image_bytes=image_bytes,
+                    folder_name=folder_name,
+                    image_quality_in_editor=image_quality_in_editor,
+                )
+
+                if not upload_response.errors and upload_response.data:
+                    entity = upload_response.data
+                    return ProcessedImage(
+                        uploaded=True, path=entity.path, entity=entity
+                    )
+                else:
+                    return ProcessedImage(uploaded=False, path=image_path, entity=None)
+        except FileNotFoundError:
+            return ProcessedImage(uploaded=False, path=image_path, entity=None)
+
+    def _upload_s3_image(image_path: str):
+        try:
+            image_bytes = controller.get_image_from_s3(
+                s3_bucket=from_s3_bucket, image_path=image_path
+            ).data
+        except AppValidationException as e:
+            logger.warning(e)
+            return image_path
+        upload_response = controller.upload_image_to_s3(
+            project_name=project_name,
+            image_path=image_path,
+            image_bytes=image_bytes,
+            folder_name=folder_name,
+            image_quality_in_editor=image_quality_in_editor,
+        )
+        if not upload_response.errors and upload_response.data:
+            entity = upload_response.data
+            return ProcessedImage(uploaded=True, path=entity.path, entity=entity)
+        else:
+            return ProcessedImage(uploaded=False, path=image_path, entity=None)
+
+    filtered_paths = img_paths
+    duplication_counter = Counter(filtered_paths)
+    images_to_upload, duplicated_images = (
+        set(filtered_paths),
+        [item for item in duplication_counter if duplication_counter[item] > 1],
+    )
+    upload_method = _upload_s3_image if from_s3_bucket else _upload_local_image
+
+    with concurrent.futures.ThreadPoolExecutor(max_workers=10) as executor:
+        results = [
+            executor.submit(upload_method, image_path)
+            for image_path in images_to_upload
+        ]
+        with tqdm(total=len(images_to_upload), desc="Uploading images") as progress_bar:
+            for future in concurrent.futures.as_completed(results):
+                processed_image = future.result()
+                if processed_image.uploaded and processed_image.entity:
+                    uploaded_image_entities.append(processed_image.entity)
+                else:
+                    failed_images.append(processed_image.path)
+                progress_bar.update(1)
+    uploaded = []
+    duplicates = []
+
+    logger.info("Uploading %s images to project.", len(images_to_upload))
+
+    for i in range(0, len(uploaded_image_entities), 500):
+        response = controller.upload_images(
+            project_name=project_name,
+            folder_name=folder_name,
+            images=uploaded_image_entities[i : i + 500],  # noqa: E203
+            annotation_status=annotation_status,
+        )
+        attachments, duplications = response.data
+        uploaded.extend(attachments)
+        duplicates.extend(duplications)
+
     if len(duplicates):
         logger.warning(
             "%s already existing images found that won't be uploaded.", len(duplicates)
         )
-    logger.info(
-        "Uploading %s images to project %s.", len(images_to_upload), project_folder_name
-    )
-    if use_case.is_valid():
-        with tqdm(total=len(images_to_upload), desc="Uploading images") as progress_bar:
-            for _ in use_case.execute():
-                progress_bar.update(1)
-        return use_case.data
-    raise AppException(use_case.response.errors)
+
+    return uploaded, failed_images, duplicates
 
 
 @Trackable
