--- conflicted
+++ resolved
@@ -61,56 +61,8 @@
 logger = get_default_logger()
 
 
-<<<<<<< HEAD
-class SAClient(BaseInterfaceFacade):
-    def __init__(
-        self,
-        token: str = None,
-        config_path: str = constances.CONFIG_FILE_LOCATION,
-    ):
-        host = constances.BACKEND_URL
-        env_token = os.environ.get("SA_TOKEN")
-        version = os.environ.get("SA_VERSION", "v1")
-        ssl_verify = bool(os.environ.get("SA_SSL", True))
-        if token:
-            token = Controller.validate_token(token=token)
-        elif env_token:
-            host = os.environ.get("SA_URL", constances.BACKEND_URL)
-
-            token = Controller.validate_token(env_token)
-        else:
-            config_path = str(config_path)
-            if not Path(config_path).is_file() or not os.access(config_path, os.R_OK):
-                raise AppException(
-                    f"SuperAnnotate config file {str(config_path)} not found."
-                    f" Please provide correct config file location to sa.init(<path>) or use "
-                    f"CLI's superannotate init to generate default location config file."
-                )
-            config_repo = ConfigRepository(config_path)
-            token, host, ssl_verify = (
-                Controller.validate_token(config_repo.get_one("token").value),
-                config_repo.get_one("main_endpoint").value,
-                config_repo.get_one("ssl_verify").value,
-            )
-        self._host = host
-        self._token = token
-        self.controller = Controller(token, host, ssl_verify, version)
-
-    @property
-    def host(self):
-        return self._host
-
-    @property
-    def token(self):
-        return self._token
-
-    @property
-    def logger(self):
-        pass
-
-=======
+
 class SAClient(BaseInterfaceFacade, metaclass=TrackableMeta):
->>>>>>> b427b217
     def get_team_metadata(self):
         """Returns team metadata
 
@@ -243,10 +195,6 @@
 
         return ProjectSerializer(response.data).serialize()
 
-<<<<<<< HEAD
-    @validate_arguments
-=======
->>>>>>> b427b217
     def create_project_from_metadata(self, project_metadata: Project):
         """Create a new project in the team using project metadata object dict.
         Mandatory keys in project_metadata are "name", "description" and "type" (Vector or Pixel)
@@ -315,10 +263,6 @@
             raise AppException(response.errors)
         return ProjectSerializer(response.data).serialize()
 
-<<<<<<< HEAD
-    @validate_arguments
-=======
->>>>>>> b427b217
     def create_folder(self, project: NotEmptyStr, folder_name: NotEmptyStr):
         """Create a new folder in the project.
 
@@ -339,10 +283,6 @@
         if res.errors:
             raise AppException(res.errors)
 
-<<<<<<< HEAD
-    @validate_arguments
-=======
->>>>>>> b427b217
     def delete_project(self, project: Union[NotEmptyStr, dict]):
         """Deletes the project
 
@@ -354,10 +294,6 @@
             name = project["name"]
         self.controller.delete_project(name=name)
 
-<<<<<<< HEAD
-    @validate_arguments
-=======
->>>>>>> b427b217
     def rename_project(self, project: NotEmptyStr, new_name: NotEmptyStr):
         """Renames the project
 
@@ -377,10 +313,7 @@
         )
         return ProjectSerializer(response.data).serialize()
 
-<<<<<<< HEAD
-    @validate_arguments
-=======
->>>>>>> b427b217
+
     def get_folder_metadata(self, project: NotEmptyStr, folder_name: NotEmptyStr):
         """Returns folder metadata
 
@@ -399,10 +332,6 @@
             raise AppException("Folder not found.")
         return FolderSerializer(result).serialize()
 
-<<<<<<< HEAD
-    @validate_arguments
-=======
->>>>>>> b427b217
     def delete_folders(self, project: NotEmptyStr, folder_names: List[NotEmptyStr]):
         """Delete folder in project.
 
@@ -582,10 +511,6 @@
                 ]
         return metadata
 
-<<<<<<< HEAD
-    @validate_arguments
-=======
->>>>>>> b427b217
     def get_project_settings(self, project: Union[NotEmptyStr, dict]):
         """Gets project's settings.
 
@@ -604,10 +529,6 @@
         ]
         return settings
 
-<<<<<<< HEAD
-    @validate_arguments
-=======
->>>>>>> b427b217
     def get_project_workflow(self, project: Union[str, dict]):
         """Gets project's workflow.
 
@@ -748,8 +669,6 @@
             f"Images deleted in project {project_name}{'/' + folder_name if folder_name else ''}"
         )
 
-<<<<<<< HEAD
-    @validate_arguments
     def assign_items(
         self, project: Union[NotEmptyStr, dict], item_names: List[str], user: str
     ):
@@ -798,9 +717,6 @@
         if response.errors:
             raise AppException(response.errors)
 
-    @validate_arguments
-=======
->>>>>>> b427b217
     def assign_images(
         self, project: Union[NotEmptyStr, dict], image_names: List[str], user: str
     ):
@@ -853,11 +769,7 @@
     def unassign_images(
         self, project: Union[NotEmptyStr, dict], image_names: List[NotEmptyStr]
     ):
-<<<<<<< HEAD
         """Removes assignment of given images for all assignees. With SDK,
-=======
-        """Removes assignment of given images for all assignees.With SDK,
->>>>>>> b427b217
         the user can be assigned to a role in the project with the share_project
         function.
 
@@ -874,10 +786,6 @@
         if response.errors:
             raise AppException(response.errors)
 
-<<<<<<< HEAD
-    @validate_arguments
-=======
->>>>>>> b427b217
     def unassign_folder(self, project_name: NotEmptyStr, folder_name: NotEmptyStr):
         """Removes assignment of given folder for all assignees.
         With SDK, the user can be assigned to a role in the project
@@ -1761,10 +1669,6 @@
         if response.errors and not response.errors == constances.INVALID_JSON_MESSAGE:
             raise AppException(response.errors)
 
-<<<<<<< HEAD
-    @validate_arguments
-=======
->>>>>>> b427b217
     def download_model(self, model: MLModel, output_dir: Union[str, Path]):
         """Downloads the neural network and related files
         which are the <model_name>.pth/pkl. <model_name>.json, <model_name>.yaml, classes_mapper.json
@@ -2440,10 +2344,6 @@
             raise AppException(response.errors)
         return response.data
 
-<<<<<<< HEAD
-    @validate_arguments
-=======
->>>>>>> b427b217
     def upload_priority_scores(self, project: NotEmptyStr, scores: List[PriorityScore]):
         """Returns per frame annotations for the given video.
 
@@ -2465,10 +2365,6 @@
             raise AppException(response.errors)
         return response.data
 
-<<<<<<< HEAD
-    @validate_arguments
-=======
->>>>>>> b427b217
     def get_integrations(self):
         """Get all integrations per team
 
@@ -2509,10 +2405,6 @@
         if response.errors:
             raise AppException(response.errors)
 
-<<<<<<< HEAD
-    @validate_arguments
-=======
->>>>>>> b427b217
     def query(self, project: NotEmptyStr, query: Optional[NotEmptyStr]):
         """Return items that satisfy the given query.
         Query syntax should be in SuperAnnotate query language(https://doc.superannotate.com/docs/query-search-1).
@@ -2630,17 +2522,6 @@
         :type attachments: path-like (str or Path) or list of dicts
 
         :param annotation_status: value to set the annotation statuses of the linked items
-<<<<<<< HEAD
-                                    “NotStarted”
-                                    “InProgress”
-                                    “QualityCheck”
-                                    “Returned”
-                                    “Completed”
-                                    “Skipped”
-        :type annotation_status: str
-
-        :return: None
-=======
                                    “NotStarted”
                                    “InProgress”
                                    “QualityCheck”
@@ -2648,7 +2529,6 @@
                                    “Completed”
                                    “Skipped”
         :type annotation_status: str
->>>>>>> b427b217
         """
         attachments = attachments.data
         project_name, folder_name = extract_project_folder(project)
