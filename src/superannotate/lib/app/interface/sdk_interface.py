--- conflicted
+++ resolved
@@ -1527,11 +1527,7 @@
     name: NotEmptyStr,
     color: NotEmptyStr,
     attribute_groups: Optional[List[AttributeGroup]] = None,
-<<<<<<< HEAD
-    type: ClassType = "object"
-=======
     type: ClassType = "object",
->>>>>>> 8e65ea08
 ):
     """Create annotation class in project
 
@@ -1555,15 +1551,11 @@
         list(map(lambda x: x.dict(), attribute_groups)) if attribute_groups else []
     )
     response = controller.create_annotation_class(
-<<<<<<< HEAD
-        project_name=project, name=name, color=color, attribute_groups=attribute_groups, class_type=type
-=======
         project_name=project,
         name=name,
         color=color,
         attribute_groups=attribute_groups,
         class_type=type,
->>>>>>> 8e65ea08
     )
     return response.data.dict()
 
@@ -1638,13 +1630,7 @@
         else:
             data = open(classes_json)
         classes_json = json.load(data)
-<<<<<<< HEAD
-    annotation_classes = parse_obj_as(
-        List[AnnotationClassEntity], classes_json
-    )
-=======
     annotation_classes = parse_obj_as(List[AnnotationClassEntity], classes_json)
->>>>>>> 8e65ea08
     logger.info(
         "Creating annotation classes in project %s from %s.", project, classes_json,
     )
@@ -1654,11 +1640,7 @@
     if response.errors:
         raise AppException(response.errors)
 
-<<<<<<< HEAD
-    return response.data
-=======
     return [i.dict() for i in response.data]
->>>>>>> 8e65ea08
 
 
 @Trackable
