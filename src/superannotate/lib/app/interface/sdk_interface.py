import concurrent.futures
import io
import json
import logging
import os
import tempfile
import time
import uuid
from collections import Counter
from collections import namedtuple
from io import BytesIO
from pathlib import Path
from typing import List
from typing import Literal
from typing import Optional
from typing import Union
from urllib.parse import urlparse

import boto3
import lib.core as constances
import pandas as pd
import plotly.graph_objects as go
from lib.app.annotation_helpers import add_annotation_bbox_to_json
from lib.app.annotation_helpers import add_annotation_comment_to_json
from lib.app.annotation_helpers import add_annotation_cuboid_to_json
from lib.app.annotation_helpers import add_annotation_ellipse_to_json
from lib.app.annotation_helpers import add_annotation_point_to_json
from lib.app.annotation_helpers import add_annotation_polygon_to_json
from lib.app.annotation_helpers import add_annotation_polyline_to_json
from lib.app.annotation_helpers import add_annotation_template_to_json
from lib.app.exceptions import EmptyOutputError
from lib.app.helpers import extract_project_folder
from lib.app.helpers import get_annotation_paths
from lib.app.helpers import reformat_metrics_json
from lib.app.helpers import validate_input
from lib.app.mixp.decorators import Trackable
from lib.app.serializers import BaseSerializers
from lib.app.serializers import ImageSerializer
from lib.app.serializers import ProjectSerializer
from lib.app.serializers import TeamSerializer
from lib.core.enums import ImageQuality
from lib.core.exceptions import AppException
from lib.core.exceptions import AppValidationException
from lib.infrastructure.controller import Controller
from plotly.subplots import make_subplots
from tqdm import tqdm


logging.basicConfig(level=logging.INFO)
<<<<<<< HEAD
logger = logging.getLogger()
=======
formatter = logging.Formatter(fmt='SA-PYTHON-SDK - %(levelname)s - %(message)s')

handler = logging.StreamHandler()
handler.setFormatter(formatter)

logger = logging.getLogger("superannotate-python-sdk")
logger.setLevel(logging.INFO)
logger.addHandler(handler)
>>>>>>> 8a913c1d

controller = Controller(logger)


<<<<<<< HEAD
=======


>>>>>>> 8a913c1d
@validate_input
def init(path_to_config_json: str):
    """
    Initializes and authenticates to SuperAnnotate platform using the config file.
    If not initialized then $HOME/.superannotate/config.json
    will be used.
    :param path_to_config_json: Location to config JSON file
    :type path_to_config_json: str or Path
    """
    global controller
    controller = Controller(logger, path_to_config_json)


@validate_input
def set_auth_token(token: str):
    controller.set_token(token)


@Trackable
def get_team_metadata():

    """Returns team metadata

    :return: team metadata
    :rtype: dict
    """
    response = controller.get_team()
    return TeamSerializer(response.data).serialize()


@Trackable
@validate_input
def invite_contributor_to_team(email: str, admin: bool = False):
    """Invites a contributor to team

    :param email: email of the contributor
    :type email: str
    :param admin: enables admin priviledges for the contributor
    :type admin: bool
    """
    controller.invite_contributor(email, is_admin=admin)


@Trackable
@validate_input
def delete_contributor_to_team_invitation(email: str):
    """Deletes team contributor invitation

    :param email: invitation email
    :type email: str
    """
    controller.delete_contributor_invitation(email)


@Trackable
@validate_input
def search_team_contributors(
    email: str = None,
    first_name: str = None,
    last_name: str = None,
    return_metadata: str = True,
):
    """Search for contributors in the team

    :param email: filter by email
    :type email: str
    :param first_name: filter by first name
    :type first_name: str
    :param last_name: filter by last name
    :type last_name: str
    :param return_metadata: return metadata of contributors instead of names
    :type return_metadata: bool

    :return: metadata of found users
    :rtype: list of dicts
    """

    contributors = controller.search_team_contributors(
        email=email, first_name=first_name, last_name=last_name
    ).data
    if not return_metadata:
        return [contributor["email"] for contributor in contributors]
    return contributors


@Trackable
@validate_input
def search_projects(
    name: Optional[str] = None,
    return_metadata: bool = False,
    include_complete_image_count: bool = False,
):
    """Project name based case-insensitive search for projects.
    If **name** is None, all the projects will be returned.

    :param name: search string
    :type name: str
    :param return_metadata: return metadata of projects instead of names
    :type return_metadata: bool
    :param include_complete_image_count: include complete image count in response
    :type include_complete_image_count: bool

    :return: project names or metadatas
    :rtype: list of strs or dicts
    """
    result = controller.search_project(
        name=name, include_complete_image_count=include_complete_image_count
    ).data
    if return_metadata:
        return [ProjectSerializer(project).serialize() for project in result]
    else:
        return [project.name for project in result]


@Trackable
@validate_input
def create_project(project_name: str, project_description: str, project_type: str):
    """Create a new project in the team.

    :param project_name: the new project's name
    :type project_name: str
    :param project_description: the new project's description
    :type project_description: str
    :param project_type: the new project type, Vector or Pixel.
    :type project_type: str

    :return: dict object metadata the new project
    :rtype: dict
    """
    projects = controller.search_project(name=project_name).data
    if projects:
        raise AppException(
            f"Project with name {project_name} already exists."
            f" Please use unique names for projects to use with SDK."
        )

    result = controller.create_project(
        name=project_name, description=project_description, project_type=project_type
    ).data
    return ProjectSerializer(result).serialize()


@Trackable
@validate_input
def create_project_from_metadata(project_metadata: dict):
    """Create a new project in the team using project metadata object dict.
    Mandatory keys in project_metadata are "name", "description" and "type" (Vector or Pixel)
    Non-mandatory keys: "workflow", "contributors", "settings" and "annotation_classes".

    :return: dict object metadata the new project
    :rtype: dict
    """
    response = controller.create_project(
        name=project_metadata["name"],
        description=project_metadata["description"],
        project_type=project_metadata["type"],
        contributors=project_metadata.get("contributors", []),
        settings=project_metadata.get("settings", []),
        annotation_classes=project_metadata.get("classes", []),
        workflows=project_metadata.get("workflow", []),
    )
    if response.errors:
        raise Exception(response.errors)
    return ProjectSerializer(response.data).serialize()


@Trackable
@validate_input
def clone_project(
    project_name: Union[str, dict],
    from_project: Union[str, dict],
    project_description: Optional[str] = None,
    copy_annotation_classes: Optional[bool] = True,
    copy_settings: Optional[bool] = True,
    copy_workflow: Optional[bool] = True,
    copy_contributors: Optional[bool] = False,
):
    """Create a new project in the team using annotation classes and settings from from_project.

    :param project_name: new project's name
    :type project_name: str
    :param from_project: the name of the project being used for duplication
    :type from_project: str
    :param project_description: the new project's description. If None, from_project's
                                description will be used
    :type project_description: str
    :param copy_annotation_classes: enables copying annotation classes
    :type copy_annotation_classes: bool
    :param copy_settings: enables copying project settings
    :type copy_settings: bool
    :param copy_workflow: enables copying project workflow
    :type copy_workflow: bool
    :param copy_contributors: enables copying project contributors
    :type copy_contributors: bool

    :return: dict object metadata of the new project
    :rtype: dict
    """
    response = controller.clone_project(
        name=project_name,
        from_name=from_project,
        project_description=project_description,
        copy_annotation_classes=copy_annotation_classes,
        copy_settings=copy_settings,
        copy_workflow=copy_workflow,
        copy_contributors=copy_contributors,
    )
    if response.errors:
        raise AppValidationException(response.errors)
    return ProjectSerializer(response.data).serialize()


@Trackable
@validate_input
def search_images(
    project: Union[str, dict],
    image_name_prefix: Optional[str] = None,
    annotation_status: Optional[str] = None,
    return_metadata: Optional[bool] = False,
):
    """Search images by name_prefix (case-insensitive) and annotation status

    :param project: project name or folder path (e.g., "project1/folder1")
    :type project: str
    :param image_name_prefix: image name prefix for search
    :type image_name_prefix: str
    :param annotation_status: if not None, annotation statuses of images to filter,
                              should be one of NotStarted InProgress QualityCheck Returned Completed Skipped
    :type annotation_status: str

    :param return_metadata: return metadata of images instead of names
    :type return_metadata: bool

    :return: metadata of found images or image names
    :rtype: list of dicts or strs
    """

    project_name, folder_name = extract_project_folder(project)

    response = controller.search_images(
        project_name=project_name,
        folder_path=folder_name,
        annotation_status=annotation_status,
        image_name_prefix=image_name_prefix,
    )
    if response.errors:
        raise AppValidationException(response.errors)

    if return_metadata:
        return [ImageSerializer(image).serialize() for image in response.data]
    return [image.name for image in response.data]


@Trackable
@validate_input
def create_folder(project: str, folder_name: str):
    """Create a new folder in the project.

    :param project: project name
    :type project: str
    :param folder_name: the new folder's name
    :type folder_name: str

    :return: dict object metadata the new folder
    :rtype: dict
    """

    res = controller.create_folder(project=project, folder_name=folder_name)
    if res.data:
        folder = res.data
        if folder and folder.name != folder_name:
            logger.warning(
                f"Created folder has name {folder.name}, since folder with name {folder_name} already existed.",
            )
        logger.info(f"Folder {folder_name} created in project {project}")
        return folder.to_dict()
    if res.errors:
        raise AppException(res.errors)


@Trackable
@validate_input
def delete_project(project: Union[str, dict]):
    """Deletes the project

        :param project: project name or folder path (e.g., "project1/folder1")
        :type project: str
    """
    name = project
    if isinstance(project, dict):
        name = project["name"]
    controller.delete_project(name=name)


@Trackable
@validate_input
def rename_project(project: str, new_name: str):
    """Renames the project

    :param project: project name or folder path (e.g., "project1/folder1")
    :type project: str
    :param new_name: project's new name
    :type new_name: str
    """
    controller.update_project(name=project, project_data={"name": new_name})


@Trackable
@validate_input
def get_folder_metadata(project: str, folder_name: str):
    """Returns folder metadata

    :param project: project name
    :type project: str
    :param folder_name: folder's name
    :type folder_name: str

    :return: metadata of folder
    :rtype: dict
    """
    result = controller.get_folder(project_name=project, folder_name=folder_name).data
    if not result:
        raise EmptyOutputError("Folder not found.")
    return result.to_dict()


@Trackable
@validate_input
def delete_folders(project: str, folder_names: List[str]):
    """Delete folder in project.

    :param project: project name
    :type project: str
    :param folder_names: to be deleted folders' names
    :type folder_names: list of strs
    """

    res = controller.delete_folders(project_name=project, folder_names=folder_names)
    if res.errors:
        raise AppException(res.errors)
    logger.info(f"Folders {folder_names} deleted in project {project}")


@Trackable
@validate_input
def get_project_and_folder_metadata(project: Union[str, dict]):
    """Returns project and folder metadata tuple. If folder part is empty,
    than returned folder part is set to None.

    :param project: project name or folder path (e.g., "project1/folder1")
    :type project: str

    :return: metadata of folder
    :rtype: dict
    """
    project_name, folder_name = extract_project_folder(project)
    project = ProjectSerializer(
        controller.search_project(project_name).data[0]
    ).serialize()
    folder = None
    if folder_name:
        folder = get_folder_metadata(project_name, folder_name)
    return project, folder


@Trackable
@validate_input
def rename_folder(project: str, new_folder_name: str):
    """Renames folder in project.

    :param project: project name or folder path (e.g., "project1/folder1")
    :type project: str
    :param new_folder_name: folder's new name
    :type new_folder_name: str
    """
    project_name, folder_name = extract_project_folder(project)
    res = controller.update_folder(project_name, folder_name, {"name": new_folder_name})
    if res.errors:
        raise AppException(res.errors)
    logger.info(
        f"Folder {folder_name} renamed to {new_folder_name} in project {project_name}"
    )


@Trackable
@validate_input
def search_folders(
    project: str,
    folder_name: Optional[str] = None,
    return_metadata: Optional[bool] = False,
):
    """Folder name based case-insensitive search for folders in project.

    :param project: project name
    :type project: str
    :param folder_name: the new folder's name
    :type folder_name: str. If  None, all the folders in the project will be returned.
    :param return_metadata: return metadata of folders instead of names
    :type return_metadata: bool

    :return: folder names or metadatas
    :rtype: list of strs or dicts
    """

    if not folder_name:
        data = controller.get_project_folders(project).data
    else:
        data = controller.search_folder(
            project_name=project, name=folder_name, include_users=return_metadata
        ).data
    if return_metadata:
        return [BaseSerializers(folder).serialize() for folder in data]
    return [folder.name for folder in data]


@Trackable
@validate_input
def get_image_bytes(
    project: Union[str, dict],
    image_name: str,
    variant: Literal["original", "lores"] = "original",
):
    """Returns an io.BytesIO() object of the image. Suitable for creating
    PIL.Image out of it.

    :param project: project name or folder path (e.g., "project1/folder1")
    :type project: str
    :param image_name: image name
    :type image_name: str
    :param variant: which resolution to get, can be 'original' or 'lores'
     (low resolution)
    :type variant: str

    :return: io.BytesIO() of the image
    :rtype: io.BytesIO()
    """
    project_name, folder_name = extract_project_folder(project)
    image = controller.get_image_bytes(
        project_name=project_name,
        image_name=image_name,
        folder_name=folder_name,
        image_variant=variant,
    ).data
    return image


@Trackable
@validate_input
def copy_image(
    source_project: Union[str, dict],
    image_name: str,
    destination_project: Union[str, dict],
    include_annotations: Optional[bool] = False,
    copy_annotation_status: Optional[bool] = False,
    copy_pin: Optional[bool] = False,
):
    """Copy image to a project. The image's project is the same as destination
    project then the name will be changed to <image_name>_(<num>).<image_ext>,
    where <num> is the next available number deducted from project image list.

    :param source_project: project name plus optional subfolder in the project (e.g., "project1/folder1") or
                           metadata of the project of source project
    :type source_project: str or dict
    :param image_name: image name
    :type image_name: str
    :param destination_project: project name or metadata of the project of destination project
    :type destination_project: str or dict
    :param include_annotations: enables annotations copy
    :type include_annotations: bool
    :param copy_annotation_status: enables annotations status copy
    :type copy_annotation_status: bool
    :param copy_pin: enables image pin status copy
    :type copy_pin: bool
    """
    source_project_name, source_folder_name = extract_project_folder(source_project)

    destination_project, destination_folder = extract_project_folder(
        destination_project
    )

    project = controller.get_project_metadata(destination_project).data
    if project["project"].project_type == constances.ProjectType.VIDEO.value:
        raise AppValidationException(
            "The function does not support projects containing videos attached with URLs"
        )

    img_bytes = get_image_bytes(project=source_project, image_name=image_name)

    s3_response = controller.upload_image_to_s3(
        project_name=destination_project, image_path=image_name, image_bytes=img_bytes
    )
    if s3_response.errors:
        raise AppException(s3_response.errors)
    image_entity = s3_response.data
    del img_bytes

    if copy_annotation_status:
        res = controller.get_image(
            project_name=source_project,
            image_name=image_name,
            folder_path=source_folder_name,
        )
        image_entity.annotation_status_code = res.annotation_status_code

    controller.attach_urls(
        project_name=destination_project,
        files=[image_entity],
        folder_name=destination_folder,
    )

    if include_annotations:
        controller.copy_image_annotation_classes(
            from_project_name=source_project_name,
            from_folder_name=source_folder_name,
            to_folder_name=destination_folder,
            to_project_name=destination_project,
            image_name=image_name,
        )
    if copy_pin:
        controller.update_image(
            project_name=destination_project,
            folder_name=destination_folder,
            image_name=image_name,
            is_pinned=1,
        )
    logger.info(
        f"Copied image {source_project}" f" to {destination_project}/{image_name}."
    )


@Trackable
@validate_input
def upload_images_from_public_urls_to_project(
    project: Union[str, dict],
    img_urls: List[str],
    img_names: Optional[List[str]] = None,
    annotation_status: Optional[
        Literal[
            "NotStarted",
            "InProgress",
            "QualityCheck",
            "Returned",
            "Completed",
            "Skipped",
        ]
    ] = "NotStarted",
    image_quality_in_editor: Optional[Literal["compressed", "original"]] = None,
):
    """Uploads all images given in the list of URL strings in img_urls to the project.
    Sets status of all the uploaded images to annotation_status if it is not None.

    :param project: project name or folder path (e.g., "project1/folder1")
    :type project: str
    :param img_urls: list of str objects to upload
    :type img_urls: list
    :param img_names: list of str names for each urls in img_url list
    :type img_names: list
    :param annotation_status: value to set the annotation statuses of the uploaded images
     NotStarted InProgress QualityCheck Returned Completed Skipped
    :type annotation_status: str
    :param image_quality_in_editor: image quality be seen in SuperAnnotate web annotation editor.
           Can be either "compressed" or "original".  If None then the default value in project settings will be used.
    :type image_quality_in_editor: str

    :return: uploaded images' urls, uploaded images' filenames, duplicate images' filenames
     and not-uploaded images' urls
    :rtype: tuple of list of strs
    """

    if img_names is not None and len(img_names) != len(img_urls):
        raise AppException("Not all image URLs have corresponding names.")

    project_name, folder_name = extract_project_folder(project)
    existing_images = controller.search_images(
        project_name=project_name, folder_path=folder_name
    ).data

    image_name_url_map = {}
    duplicate_images = []
    for idx, url in enumerate(img_urls):
        if url:
            if img_names:
                image_name = img_names[idx]
            elif os.path.basename(urlparse(url).path):
                image_name = os.path.basename(urlparse(url).path)
            else:
                image_name = f"{uuid.uuid4()}.jpeg"
            if (image_name in existing_images) or (url in image_name_url_map):
                duplicate_images.append(image_name)
                continue
            image_name_url_map[url] = image_name

    images_to_upload = []
    ProcessedImage = namedtuple("ProcessedImage", ["uploaded", "path", "entity"])

    def _upload_image(image_url, image_path) -> ProcessedImage:
        download_response = controller.download_image_from_public_url(
            project_name=project_name, image_url=image_url
        )
        if download_response.errors:
            logger.warning(download_response.errors)
            return ProcessedImage(uploaded=False, path=image_path, entity=None)

        upload_response = controller.upload_image_to_s3(
            project_name=project_name,
            image_path=image_path,
            image_bytes=download_response.data,
            folder_name=folder_name,
            image_quality_in_editor=image_quality_in_editor,
        )
        if upload_response.errors:
            logger.warning(upload_response.errors)
        else:
            return ProcessedImage(
                uploaded=True, path=image_url, entity=upload_response.data
            )

    with concurrent.futures.ThreadPoolExecutor(max_workers=10) as executor:
        failed_images = []

        results = [
            executor.submit(_upload_image, image_url, image_name)
            for image_url, image_name in image_name_url_map.items()
            if image_name not in duplicate_images
        ]

        for future in concurrent.futures.as_completed(results):
            processed_image = future.result()
            if processed_image.uploaded and processed_image.entity:
                images_to_upload.append(processed_image)
            else:
                failed_images.append(processed_image)

    for i in range(0, len(images_to_upload), 500):
        controller.upload_images(
            project_name=project_name,
            folder_name=folder_name,
            images=[
                image.entity for image in images_to_upload[i : i + 500]  # noqa: E203
            ],
            annotation_status=annotation_status,
        )
    uploaded_image_urls = [image.path for image in images_to_upload]
    uploaded_image_names = [image.entity.name for image in images_to_upload]
    failed_image_urls = [image.path for image in failed_images] + duplicate_images

    return (
        uploaded_image_urls,
        uploaded_image_names,
        duplicate_images,
        failed_image_urls,
    )


@Trackable
@validate_input
def copy_images(
    source_project: Union[str, dict],
    image_names: List[str],
    destination_project: Union[str, dict],
    include_annotations: Optional[bool] = True,
    copy_pin: Optional[bool] = True,
    *_,
    **__,
):
    """Copy images in bulk between folders in a project

    :param source_project: project name or folder path (e.g., "project1/folder1")
    :type source_project: str`
    :param image_names: image names. If None, all images from source project will be copied
    :type image_names: list of str
    :param destination_project: project name or folder path (e.g., "project1/folder2")
    :type destination_project: str
    :param include_annotations: enables annotations copy
    :type include_annotations: bool
    :param copy_pin: enables image pin status copy
    :type copy_pin: bool
    :return: list of skipped image names
    :rtype: list of strs
    """

    project_name, source_folder_name = extract_project_folder(source_project)

    _, destination_folder_name = extract_project_folder(destination_project)

    if not image_names:
        images = controller.search_images(
            project_name=project_name, folder_path=source_folder_name
        ).data
        image_names = [image.name for image in images]

    res = controller.bulk_copy_images(
        project_name=project_name,
        from_folder_name=source_folder_name,
        to_folder_name=destination_folder_name,
        image_names=image_names,
        include_annotations=include_annotations,
        include_pin=copy_pin,
    )
    if res.errors:
        raise AppValidationException(res.errors)
    skipped_images = res.data
    done_count = len(image_names) - len(skipped_images)
    message_postfix = "{from_path} to {to_path}."
    message_prefix = "Copied images from "
    if done_count > 1 or done_count == 0:
        message_prefix = f"Copied {done_count}/{len(image_names)} images from "
    elif done_count == 1:
        message_prefix = "Copied an image from "
    logger.info(
        message_prefix
        + message_postfix.format(from_path=source_project, to_path=destination_project)
    )

    return skipped_images


@Trackable
@validate_input
def move_images(
    source_project: Union[str, dict],
    image_names: List[str],
    destination_project: Union[str, dict],
    *_,
    **__,
):
    """Move images in bulk between folders in a project

    :param source_project: project name or folder path (e.g., "project1/folder1")
    :type source_project: str
    :param image_names: image names. If None, all images from source project will be moved
    :type image_names: list of str
    :param destination_project: project name or folder path (e.g., "project1/folder2")
    :type destination_project: str
    :return: list of skipped image names
    :rtype: list of strs
    """
    project_name, source_folder_name = extract_project_folder(source_project)

    project = controller.get_project_metadata(project_name).data
    if project["project"].project_type == constances.ProjectType.VIDEO.value:
        raise AppValidationException(
            "The function does not support projects containing videos attached with URLs"
        )

    _, destination_folder_name = extract_project_folder(destination_project)

    if not image_names:
        images = controller.search_images(
            project_name=project_name, folder_path=source_folder_name
        )
        images = images.data
        image_names = [image.name for image in images]

    moved_images = controller.bulk_move_images(
        project_name=project_name,
        from_folder_name=source_folder_name,
        to_folder_name=destination_folder_name,
        image_names=image_names,
    ).data
    moved_count = len(moved_images)
    message_postfix = "{from_path} to {to_path}."
    message_prefix = "Copied images from "
    if moved_count > 1 or moved_count == 0:
        message_prefix = f"Moved {moved_count}/{len(image_names)} images from "
    elif moved_count == 1:
        message_prefix = "Moved an image from"

    logger.info(
        message_prefix
        + message_postfix.format(from_path=source_project, to_path=destination_project)
    )

    return list(set(image_names) - set(moved_images))


@Trackable
@validate_input
def get_project_metadata(
    project: Union[str, dict],
    include_annotation_classes: Optional[bool] = False,
    include_settings: Optional[bool] = False,
    include_workflow: Optional[bool] = False,
    include_contributors: Optional[bool] = False,
    include_complete_image_count: Optional[bool] = False,
):
    """Returns project metadata

    :param project: project name
    :type project: str
    :param include_annotation_classes: enables project annotation classes output under
                                       the key "annotation_classes"
    :type include_annotation_classes: bool
    :param include_settings: enables project settings output under
                             the key "settings"
    :type include_settings: bool
    :param include_workflow: enables project workflow output under
                             the key "workflow"
    :type include_workflow: bool
    :param include_contributors: enables project contributors output under
                             the key "contributors"
    :type include_contributors: bool

    :return: metadata of project
    :rtype: dict
    """
    project_name, folder_name = extract_project_folder(project)
    response = controller.get_project_metadata(
        project_name,
        include_annotation_classes,
        include_settings,
        include_workflow,
        include_contributors,
        include_complete_image_count,
    ).data

    metadata = ProjectSerializer(response["project"]).serialize()

    for elem in "settings", "classes", "workflows", "contributors":
        if response.get(elem):
            metadata[elem] = [
                BaseSerializers(attribute).serialize() for attribute in response[elem]
            ]
        else:
            metadata[elem] = []
    return metadata


@Trackable
@validate_input
def get_project_settings(project: Union[str, dict]):
    """Gets project's settings.

    Return value example: [{ "attribute" : "Brightness", "value" : 10, ...},...]

    :param project: project name or metadata
    :type project: str or dict

    :return: project settings
    :rtype: list of dicts
    """
    project_name, folder_name = extract_project_folder(project)
    settings = controller.get_project_settings(project_name=project_name)
    settings = [BaseSerializers(attribute).serialize() for attribute in settings.data]
    return settings


@Trackable
@validate_input
def get_project_workflow(project: Union[str, dict]):
    """Gets project's workflow.

    Return value example: [{ "step" : <step_num>, "className" : <annotation_class>, "tool" : <tool_num>, ...},...]

    :param project: project name or metadata
    :type project: str or dict

    :return: project workflow
    :rtype: list of dicts
    """
    project_name, folder_name = extract_project_folder(project)
    workflow = controller.get_project_workflow(project_name=project_name)
    if workflow.errors:
        raise AppValidationException(workflow.errors)
    return workflow.data


@Trackable
@validate_input
def search_annotation_classes(
    project: Union[str, dict], name_prefix: Optional[str] = None
):
    """Searches annotation classes by name_prefix (case-insensitive)

    :param project: project name
    :type project: str
    :param name_prefix: name prefix for search. If None all annotation classes
     will be returned
    :type name_prefix: str

    :return: annotation classes of the project
    :rtype: list of dicts
    """
    project_name, folder_name = extract_project_folder(project)
    classes = controller.search_annotation_classes(project_name, name_prefix)
    classes = [BaseSerializers(attribute).serialize() for attribute in classes.data]
    return classes


@Trackable
@validate_input
def set_project_settings(project: Union[str, dict], new_settings: List[dict]):
    """Sets project's settings.

    New settings format example: [{ "attribute" : "Brightness", "value" : 10, ...},...]

    :param project: project name or metadata
    :type project: str or dict
    :param new_settings: new settings list of dicts
    :type new_settings: list of dicts

    :return: updated part of project's settings
    :rtype: list of dicts
    """
    project_name, folder_name = extract_project_folder(project)
    updated = controller.set_project_settings(project_name, new_settings)
    return updated.data


@Trackable
@validate_input
def get_project_default_image_quality_in_editor(project: Union[str, dict]):
    """Gets project's default image quality in editor setting.

    :param project: project name or metadata
    :type project: str or dict

    :return: "original" or "compressed" setting value
    :rtype: str
    """
    project_name, folder_name = extract_project_folder(project)
    settings = controller.get_project_settings(project_name).data
    for setting in settings:
        if setting.attribute == "ImageQuality":
            return setting.value


@Trackable
@validate_input
def set_project_default_image_quality_in_editor(
    project: Union[str, dict],
    image_quality_in_editor: Optional[Literal["compressed", "original"]],
):
    """Sets project's default image quality in editor setting.

    :param project: project name or metadata
    :type project: str or dict
    :param image_quality_in_editor: new setting value, should be "original" or "compressed"
    :type image_quality_in_editor: str
    """
    project_name, folder_name = extract_project_folder(project)
    image_quality_in_editor = ImageQuality.get_value(image_quality_in_editor)

    response = controller.set_project_settings(
        project_name=project_name,
        new_settings=[{"attribute": "ImageQuality", "value": image_quality_in_editor}],
    )
    if response.errors:
        raise AppValidationException(response.errors)
    return response.data


@Trackable
@validate_input
def pin_image(project: Union[str, dict], image_name: str, pin: Optional[bool] = True):
    """Pins (or unpins) image

    :param project: project name or folder path (e.g., "project1/folder1")
    :type project: str
    :param image_name: image name
    :type image_name: str
    :param pin: sets to pin if True, else unpins image
    :type pin: bool
    """
    project_name, folder_name = extract_project_folder(project)
    controller.update_image(
        project_name=project_name,
        image_name=image_name,
        folder_name=folder_name,
        is_pinned=int(pin),
    )


@Trackable
@validate_input
def delete_image(project: Union[str, dict], image_name: str):
    """Deletes image

    :param project: project name or folder path (e.g., "project1/folder1")
    :type project: str
    :param image_name: image name
    :type image_name: str
    """
    project_name, _ = extract_project_folder(project)
    response = controller.delete_image(image_name=image_name, project_name=project_name)
    if response.errors:
        raise AppException("Couldn't delete image ")
    logger.info(f"Successfully deleted image {image_name}.")


@Trackable
@validate_input
def get_image_metadata(project: Union[str, dict], image_name: str, *_, **__):
    """Returns image metadata

    :param project: project name or folder path (e.g., "project1/folder1")
    :type project: str
    :param image_name: image name
    :type image_name: str

    :return: metadata of image
    :rtype: dict
    """
    project_name, folder_name = extract_project_folder(project)
    response = controller.get_image_metadata(project_name, folder_name, image_name)
    if response.errors:
        raise AppValidationException(response.errors)

    res_data = response.data
    res_data["annotation_status"] = constances.AnnotationStatus.get_name(
        res_data["annotation_status"]
    )
    return res_data


@Trackable
@validate_input
def set_images_annotation_statuses(
    project: Union[str, dict],
    image_names: List[str],
    annotation_status: Literal[
        "NotStarted", "InProgress", "QualityCheck", "Returned", "Completed", "Skipped",
    ],
):
    """Sets annotation statuses of images

    :param project: project name or folder path (e.g., "project1/folder1")
    :type project: str
    :param image_names: image names. If None, all the images in the project will be used
    :type image_names: list of str
    :param annotation_status: annotation status to set,
           should be one of NotStarted InProgress QualityCheck Returned Completed Skipped
    :type annotation_status: str
    """
    project_name, folder_name = extract_project_folder(project)
    response = controller.set_images_annotation_statuses(
        project_name, folder_name, image_names, annotation_status
    )
    if response.errors:
        raise AppValidationException(response.errors)


@Trackable
@validate_input
def delete_images(project: Union[str, dict], image_names: Optional[List[str]] = None):
    """Delete images in project.

    :param project: project name or folder path (e.g., "project1/folder1")
    :type project: str
    :param image_names: to be deleted images' names. If None, all the images will be deleted
    :type image_names: list of strs
    """
    project_name, folder_name = extract_project_folder(project)

    response = controller.delete_images(
        project_name=project_name, folder_name=folder_name, image_names=image_names
    )
    if response.errors:
        raise AppValidationException(response.errors)

    logger.info(
        f"Images deleted in project {project_name}{'' if folder_name else '/' + folder_name}"
    )


@Trackable
@validate_input
def assign_images(project: Union[str, dict], image_names: List[str], user: str):
    """Assigns images to a user. The assignment role, QA or Annotator, will
    be deduced from the user's role in the project. With SDK, the user can be
    assigned to a role in the project with the share_project function.

    :param project: project name or folder path (e.g., "project1/folder1")
    :type project: str
    :param image_names: list of image names to assign
    :type image_names: list of str
    :param user: user email
    :type user: str
    """
    project_name, folder_name = extract_project_folder(project)
    if not folder_name:
        folder_name = "root"
    response = controller.assign_images(project_name, folder_name, image_names, user)
    if response.errors:
        raise AppValidationException(response.errors)

    contributors = controller.get_project_metadata(
        project_name=project_name, include_contributors=True
    ).data["contributors"]
    contributor = None
    for c in contributors:
        if c["user_id"] == user:
            contributor = user

    if not contributor:
        logger.warning(
            f"Skipping {user}. {user} is not a verified contributor for the {project_name}"
        )
        return

    controller.assign_images(project_name, folder_name, image_names, user)


@Trackable
@validate_input
def unassign_images(project: Union[str, dict], image_names: List[str]):
    """Removes assignment of given images for all assignees.With SDK,
    the user can be assigned to a role in the project with the share_project
    function.

    :param project: project name or folder path (e.g., "project1/folder1")
    :type project: str
    :param image_names: list of image unassign
    :type image_names: list of str
    """
    project_name, folder_name = extract_project_folder(project)

    controller.un_assign_images(
        project_name=project_name, folder_name=folder_name, image_names=image_names
    )


@Trackable
@validate_input
def unassign_folder(project_name: str, folder_name: str):
    """Removes assignment of given folder for all assignees.
    With SDK, the user can be assigned to a role in the project
    with the share_project function.

    :param project_name: project name
    :type project_name: str
    :param folder_name: folder name to remove assignees
    :type folder_name: str
    """
    controller.un_assign_folder(project_name=project_name, folder_name=folder_name)


@Trackable
@validate_input
def assign_folder(project_name: str, folder_name: str, users: List[str]):
    """Assigns folder to users. With SDK, the user can be
    assigned to a role in the project with the share_project function.

    :param project_name: project name or metadata of the project
    :type project_name: str or dict
    :param folder_name: folder name to assign
    :type folder_name: str
    :param users: list of user emails
    :type users: list of str
    """
    response = controller.assign_folder(
        project_name=project_name, folder_name=folder_name, users=users
    )
    if response.errors:
        raise AppException(response.errors)


@Trackable
@validate_input
def share_project(project_name: str, user: Union[str, dict], user_role: str):
    """Share project with user.

    :param project_name: project name
    :type project_name: str
    :param user: user email or metadata of the user to share project with
    :type user: str or dict
    :param user_role: user role to apply, one of Admin , Annotator , QA , Customer , Viewer
    :type user_role: str
    """
    if isinstance(user, dict):
        user_id = user["id"]
    else:
        user_id = controller.search_team_contributors(email=user).data[0]["id"]
    controller.share_project(
        project_name=project_name, user_id=user_id, user_role=user_role
    )


@Trackable
@validate_input
def unshare_project(project_name: str, user: str):
    """Unshare (remove) user from project.

    :param project_name: project name
    :type project_name: str
    :param user: user email or metadata of the user to unshare project
    :type user: str or dict
    """
    if isinstance(user, dict):
        user_id = user["id"]
    else:
        user_id = controller.search_team_contributors(email=user).data[0]["id"]
    controller.un_share_project(project_name=project_name, user_id=user_id)


@Trackable
def upload_images_from_google_cloud_to_project(
    project,
    google_project,
    bucket_name,
    folder_path,
    annotation_status="NotStarted",
    image_quality_in_editor=None,
):
    """Uploads all images present in folder_path at bucket_name in google_project to the project.
    Sets status of all the uploaded images to set_status if it is not None.

    :param project: project name or folder path (e.g., "project1/folder1")
    :type project: str
    :param google_project: the project name on google cloud, where the bucket resides
    :type google_project: str
    :param bucket_name: the name of the bucket where the images are stored
    :type bucket_name: str
    :param folder_path: path of the folder on the bucket where the images are stored
    :type folder_path: str
    :param annotation_status: value to set the annotation statuses of the uploaded images NotStarted InProgress QualityCheck Returned Completed Skipped
    :type annotation_status: str
    :param image_quality_in_editor: image quality be seen in SuperAnnotate web annotation editor.
           Can be either "compressed" or "original".  If None then the default value in project settings will be used.
    :type image_quality_in_editor: str

    :return: uploaded images' urls, uploaded images' filenames, duplicate images' filenames and not-uploaded images' urls
    :rtype: tuple of list of strs
    """

    failed_images = []
    duplicated_images = []
    project_name, folder_name = extract_project_folder(project)
    project = controller.get_project_metadata(project_name).data
    if project["project"].project_type == constances.ProjectType.VIDEO.value:
        raise AppValidationException(
            "The function does not support projects containing videos attached with URLs"
        )
    ProcessedImage = namedtuple("ProcessedImage", ["uploaded", "path", "entity"])

    def _upload_image(image_path: str) -> ProcessedImage:
        with open(image_path, "rb") as image:
            image_bytes = BytesIO(image.read())
            upload_response = controller.upload_image_to_s3(
                project_name=project_name,
                image_path=image_path,
                image_bytes=image_bytes,
                folder_name=folder_name,
                image_quality_in_editor=image_quality_in_editor,
            )
            if upload_response.errors:
                return ProcessedImage(
                    uploaded=False, path=image_path, entity=upload_response.data
                )
            return ProcessedImage(
                uploaded=True, path=image_path, entity=upload_response.data
            )

    with tempfile.TemporaryDirectory() as save_dir_name:
        response = controller.download_images_from_google_clout(
            project_name=google_project,
            bucket_name=bucket_name,
            folder_name=folder_path,
            download_path=save_dir_name,
        )
        if response.errors:
            for error in response.errors:
                logger.warning(error)
        images_to_upload = response.data.get("downloaded_images")
        duplicated_images.extend(response.data.get("duplicated_images", []))
        with concurrent.futures.ThreadPoolExecutor(max_workers=10) as executor:
            results = [
                executor.submit(_upload_image, image_path)
                for image_path in images_to_upload
            ]
            for future in concurrent.futures.as_completed(results):
                processed_image = future.result()
                if processed_image.uploaded and processed_image.entity:
                    images_to_upload.append(processed_image)
                else:
                    failed_images.append(processed_image)

        for i in range(0, len(images_to_upload), 500):
            controller.upload_images(
                project_name=project_name,
                folder_name=folder_name,
                images=[
                    image.entity
                    for image in images_to_upload[i : i + 500]  # noqa: E203
                ],
                annotation_status=annotation_status,
            )
        uploaded_image_urls = [image.path for image in images_to_upload]
        uploaded_image_names = [image.entity.name for image in images_to_upload]
        failed_image_urls = [image.path for image in failed_images] + duplicated_images

        return (
            uploaded_image_urls,
            uploaded_image_names,
            duplicated_images,
            failed_image_urls,
        )


@Trackable
def upload_images_from_azure_blob_to_project(
    project,
    container_name,
    folder_path,
    annotation_status="NotStarted",
    image_quality_in_editor=None,
):
    """Uploads all images present in folder_path at container_name Azure blob storage to the project.
    Sets status of all the uploaded images to set_status if it is not None.

    :param project: project name or folder path (e.g., "project1/folder1")
    :type project: str
    :param container_name: container name of the Azure blob storage
    :type container_name: str
    :param folder_path: path of the folder on the bucket where the images are stored
    :type folder_path: str
    :param annotation_status: value to set the annotation statuses of the uploaded images NotStarted InProgress QualityCheck Returned Completed Skipped
    :type annotation_status: str
    :param image_quality_in_editor: image quality be seen in SuperAnnotate web annotation editor.
           Can be either "compressed" or "original".  If None then the default value in project settings will be used.
    :type image_quality_in_editor: str

    :return: uploaded images' urls, uploaded images' filenames, duplicate images' filenames and not-uploaded images' urls
    :rtype: tuple of list of strs
    """

    failed_images = []
    duplicated_images = []
    project_name, folder_name = extract_project_folder(project)
    project = controller.get_project_metadata(project_name).data
    if project["project"].project_type == constances.ProjectType.VIDEO.value:
        raise AppValidationException(
            "The function does not support projects containing videos attached with URLs"
        )
    ProcessedImage = namedtuple("ProcessedImage", ["uploaded", "path", "entity"])

    def _upload_image(image_path: str) -> ProcessedImage:
        with open(image_path, "rb") as image:
            image_bytes = BytesIO(image.read())
            upload_response = controller.upload_image_to_s3(
                project_name=project_name,
                image_path=image_path,
                image_bytes=image_bytes,
                folder_name=folder_name,
                image_quality_in_editor=image_quality_in_editor,
            )
            if upload_response.errors:
                return ProcessedImage(
                    uploaded=False, path=image_path, entity=upload_response.data
                )
            return ProcessedImage(
                uploaded=True, path=image_path, entity=upload_response.data
            )

    with tempfile.TemporaryDirectory() as save_dir_name:
        response = controller.download_images_from_azure_cloud(
            container_name=container_name,
            folder_name=folder_path,
            download_path=save_dir_name,
        )
        if response.errors:
            for error in response.errors:
                logger.warning(error)
        images_to_upload = response.data.get("downloaded_images")
        duplicated_images.extend(response.data.get("duplicated_images", []))
        with concurrent.futures.ThreadPoolExecutor(max_workers=10) as executor:
            results = [
                executor.submit(_upload_image, image_path)
                for image_path in images_to_upload
            ]
            for future in concurrent.futures.as_completed(results):
                processed_image = future.result()
                if processed_image.uploaded and processed_image.entity:
                    images_to_upload.append(processed_image)
                else:
                    failed_images.append(processed_image)

        for i in range(0, len(images_to_upload), 500):
            controller.upload_images(
                project_name=project_name,
                folder_name=folder_name,
                images=[
                    image.entity
                    for image in images_to_upload[i : i + 500]  # noqa: E203
                ],
                annotation_status=annotation_status,
            )
        uploaded_image_urls = [image.path for image in images_to_upload]
        uploaded_image_names = [image.entity.name for image in images_to_upload]
        failed_image_urls = [image.path for image in failed_images] + duplicated_images

        return (
            uploaded_image_urls,
            uploaded_image_names,
            duplicated_images,
            failed_image_urls,
        )


@Trackable
@validate_input
def get_image_annotations(project: Union[str, dict], image_name: str):
    """Get annotations of the image.

    :param project: project name or folder path (e.g., "project1/folder1")
    :type project: str
    :param image_name: image name
    :type image_name: str

    :return: dict object with following keys:
        "annotation_json": dict object of the annotation,
        "annotation_json_filename": filename on server,
        "annotation_mask": mask (for pixel),
        "annotation_mask_filename": mask filename on server
    :rtype: dict
    """
    project_name, folder_name = extract_project_folder(project)
    res = controller.get_image_annotations(
        project_name=project_name, folder_name=folder_name, image_name=image_name
    )
    if res.errors:
        raise AppValidationException(res)
    return res.data


def upload_images_from_folder_to_project(
    project: Union[str, dict],
    folder_path: str,
    extensions: Optional[str] = constances.DEFAULT_IMAGE_EXTENSIONS,
    annotation_status="NotStarted",
    from_s3_bucket=None,
    exclude_file_patterns: Optional[str] = constances.DEFAULT_FILE_EXCLUDE_PATTERNS,
    recursive_subfolders: Optional[bool] = False,
    image_quality_in_editor: Optional[Literal["compressed", "original"]] = None,
):
    """Uploads all images with given extensions from folder_path to the project.
    Sets status of all the uploaded images to set_status if it is not None.

    If an image with existing name already exists in the project it won't be uploaded,
    and its path will be appended to the third member of return value of this
    function.

    :param project: project name or folder path (e.g., "project1/folder1")
    :type project: str or dict
    :param folder_path: from which folder to upload the images
    :type folder_path: Path-like (str or Path)
    :param extensions: tuple or list of filename extensions to include from folder
    :type extensions: tuple or list of strs
    :param annotation_status: value to set the annotation statuses of the uploaded images NotStarted InProgress QualityCheck Returned Completed Skipped
    :type annotation_status: str
    :param from_s3_bucket: AWS S3 bucket to use. If None then folder_path is in local filesystem
    :type from_s3_bucket: str
    :param exclude_file_patterns: filename patterns to exclude from uploading,
                                 default value is to exclude SuperAnnotate export related ["___save.png", "___fuse.png"]
    :type exclude_file_patterns: list or tuple of strs
    :param recursive_subfolders: enable recursive subfolder parsing
    :type recursive_subfolders: bool
    :param image_quality_in_editor: image quality be seen in SuperAnnotate web annotation editor.
           Can be either "compressed" or "original".  If None then the default value in project settings will be used.
    :type image_quality_in_editor: str

    :return: uploaded, could-not-upload, existing-images filepaths
    :rtype: tuple (3 members) of list of strs
    """

    project_name, folder_name = extract_project_folder(project)
    use_case = controller.upload_images_from_folder_to_project(
        project_name=project_name,
        folder_name=folder_name,
        folder_path=folder_path,
        extensions=extensions,
        annotation_status=annotation_status,
        from_s3_bucket=from_s3_bucket,
        exclude_file_patterns=exclude_file_patterns,
        recursive_sub_folders=recursive_subfolders,
        image_quality_in_editor=image_quality_in_editor,
    )
    images_to_upload, _ = use_case.images_to_upload
    if use_case.is_valid():
        with tqdm(total=len(images_to_upload)) as progress_bar:
            for _ in use_case.execute():
                progress_bar.update(1)
        return use_case.data
    raise AppValidationException(use_case.response.errors)


@Trackable
@validate_input
def get_project_image_count(
    project: Union[str, dict], with_all_subfolders: Optional[bool] = False
):
    """Returns number of images in the project.

    :param project: project name or folder path (e.g., "project1/folder1")
    :type project: str
    :param with_all_subfolders: enables recursive folder counting
    :type with_all_subfolders: bool

    :return: number of images in the project
    :rtype: int
    """

    project_name, folder_name = extract_project_folder(project)

    response = controller.get_project_image_count(
        project_name=project_name,
        folder_name=folder_name,
        with_all_subfolders=with_all_subfolders,
    )
    if response.errors:
        raise AppValidationException(response.errors)
    return response.data


@Trackable
@validate_input
def get_image_preannotations(project: Union[str, dict], image_name: str):
    """Get pre-annotations of the image. Only works for "vector" projects.

    :param project: project name or folder path (e.g., "project1/folder1")
    :type project: str
    :param image_name: image name
    :type image_name: str

    :return: dict object with following keys:
        "preannotation_json": dict object of the annotation,
        "preannotation_json_filename": filename on server,
        "preannotation_mask": mask (for pixel),
        "preannotation_mask_filename": mask filename on server
    :rtype: dict
    """
    project_name, folder_name = extract_project_folder(project)
    res = controller.get_image_pre_annotations(
        project_name=project_name, folder_name=folder_name, image_name=image_name
    )
    return res.data


@Trackable
@validate_input
def download_image_annotations(
    project: Union[str, dict], image_name: str, local_dir_path: str
):
    """Downloads annotations of the image (JSON and mask if pixel type project)
    to local_dir_path.

    :param project: project name or folder path (e.g., "project1/folder1")
    :type project: str
    :param image_name: image name
    :type image_name: str
    :param local_dir_path: local directory path to download to
    :type local_dir_path: Path-like (str or Path)

    :return: paths of downloaded annotations
    :rtype: tuple
    """
    project_name, folder_name = extract_project_folder(project)
    res = controller.download_image_annotations(
        project_name=project_name,
        folder_name=folder_name,
        image_name=image_name,
        destination=local_dir_path,
    )
    if res.errors:
        raise AppValidationException(res.errors)
    return res.data


@Trackable
@validate_input
def download_image_preannotations(
    project: Union[str, dict], image_name: str, local_dir_path: str
):
    """Downloads pre-annotations of the image to local_dir_path.
    Only works for "vector" projects.

    :param project: project name or folder path (e.g., "project1/folder1")
    :type project: str
    :param image_name: image name
    :type image_name: str
    :param local_dir_path: local directory path to download to
    :type local_dir_path: Path-like (str or Path)

    :return: paths of downloaded pre-annotations
    :rtype: tuple
    """
    project_name, folder_name = extract_project_folder(project)
    res = controller.download_image_pre_annotations(
        project_name=project_name,
        folder_name=folder_name,
        image_name=image_name,
        destination=local_dir_path,
    )
    if res.errors:
        raise AppValidationException(res.errors)
    return res.data


@Trackable
@validate_input
def get_exports(project: str, return_metadata: Optional[bool] = False):
    """Get all prepared exports of the project.

    :param project: project name
    :type project: str
    :param return_metadata: return metadata of images instead of names
    :type return_metadata: bool

    :return: names or metadata objects of the all prepared exports of the project
    :rtype: list of strs or dicts
    """
    response = controller.get_exports(
        project_name=project, return_metadata=return_metadata
    )
    return response.data


@Trackable
@validate_input
def upload_images_from_s3_bucket_to_project(
    project: Union[str, dict],
    accessKeyId: str,
    secretAccessKey: str,
    bucket_name: str,
    folder_path: str,
    image_quality_in_editor: Optional[Literal["compressed", "original"]] = None,
):
    """Uploads all images from AWS S3 bucket to the project.

    :param project: project name or folder path (e.g., "project1/folder1")
    :type project: str
    :param accessKeyId: AWS S3 access key ID
    :type accessKeyId: str
    :param secretAccessKey: AWS S3 secret access key
    :type secretAccessKey: str
    :param bucket_name: AWS S3 bucket
    :type bucket_name: str
    :param folder_path: from which folder to upload the images
    :type folder_path: str
    :param image_quality_in_editor: image quality be seen in SuperAnnotate web annotation editor.
           Can be either "compressed" or "original".  If None then the default value in project settings will be used.
    :type image_quality_in_editor: str
    """
    project_name, folder_name = extract_project_folder(project)
    controller.backend_upload_from_s3(
        project_name=project_name,
        folder_name=folder_name,
        folder_path=folder_path,
        access_key=accessKeyId,
        secret_key=secretAccessKey,
        bucket_name=bucket_name,
        image_quality=image_quality_in_editor,
    )


@Trackable
@validate_input
def prepare_export(
    project: Union[str, dict],
    folder_names: Optional[List[str]] = None,
    annotation_statuses: Optional[List[str]] = None,
    include_fuse: Optional[bool] = False,
    only_pinned=False,
):
    """Prepare annotations and classes.json for export. Original and fused images for images with
    annotations can be included with include_fuse flag.

    :param project: project name
    :type project: str
    :param folder_names: names of folders to include in the export. If None, whole project will be exported
    :type folder_names: list of str
    :param annotation_statuses: images with which status to include, if None, ["NotStarted", "InProgress", "QualityCheck", "Returned", "Completed", "Skipped"]  will be chose
           list elements should be one of NotStarted InProgress QualityCheck Returned Completed Skipped
    :type annotation_statuses: list of strs
    :param include_fuse: enables fuse images in the export
    :type include_fuse: bool
    :param only_pinned: enable only pinned output in export. This option disables all other types of output.
    :type only_pinned: bool

    :return: metadata object of the prepared export
    :rtype: dict
    """
    project_name, folder_name = extract_project_folder(project)
    if folder_names is None:
        folders = [folder_name]
    else:
        folders = folder_names
    if not annotation_statuses:
        annotation_statuses = [
            constances.AnnotationStatus.NOT_STARTED.name,
            constances.AnnotationStatus.IN_PROGRESS.name,
            constances.AnnotationStatus.QUALITY_CHECK.name,
            constances.AnnotationStatus.RETURNED.name,
            constances.AnnotationStatus.COMPLETED.name,
            constances.AnnotationStatus.SKIPPED.name,
        ]
    response = controller.prepare_export(
        project_name=project_name,
        folder_names=folders,
        include_fuse=include_fuse,
        only_pinned=only_pinned,
        annotation_statuses=annotation_statuses,
    )
    if response.errors:
        raise AppValidationException(response.errors)
    return response.data


@Trackable
def upload_videos_from_folder_to_project(
    project,
    folder_path,
    extensions=constances.DEFAULT_VIDEO_EXTENSIONS,
    exclude_file_patterns=(),
    recursive_subfolders=False,
    target_fps=None,
    start_time=0.0,
    end_time=None,
    annotation_status="NotStarted",
    image_quality_in_editor=None,
):
    """Uploads image frames from all videos with given extensions from folder_path to the project.
    Sets status of all the uploaded images to set_status if it is not None.

    :param project: project name or folder path (e.g., "project1/folder1")
    :type project: str
    :param folder_path: from which folder to upload the videos
    :type folder_path: Path-like (str or Path)
    :param extensions: tuple or list of filename extensions to include from folder
    :type extensions: tuple or list of strs
    :param exclude_file_patterns: filename patterns to exclude from uploading
    :type exclude_file_patterns: listlike of strs
    :param recursive_subfolders: enable recursive subfolder parsing
    :type recursive_subfolders: bool
    :param target_fps: how many frames per second need to extract from the video (approximate).
                       If None, all frames will be uploaded
    :type target_fps: float
    :param start_time: Time (in seconds) from which to start extracting frames
    :type start_time: float
    :param end_time: Time (in seconds) up to which to extract frames. If None up to end
    :type end_time: float
    :param annotation_status: value to set the annotation statuses of the uploaded images NotStarted InProgress QualityCheck Returned Completed Skipped
    :type annotation_status: str
    :param image_quality_in_editor: image quality be seen in SuperAnnotate web annotation editor.
           Can be either "compressed" or "original".  If None then the default value in project settings will be used.
    :type image_quality_in_editor: str

    :return: uploaded and not-uploaded video frame images' filenames
    :rtype: tuple of list of strs
    """

    project_name, folder_name = extract_project_folder(project)

    video_paths = []
    for extension in extensions:
        if not recursive_subfolders:
            video_paths += list(Path(folder_path).glob(f"*.{extension.lower()}"))
            if os.name != "nt":
                video_paths += list(Path(folder_path).glob(f"*.{extension.upper()}"))
        else:
            video_paths += list(Path(folder_path).rglob(f"*.{extension.lower()}"))
            if os.name != "nt":
                video_paths += list(Path(folder_path).rglob(f"*.{extension.upper()}"))
    filtered_paths = []
    video_paths = [str(path) for path in video_paths]
    for path in video_paths:
        not_in_exclude_list = [x not in Path(path).name for x in exclude_file_patterns]
        if all(not_in_exclude_list):
            filtered_paths.append(path)

    uploaded_images, failed_images = [], []
    for path in tqdm(video_paths):
        with tempfile.TemporaryDirectory() as temp_path:
            res = controller.extract_video_frames(
                project_name=project_name,
                folder_name=folder_name,
                video_path=path,
                extract_path=temp_path,
                target_fps=target_fps,
                start_time=start_time,
                end_time=end_time,
                annotation_status=annotation_status,
                image_quality_in_editor=image_quality_in_editor,
            )
            if res.errors:
                raise AppException(res.errors)
            use_case = controller.upload_images_from_folder_to_project(
                project_name=project_name,
                folder_name=folder_name,
                folder_path=temp_path,
                annotation_status=annotation_status,
                image_quality_in_editor=image_quality_in_editor,
            )
            images_to_upload, _ = use_case.images_to_upload
            if use_case.is_valid():
                for _ in use_case.execute():
                    pass
                uploaded, failed_images, _ = use_case.data
                uploaded_images.append(uploaded)
                failed_images.append(failed_images)
            else:
                raise AppValidationException(use_case.response.errors)

    return uploaded_images, failed_images


@Trackable
def upload_video_to_project(
    project,
    video_path,
    target_fps=None,
    start_time=0.0,
    end_time=None,
    annotation_status="NotStarted",
    image_quality_in_editor=None,
):
    """Uploads image frames from video to platform. Uploaded images will have
    names "<video_name>_<frame_no>.jpg".

    :param project: project name or folder path (e.g., "project1/folder1")
    :type project: str
    :param video_path: video to upload
    :type video_path: Path-like (str or Path)
    :param target_fps: how many frames per second need to extract from the video (approximate).
                       If None, all frames will be uploaded
    :type target_fps: float
    :param start_time: Time (in seconds) from which to start extracting frames
    :type start_time: float
    :param end_time: Time (in seconds) up to which to extract frames. If None up to end
    :type end_time: float
    :param annotation_status: value to set the annotation statuses of the uploaded
                              video frames NotStarted InProgress QualityCheck Returned Completed Skipped
    :type annotation_status: str
    :param image_quality_in_editor: image quality be seen in SuperAnnotate web annotation editor.
           Can be either "compressed" or "original".  If None then the default value in project settings will be used.
    :type image_quality_in_editor: str

    :return: filenames of uploaded images
    :rtype: list of strs
    """

    project_name, folder_name = extract_project_folder(project)
    with tempfile.TemporaryDirectory() as temp_path:
        res = controller.extract_video_frames(
            project_name=project_name,
            folder_name=folder_name,
            video_path=video_path,
            extract_path=temp_path,
            target_fps=target_fps,
            start_time=start_time,
            end_time=end_time,
            annotation_status=annotation_status,
            image_quality_in_editor=image_quality_in_editor,
        )
        if res.errors:
            raise AppException(res.errors)
        use_case = controller.upload_images_from_folder_to_project(
            project_name=project_name,
            folder_name=folder_name,
            folder_path=temp_path,
            annotation_status=annotation_status,
            image_quality_in_editor=image_quality_in_editor,
        )
        images_to_upload, _ = use_case.images_to_upload
        if use_case.is_valid():
            with tqdm(total=len(images_to_upload)) as progress_bar:
                for _ in use_case.execute():
                    progress_bar.update(1)
            return use_case.data[0]
        raise AppValidationException(use_case.response.errors)


@Trackable
def create_annotation_class(project, name, color, attribute_groups=None):
    """Create annotation class in project

    :param project: project name
    :type project: str
    :param name: name for the class
    :type name: str
    :param color: RGB hex color value, e.g., "#FFFFAA"
    :type color: str
    :param attribute_groups: example:
     [ { "name": "tall", "is_multiselect": 0, "attributes": [ { "name": "yes" }, { "name": "no" } ] },
     { "name": "age", "is_multiselect": 0, "attributes": [ { "name": "young" }, { "name": "old" } ] } ]
    :type attribute_groups: list of dicts

    :return: new class metadata
    :rtype: dict
    """
    response = controller.create_annotation_class(
        project_name=project, name=name, color=color, attribute_groups=attribute_groups
    )
    return response.data.to_dict()


@Trackable
def delete_annotation_class(project, annotation_class):
    """Deletes annotation class from project

    :param project: project name
    :type project: str
    :param annotation_class: annotation class name or  metadata
    :type annotation_class: str or dict
    """
    controller.delete_annotation_class(
        project_name=project, annotation_class_name=annotation_class
    )


@Trackable
def get_annotation_class_metadata(project, annotation_class_name):
    """Returns annotation class metadata

    :param project: project name
    :type project: str
    :param annotation_class_name: annotation class name
    :type annotation_class_name: str

    :return: metadata of annotation class
    :rtype: dict
    """
    response = controller.get_annotation_class(
        project_name=project, annotation_class_name=annotation_class_name
    )
    return response.data.to_dict()


@Trackable
def download_annotation_classes_json(project, folder):
    """Downloads project classes.json to folder

    :param project: project name
    :type project: str
    :param folder: folder to download to
    :type folder: Path-like (str or Path)

    :return: path of the download file
    :rtype: str
    """
    response = controller.download_annotation_classes(
        project_name=project, download_path=folder
    )
    return response.data


@Trackable
def create_annotation_classes_from_classes_json(
    project, classes_json, from_s3_bucket=False
):
    """Creates annotation classes in project from a SuperAnnotate format
    annotation classes.json.

    :param project: project name
    :type project: str
    :param classes_json: JSON itself or path to the JSON file
    :type classes_json: list or Path-like (str or Path)
    :param from_s3_bucket: AWS S3 bucket to use. If None then classes_json is in local filesystem
    :type from_s3_bucket: str

    :return: list of created annotation class metadatas
    :rtype: list of dicts
    """
    if not isinstance(classes_json, list):
        if from_s3_bucket:
            from_session = boto3.Session()
            from_s3 = from_session.resource("s3")
            file = io.BytesIO()
            from_s3_object = from_s3.Object(from_s3_bucket, classes_json)
            from_s3_object.download_fileobj(file)
            file.seek(0)
            annotation_classes = json.load(file)
        else:
            annotation_classes = json.load(open(classes_json))
    else:
        annotation_classes = classes_json
    response = controller.create_annotation_classes(
        project_name=project, annotation_classes=annotation_classes,
    )
    return response.data


def move_image(
    source_project,
    image_name,
    destination_project,
    include_annotations=True,
    copy_annotation_status=True,
    copy_pin=True,
):
    """Move image from source_project to destination_project. source_project
    and destination_project cannot be the same.

    :param source_project: project name or metadata of the project of source project
    :type source_project: str or dict
    :param image_name: image name
    :type image_name: str
    :param destination_project: project name or metadata of the project of destination project
    :type destination_project: str or dict
    :param include_annotations: enables annotations move
    :type include_annotations: bool
    :param copy_annotation_status: enables annotations status copy
    :type copy_annotation_status: bool
    :param copy_pin: enables image pin status copy
    :type copy_pin: bool
    """

    if source_project == destination_project:
        raise AppException(
            "Cannot move image if source_project == destination_project."
        )

    source_project_name, source_folder_name = extract_project_folder(source_project)
    project = controller.get_project_metadata(source_project_name).data
    if project["project"].project_type == constances.ProjectType.VIDEO.value:
        raise AppValidationException(
            "The function does not support projects containing videos attached with URLs"
        )

    destination_project, destination_folder = extract_project_folder(
        destination_project
    )

    img_bytes = get_image_bytes(project=source_project, image_name=image_name)
    image_path = destination_folder + image_name

    image_entity = controller.upload_image_to_s3(
        project_name=destination_project, image_path=image_path, image_bytes=img_bytes
    ).data

    del img_bytes

    if copy_annotation_status:
        res = controller.get_image(
            project_name=source_project,
            image_name=image_name,
            folder_path=source_folder_name,
        )
        image_entity.annotation_status_code = res.annotation_status_code

    controller.attach_urls(
        project_name=destination_project,
        files=[image_entity],
        folder_name=destination_folder,
    )

    if include_annotations:
        controller.copy_image_annotation_classes(
            from_project_name=source_project_name,
            from_folder_name=source_folder_name,
            to_folder_name=destination_folder,
            to_project_name=destination_project,
            image_name=image_name,
        )
    if copy_pin:
        controller.update_image(
            project_name=destination_project,
            folder_name=destination_folder,
            image_name=image_name,
            is_pinned=1,
        )

    controller.delete_image(image_name, source_project_name)


@Trackable
def download_export(
    project, export, folder_path, extract_zip_contents=True, to_s3_bucket=None
):
    """Download prepared export.

    WARNING: Starting from version 1.9.0 :ref:`download_export <ref_download_export>` additionally
    requires :py:obj:`project` as first argument.

    :param project: project name
    :type project: str
    :param export: export name
    :type export: str, dict
    :param folder_path: where to download the export
    :type folder_path: Path-like (str or Path)
    :param extract_zip_contents: if False then a zip file will be downloaded,
     if True the zip file will be extracted at folder_path
    :type extract_zip_contents: bool
    :param to_s3_bucket: AWS S3 bucket to use for download. If None then folder_path is in local filesystem.
    :type to_s3_bucket: Bucket object
    """
    project_name, folder_name = extract_project_folder(project)
    export_name = export["name"] if isinstance(export, dict) else export
    response = controller.download_export(
        project_name=project_name,
        export_name=export_name,
        folder_path=folder_path,
        extract_zip_contents=extract_zip_contents,
        to_s3_bucket=to_s3_bucket,
    )
    downloaded_folder_path = response.data

    if to_s3_bucket:
        to_s3_bucket = boto3.Session().resource("s3").Bucket(to_s3_bucket)

        files_to_upload = []
        for file in Path(downloaded_folder_path).rglob("*.*"):
            files_to_upload.append(file)

        def _upload_file_to_s3(to_s3_bucket, path, s3_key) -> None:
            controller.upload_file_to_s3(
                to_s3_bucket=to_s3_bucket, path=path, s3_key=s3_key
            )

        with concurrent.futures.ThreadPoolExecutor(max_workers=10) as executor:
            results = []
            for path in files_to_upload:
                s3_key = f"{path.as_posix()}"
                results.append(
                    executor.submit(_upload_file_to_s3, to_s3_bucket, str(path), s3_key)
                )

            for future in concurrent.futures.as_completed(results):
                future.result()


@Trackable
def set_image_annotation_status(project, image_name, annotation_status):
    """Sets the image annotation status

    :param project: project name or folder path (e.g., "project1/folder1")
    :type project: str
    :param image_name: image name
    :type image_name: str
    :param annotation_status: annotation status to set,
           should be one of NotStarted InProgress QualityCheck Returned Completed Skipped
    :type annotation_status: str

    :return: metadata of the updated image
    :rtype: dict
    """
    project_name, folder_name = extract_project_folder(project)
    response = controller.set_images_annotation_statuses(
        project_name, folder_name, [image_name], annotation_status
    )
    if response.errors:
        raise AppValidationException(response.errors)


@Trackable
def set_project_workflow(project, new_workflow):
    """Sets project's workflow.

    new_workflow example: [{ "step" : <step_num>, "className" : <annotation_class>, "tool" : <tool_num>,
                          "attribute":[{"attribute" : {"name" : <attribute_value>, "attribute_group" : {"name": <attribute_group>}}},
                          ...]
                          },...]

    :param project: project name or metadata
    :type project: str or dict
    :param new_workflow: new workflow list of dicts
    :type new_workflow: list of dicts
    """
    project_name, _ = extract_project_folder(project)
    response = controller.set_project_workflow(
        project_name=project_name, steps=new_workflow
    )
    if response.errors:
        raise AppValidationException(response.errors)


@Trackable
def create_fuse_image(
    image, classes_json, project_type, in_memory=False, output_overlay=False
):
    """Creates fuse for locally located image and annotations

    :param image: path to image
    :type image: str or Path-like
    :param classes_json: annotation classes or path to their JSON
    :type classes_json: list or Path-like
    :param project_type: project type, "Vector" or "Pixel"
    :type project_type: str
    :param in_memory: enables pillow Image return instead of saving the image
    :type in_memory: bool

    :return: path to created fuse image or pillow Image object if in_memory enabled
    :rtype: str of PIL.Image
    """
    annotation_classes = json.load(open(classes_json))
    response = controller.create_fuse_image(
        image_path=image,
        project_type=project_type,
        annotation_classes=annotation_classes,
        in_memory=in_memory,
        generate_overlay=output_overlay,
    )

    return response.data


@Trackable
def download_image(
    project,
    image_name,
    local_dir_path="./",
    include_annotations=False,
    include_fuse=False,
    include_overlay=False,
    variant="original",
):
    """Downloads the image (and annotation if not None) to local_dir_path

    :param project: project name or folder path (e.g., "project1/folder1")
    :type project: str
    :param image_name: image name
    :type image_name: str
    :param local_dir_path: where to download the image
    :type local_dir_path: Path-like (str or Path)
    :param include_annotations: enables annotation download with the image
    :type include_annotations: bool
    :param include_fuse: enables fuse image download with the image
    :type include_fuse: bool
    :param include_overlay: enables overlay image download with the image
    :type include_overlay: bool
    :param variant: which resolution to download, can be 'original' or 'lores'
     (low resolution used in web editor)
    :type variant: str

    :return: paths of downloaded image and annotations if included
    :rtype: tuple
    """
    project_name, folder_name = extract_project_folder(project)
    response = controller.download_image(
        project_name=project_name,
        folder_name=folder_name,
        image_name=image_name,
        download_path=str(local_dir_path),
        image_variant=variant,
        include_annotations=include_annotations,
        include_fuse=include_fuse,
        include_overlay=include_overlay,
    )
    if response.errors:
        raise AppValidationException(response.errors)
    return response.data


@Trackable
def attach_image_urls_to_project(project, attachments, annotation_status="NotStarted"):
    """Link images on external storage to SuperAnnotate.

    :param project: project name or project folder path
    :type project: str or dict
    :param attachments: path to csv file on attachments metadata
    :type attachments: Path-like (str or Path)
    :param annotation_status: value to set the annotation statuses of the linked images: NotStarted InProgress QualityCheck Returned Completed Skipped
    :type annotation_status: str

    :return: list of linked image names, list of failed image names, list of duplicate image names
    :rtype: tuple
    """
    project_name, folder_name = extract_project_folder(project)
    project = controller.get_project_metadata(project_name).data
    if project["project"].project_type == constances.ProjectType.VIDEO.value:
        raise AppValidationException(
            "The function does not support projects containing videos attached with URLs"
        )

    image_data = pd.read_csv(attachments, dtype=str)
    image_data = image_data[~image_data["url"].isnull()]
    if "name" in image_data.columns:
        image_data["name"] = (
            image_data["name"]
            .fillna("")
            .apply(lambda cell: cell if str(cell).strip() else str(uuid.uuid4()))
        )
    else:
        image_data["name"] = [str(uuid.uuid4()) for _ in range(len(image_data.index))]

    image_data = pd.DataFrame(image_data, columns=["name", "url"])
    img_names_urls = image_data.rename(columns={"url": "path"}).to_dict(
        orient="records"
    )
    list_of_not_uploaded = []
    duplicate_images = []
    for i in range(0, len(img_names_urls), 500):
        response = controller.attach_urls(
            project_name=project_name,
            folder_name=folder_name,
            files=ImageSerializer.deserialize(
                img_names_urls[i : i + 500]  # noqa: E203
            ),
            annotation_status=annotation_status,
        )
        if response.errors:
            list_of_not_uploaded.append(response.data[0])
            duplicate_images.append(response.data[1])

    list_of_uploaded = [
        image["name"]
        for image in img_names_urls
        if image["name"] not in list_of_not_uploaded
    ]

    return list_of_uploaded, list_of_not_uploaded, duplicate_images


def attach_video_urls_to_project(project, attachments, annotation_status="NotStarted"):
    """Link videos on external storage to SuperAnnotate.
    :param project: project name or project folder path
    :type project: str or dict
    :param attachments: path to csv file on attachments metadata
    :type attachments: Path-like (str or Path)
    :param annotation_status: value to set the annotation statuses of the linked videos: NotStarted InProgress QualityCheck Returned Completed Skipped
    :type annotation_status: str
    :return: attached videos, failed videos, skipped videos
    :rtype: (list, list, list)
    """
    project_name, folder_name = extract_project_folder(project)
    project = controller.get_project_metadata(project_name).data
    if project["project"].project_type != constances.ProjectType.VIDEO.value:
        raise AppValidationException("The function does not support")

    image_data = pd.read_csv(attachments, dtype=str)
    image_data = image_data[~image_data["url"].isnull()]
    if "name" in image_data.columns:
        image_data["name"] = (
            image_data["name"]
            .fillna("")
            .apply(lambda cell: cell if str(cell).strip() else str(uuid.uuid4()))
        )
    else:
        image_data["name"] = [str(uuid.uuid4()) for _ in range(len(image_data.index))]

    image_data = pd.DataFrame(image_data, columns=["name", "url"])
    img_names_urls = image_data.rename(columns={"url": "path"}).to_dict(
        orient="records"
    )
    list_of_not_uploaded = []
    duplicate_images = []
    for i in range(0, len(img_names_urls), 500):
        response = controller.attach_urls(
            project_name=project_name,
            folder_name=folder_name,
            files=ImageSerializer.deserialize(
                img_names_urls[i : i + 500]  # noqa: E203
            ),
            annotation_status=annotation_status,
        )
        if response.errors:
            list_of_not_uploaded.append(response.data[0])
            duplicate_images.append(response.data[1])

    list_of_uploaded = [
        image["name"]
        for image in img_names_urls
        if image["name"] not in list_of_not_uploaded
    ]

    return list_of_uploaded, list_of_not_uploaded, duplicate_images


@Trackable
def upload_annotations_from_folder_to_project(
    project, folder_path, from_s3_bucket=None, recursive_subfolders=False
):
    """Finds and uploads all JSON files in the folder_path as annotations to the project.

    The JSON files should follow specific naming convention. For Vector
    projects they should be named "<image_filename>___objects.json" (e.g., if
    image is cats.jpg the annotation filename should be cats.jpg___objects.json), for Pixel projects
    JSON file should be named "<image_filename>___pixel.json" and also second mask
    image file should be present with the name "<image_name>___save.png". In both cases
    image with <image_name> should be already present on the platform.

    Existing annotations will be overwritten.

    :param project: project name or folder path (e.g., "project1/folder1")
    :type project: str or dict
    :param folder_path: from which folder to upload annotations
    :type folder_path: str or dict
    :param from_s3_bucket: AWS S3 bucket to use. If None then folder_path is in local filesystem
    :type from_s3_bucket: str
    :param recursive_subfolders: enable recursive subfolder parsing
    :type recursive_subfolders: bool

    :return: paths to annotations uploaded, could-not-upload, missing-images
    :rtype: tuple of list of strs
    """

    project_name, folder_name = extract_project_folder(project)
    project = controller.get_project_metadata(project_name).data
    if project["project"].project_type == constances.ProjectType.VIDEO.value:
        raise AppValidationException(
            "The function does not support projects containing videos attached with URLs"
        )

    annotation_paths = get_annotation_paths(
        folder_path, from_s3_bucket, recursive_subfolders
    )
    uploaded_annotations = []
    failed_annotations = []
    missing_annotations = []
    chunk_size = 10
    for i in tqdm(range(0, len(annotation_paths), chunk_size)):
        response = controller.upload_annotations_from_folder(
            project_name=project_name,
            folder_name=folder_name,
            folder_path=folder_path,
            annotation_paths=annotation_paths[i : i + chunk_size],  # noqa: E203
            client_s3_bucket=from_s3_bucket,
        )
        if response.errors:
            logger.warning(response.errors)
        if response.data:
            uploaded_annotations.extend(response.data[0])
            missing_annotations.extend(response.data[1])
            failed_annotations.extend(response.data[2])
    return uploaded_annotations, failed_annotations, missing_annotations


@Trackable
def upload_preannotations_from_folder_to_project(
    project, folder_path, from_s3_bucket=None, recursive_subfolders=False
):
    """Finds and uploads all JSON files in the folder_path as pre-annotations to the project.

    The JSON files should follow specific naming convention. For Vector
    projects they should be named "<image_filename>___objects.json" (e.g., if
    image is cats.jpg the annotation filename should be cats.jpg___objects.json), for Pixel projects
    JSON file should be named "<image_filename>___pixel.json" and also second mask
    image file should be present with the name "<image_name>___save.png". In both cases
    image with <image_name> should be already present on the platform.

    Existing pre-annotations will be overwritten.

    :param project: project name or folder path (e.g., "project1/folder1")
    :type project: str
    :param folder_path: from which folder to upload the pre-annotations
    :type folder_path: Path-like (str or Path)
    :param from_s3_bucket: AWS S3 bucket to use. If None then folder_path is in local filesystem
    :type from_s3_bucket: str
    :param recursive_subfolders: enable recursive subfolder parsing
    :type recursive_subfolders: bool

    :return: paths to pre-annotations uploaded and could-not-upload
    :rtype: tuple of list of strs
    """
    project_name, folder_name = extract_project_folder(project)
    project = controller.get_project_metadata(project_name).data
    if project["project"].project_type == constances.ProjectType.VIDEO.value:
        raise AppValidationException(
            "The function does not support projects containing videos attached with URLs"
        )

    annotation_paths = get_annotation_paths(
        folder_path, from_s3_bucket, recursive_subfolders
    )
    uploaded_annotations = []
    failed_annotations = []
    missing_annotations = []
    chunk_size = 10
    with tqdm(total=len(annotation_paths)) as progress_bar:
        for i in range(0, len(annotation_paths), chunk_size):
            response = controller.upload_annotations_from_folder(
                project_name=project_name,
                folder_name=folder_name,
                folder_path=folder_path,
                annotation_paths=annotation_paths[i : i + chunk_size],  # noqa: E203
                client_s3_bucket=from_s3_bucket,
                is_pre_annotations=True,
            )
            if response.errors:
                logger.warning(response.errors)
            if response.data:
                uploaded_annotations.extend(response.data[0])
                missing_annotations.extend(response.data[1])
                failed_annotations.extend(response.data[2])
            progress_bar.update(chunk_size)

    return uploaded_annotations, failed_annotations, missing_annotations


@Trackable
def upload_image_annotations(
    project, image_name, annotation_json, mask=None, verbose=True
):
    """Upload annotations from JSON (also mask for pixel annotations)
    to the image.

    :param project: project name or folder path (e.g., "project1/folder1")
    :type project: str
    :param image_name: image name
    :type image_name: str
    :param annotation_json: annotations in SuperAnnotate format JSON dict or path to JSON file
    :type annotation_json: dict or Path-like (str or Path)
    :param mask: BytesIO object or filepath to mask annotation for pixel projects in SuperAnnotate format
    :type mask: BytesIO or Path-like (str or Path)
    """

    if isinstance(annotation_json, list):
        raise AppException(
            "Annotation JSON should be a dict object. You are using list object."
            " If this is an old annotation format you can convert it to new format with superannotate."
            "update_json_format SDK function"
        )
    if not isinstance(annotation_json, dict):
        if verbose:
            logger.info("Uploading annotations from %s.", annotation_json)
        annotation_json = json.load(open(annotation_json))
    project_name, folder_name = extract_project_folder(project)
    response = controller.upload_image_annotations(
        project_name=project_name,
        folder_name=folder_name,
        image_name=image_name,
        annotations=annotation_json,
        mask=mask,
    )
    if response.errors:
        raise AppValidationException(response.errors)


@Trackable
def run_training(
    model_name,
    model_description,
    task,
    base_model,
    train_data,
    test_data,
    hyperparameters=None,
    log=False,
):
    """Runs neural network training
    :param model_name: name of the new model
    :type  model_name: str
    :param model_description: description of the new model
    :type  model_description: str
    :param task: The model training task
    :type  task: str
    :param base_model: base model on which the new network will be trained
    :type  base_model: str or dict
    :param train_data: train data folders (e.g., "project1/folder1")
    :type  train_data: list of str
    :param test_data: test data folders (e.g., "project1/folder1")
    :type  test_data: list of str
    :param hyperparameters: hyperparameters that should be used in training. If None use defualt hyperparameters for the training.
    :type  hyperparameters: dict
    :param log: If true will log training metrics in the stdout
    :type log: boolean
    :return: the metadata of the newly created model
    :rtype: dict
    """
    if isinstance(base_model, dict):
        base_model = base_model["name"]

    response = controller.create_model(
        model_name=model_name,
        model_description=model_description,
        task=task,
        base_model_name=base_model,
        train_data_paths=train_data,
        test_data_paths=test_data,
        hyper_parameters=hyperparameters,
    )
    model = response.data
    if log:
        logger.info(
            "We are firing up servers to run model training."
            " Depending on the number of training images and the task it may take up to 15"
            " minutes until you will start seeing metric reports"
            " \n "
            "Terminating the function will not terminate model training. "
            "If you wish to stop the training please use the stop_model_training function"
        )
        training_finished = False

        while not training_finished:
            response = controller.get_model_metrics(model_id=model.uuid)
            metrics = response.data
            if len(metrics) == 1:
                logger.info("Starting up servers")
                time.sleep(30)
            if "continuous_metrics" in metrics:
                logger.info(metrics["continuous_metrics"])
            if "per_evaluation_metrics" in metrics:
                for item, value in metrics["per_evaluation_metrics"].items():
                    logger.info(value)
            if "training_status" in metrics:
                status_str = constances.TrainingStatus.get_name(
                    metrics["training_status"]
                )
                if status_str == "Completed":
                    logger.info("Model Training Successfully completed")
                    training_finished = True
                elif (
                    status_str == "FailedBeforeEvaluation"
                    or status_str == "FailedAfterEvaluation"
                ):
                    logger.info("Failed to train model")
                    training_finished = True
                elif status_str == "FailedAfterEvaluationWithSavedModel":
                    logger.info(
                        "Model training failed, but we have a checkpoint that can be saved"
                    )
                    logger.info("Do you wish to save checkpoint (Y/N)?")
                    user_input = None
                    while user_input not in ["Y", "N", "y", "n"]:
                        user_input = input()
                        if user_input in ["Y", "y"]:
                            controller.update_model_status(
                                model_id=model.uuid,
                                status=constances.TrainingStatus.FAILED_AFTER_EVALUATION_WITH_SAVE_MODEL.value,
                            )
                            logger.info("Model was successfully saved")
                            pass
                        else:
                            controller.delete_model(model_id=model.uuid)
                            logger.info("The model was not saved")
                    training_finished = True
            time.sleep(5)
    return response.data.to_dict()


@Trackable
def delete_model(model):
    """This function deletes the provided model

       :param model: the model to be deleted
       :type model: dict
       :return: the metadata of the model that was deleted
       :rtype: dict
    """
    response = controller.delete_model(model_id=model["id"])

    if response.errors:
        logger.info("Failed to delete model, please try again")
    else:
        logger.info("Model successfully deleted")
        raise AppException("Failed to delete model")
    return model


@Trackable
def stop_model_training(model):
    """This function will stop training model provided by either name or metadata, and return the ID

    :param model: The name or the metadata of the model the training of which the user needs to terminate
    :type model: dict
    :return: the metadata of the now, stopped model
    :rtype: dict
    """
    response = controller.stop_model_training(model["id"])

    if not response.errors:
        logger.info("Stopped model training")
    else:
        logger.info("Failed to stop model training please try again")
    return model


@Trackable
def download_model(model, output_dir):
    """Downloads the neural network and related files
    which are the <model_name>.pth/pkl. <model_name>.json, <model_name>.yaml, classes_mapper.json

    :param model: the model that needs to be downloaded
    :type  model: dict
    :param output_dir: the directiory in which the files will be saved
    :type output_dir: str
    :return: the metadata of the model
    :rtype: dict
    """

    res = controller.download_ml_model(model_data=model, download_path=output_dir)
    if res.errors:
        logger.error("\n".join([str(error) for error in res.errors]))
    else:
        return BaseSerializers(res.data).serialize()


@Trackable
def benchmark(
    project,
    gt_folder,
    folder_names,
    export_root=None,
    image_list=None,
    annot_type="bbox",
    show_plots=False,
):
    """Computes benchmark score for each instance of given images that are present both gt_project_name project and projects in folder_names list:

    :param project: project name or metadata of the project
    :type project: str or dict
    :param gt_folder: project folder name that contains the ground truth annotations
    :type gt_folder: str
    :param folder_names: list of folder names in the project for which the scores will be computed
    :type folder_names: list of str
    :param export_root: root export path of the projects
    :type export_root: Path-like (str or Path)
    :param image_list: List of image names from the projects list that must be used. If None, then all images from the projects list will be used. Default: None
    :type image_list: list
    :param annot_type: Type of annotation instances to consider. Available candidates are: ["bbox", "polygon", "point"]
    :type annot_type: str
    :param show_plots: If True, show plots based on results of consensus computation. Default: False
    :type show_plots: bool

    :return: Pandas DateFrame with columns (creatorEmail, QA, imageName, instanceId, className, area, attribute, folderName, score)
    :rtype: pandas DataFrame
    """
    project_name = project
    if isinstance(project, dict):
        project_name = project["name"]

    if export_root is None:
        with tempfile.TemporaryDirectory() as temp_dir:
            export_root = temp_dir
            response = controller.benchmark(
                project_name=project_name,
                ground_truth_folder_name=gt_folder,
                folder_names=folder_names,
                export_root=export_root,
                image_list=image_list,
                annot_type=annot_type,
                show_plots=show_plots,
            )

    else:
        response = controller.benchmark(
            project_name=project_name,
            ground_truth_folder_name=gt_folder,
            folder_names=folder_names,
            export_root=export_root,
            image_list=image_list,
            annot_type=annot_type,
            show_plots=show_plots,
        )
        if response.errors:
            raise AppValidationException(response.errors)
    return response.data


@Trackable
def consensus(
    project,
    folder_names,
    export_root=None,
    image_list=None,
    annot_type="bbox",
    show_plots=False,
):
    """Computes consensus score for each instance of given images that are present in at least 2 of the given projects:

    :param project: project name
    :type project: str
    :param folder_names: list of folder names in the project for which the scores will be computed
    :type folder_names: list of str
    :param export_root: root export path of the projects
    :type export_root: Path-like (str or Path)
    :param image_list: List of image names from the projects list that must be used. If None, then all images from the projects list will be used. Default: None
    :type image_list: list
    :param annot_type: Type of annotation instances to consider. Available candidates are: ["bbox", "polygon", "point"]
    :type annot_type: str
    :param show_plots: If True, show plots based on results of consensus computation. Default: False
    :type show_plots: bool

    :return: Pandas DateFrame with columns (creatorEmail, QA, imageName, instanceId, className, area, attribute, folderName, score)
    :rtype: pandas DataFrame
    """

    if export_root is None:
        with tempfile.TemporaryDirectory() as temp_dir:
            export_root = temp_dir
            response = controller.consensus(
                project_name=project,
                folder_names=folder_names,
                export_path=export_root,
                image_list=image_list,
                annot_type=annot_type,
                show_plots=show_plots,
            )

    else:
        response = controller.consensus(
            project_name=project,
            folder_names=folder_names,
            export_path=export_root,
            image_list=image_list,
            annot_type=annot_type,
            show_plots=show_plots,
        )
        if response.errors:
            raise AppValidationException(response.errors)
    return response.data


@Trackable
def run_segmentation(project, images_list, model):
    """Starts smart segmentation on a list of images using the specified model

    :param project: project name of metadata of the project
    :type  project: str or dict
    :param model: The model name or metadata of the model
    :type  model: str or dict
    :return: tupe of two lists, list of images on which the segmentation has succeeded and failed respectively
    :rtype res: tuple
    """

    project_name = None
    folder_name = None
    if isinstance(project, dict):
        project_name = project["name"]
    if isinstance(project, str):
        project_name, folder_name = extract_project_folder(project)

    model_name = model
    if isinstance(model, dict):
        model_name = model["name"]

    response = controller.run_segmentation(
        project_name=project_name,
        images_list=images_list,
        model_name=model_name,
        folder_name=folder_name,
    )
    return response.data


@Trackable
def run_prediction(project, images_list, model):
    """This function runs smart prediction on given list of images from a given project using the neural network of your choice

    :param project: the project in which the target images are uploaded.
    :type project: str or dict
    :param images_list: the list of image names on which smart prediction has to be run
    :type images_list: list of str
    :param model: the name of the model that should be used for running smart prediction
    :type model: str or dict
    :return: tupe of two lists, list of images on which the prediction has succeded and failed respectively
    :rtype: tuple
    """
    project_name = None
    folder_name = None
    if isinstance(project, dict):
        project_name = project["name"]
    if isinstance(project, str):
        project_name, folder_name = extract_project_folder(project)

    model_name = model
    if isinstance(model, dict):
        model_name = model["name"]

    response = controller.run_prediction(
        project_name=project_name,
        images_list=images_list,
        model_name=model_name,
        folder_name=folder_name,
    )
    if response.errors:
        raise Exception(response.errors)
    return response.data


@Trackable
# todo test
def plot_model_metrics(metric_json_list):
    """plots the metrics generated by neural network using plotly

       :param metric_json_list: list of <model_name>.json files
       :type  metric_json_list: list of str
    """

    def plot_df(df, plottable_cols, figure, start_index=1):
        for row, metric in enumerate(plottable_cols, start_index):
            for model_df in df:
                name = model_df["model"].iloc[0]
                x_ = model_df.loc[model_df["model"] == name, "iteration"]
                y_ = model_df.loc[model_df["model"] == name, metric]
                figure.add_trace(
                    go.Scatter(x=x_, y=y_, name=name + " " + metric), row=row, col=1
                )

        return figure

    def get_plottable_cols(df):
        plottable_cols = []
        for sub_df in df:
            col_names = sub_df.columns.values.tolist()
            plottable_cols += [
                col_name
                for col_name in col_names
                if col_name not in plottable_cols
                and col_name not in constances.NON_PLOTABLE_KEYS
            ]
        return plottable_cols

    if not isinstance(metric_json_list, list):
        metric_json_list = [metric_json_list]

    full_c_metrics = []
    full_pe_metrics = []
    for metric_json in metric_json_list:
        with open(metric_json) as fp:
            data = json.load(fp)
        name = metric_json.split(".")[0]
        c_metrics, pe_metrics = reformat_metrics_json(data, name)
        full_c_metrics.append(c_metrics)
        full_pe_metrics.append(pe_metrics)

    plottable_c_cols = get_plottable_cols(full_c_metrics)
    plottable_pe_cols = get_plottable_cols(full_pe_metrics)
    num_rows = len(plottable_c_cols) + len(plottable_pe_cols)
    figure_specs = [[{"secondary_y": True}] for _ in range(num_rows)]
    plottable_cols = plottable_c_cols + plottable_pe_cols
    figure = make_subplots(
        rows=num_rows, cols=1, specs=figure_specs, subplot_titles=plottable_cols,
    )
    figure.update_layout(height=1000 * num_rows)

    plot_df(full_c_metrics, plottable_c_cols, figure)
    plot_df(full_pe_metrics, plottable_pe_cols, figure, len(plottable_c_cols) + 1)
    figure.show()


@Trackable
def add_annotation_bbox_to_image(
    project,
    image_name,
    bbox,
    annotation_class_name,
    annotation_class_attributes=None,
    error=None,
):
    """Add a bounding box annotation to image annotations

    annotation_class_attributes has the form
    [ {"name" : "<attribute_value>" }, "groupName" : "<attribute_group>"} ], ... ]

    :param project: project name or folder path (e.g., "project1/folder1")
    :type project: str
    :param image_name: image name
    :type image_name: str
    :param bbox: 4 element list of top-left x,y and bottom-right x, y coordinates
    :type bbox: list of floats
    :param annotation_class_name: annotation class name
    :type annotation_class_name: str
    :param annotation_class_attributes: list of annotation class attributes
    :type annotation_class_attributes: list of 2 element dicts
    :param error: if not None, marks annotation as error (True) or no-error (False)
    :type error: bool
    """
    annotations = get_image_annotations(project, image_name)["annotation_json"]
    annotations = add_annotation_bbox_to_json(
        annotations, bbox, annotation_class_name, annotation_class_attributes, error,
    )
    upload_image_annotations(project, image_name, annotations, verbose=False)


@Trackable
def add_annotation_polyline_to_image(
    project,
    image_name,
    polyline,
    annotation_class_name,
    annotation_class_attributes=None,
    error=None,
):
    """Add a polyline annotation to image annotations

    annotation_class_attributes has the form [ {"name" : "<attribute_value>", "groupName" : "<attribute_group>"},  ... ]

    :param project: project name or folder path (e.g., "project1/folder1")
    :type project: str
    :param image_name: image name
    :type image_name: str
    :param polyline: [x1,y1,x2,y2,...] list of coordinates
    :type polyline: list of floats
    :param annotation_class_name: annotation class name
    :type annotation_class_name: str
    :param annotation_class_attributes: list of annotation class attributes
    :type annotation_class_attributes: list of 2 element dicts
    :param error: if not None, marks annotation as error (True) or no-error (False)
    :type error: bool
    """
    annotations = get_image_annotations(project, image_name)["annotation_json"]
    annotations = add_annotation_polyline_to_json(
        annotations, polyline, annotation_class_name, annotation_class_attributes, error
    )
    upload_image_annotations(project, image_name, annotations, verbose=False)


@Trackable
def add_annotation_polygon_to_image(
    project,
    image_name,
    polygon,
    annotation_class_name,
    annotation_class_attributes=None,
    error=None,
):
    """Add a polygon annotation to image annotations

    annotation_class_attributes has the form [ {"name" : "<attribute_value>", "groupName" : "<attribute_group>"},  ... ]

    :param project: project name or folder path (e.g., "project1/folder1")
    :type project: str
    :param image_name: image name
    :type image_name: str
    :param polygon: [x1,y1,x2,y2,...] list of coordinates
    :type polygon: list of floats
    :param annotation_class_name: annotation class name
    :type annotation_class_name: str
    :param annotation_class_attributes: list of annotation class attributes
    :type annotation_class_attributes: list of 2 element dicts
    :param error: if not None, marks annotation as error (True) or no-error (False)
    :type error: bool
    """

    annotations = get_image_annotations(project, image_name)["annotation_json"]
    annotations = add_annotation_polygon_to_json(
        annotations, polygon, annotation_class_name, annotation_class_attributes, error
    )
    upload_image_annotations(project, image_name, annotations, verbose=False)


@Trackable
def add_annotation_point_to_image(
    project,
    image_name,
    point,
    annotation_class_name,
    annotation_class_attributes=None,
    error=None,
):
    """Add a point annotation to image annotations

    annotation_class_attributes has the form [ {"name" : "<attribute_value>", "groupName" : "<attribute_group>"},  ... ]

    :param project: project name or folder path (e.g., "project1/folder1")
    :type project: str
    :param image_name: image name
    :type image_name: str
    :param point: [x,y] list of coordinates
    :type point: list of floats
    :param annotation_class_name: annotation class name
    :type annotation_class_name: str
    :param annotation_class_attributes: list of annotation class attributes
    :type annotation_class_attributes: list of 2 element dicts
    :param error: if not None, marks annotation as error (True) or no-error (False)
    :type error: bool
    """
    annotations = get_image_annotations(project, image_name)["annotation_json"]
    annotations = add_annotation_point_to_json(
        annotations, point, annotation_class_name, annotation_class_attributes, error
    )
    upload_image_annotations(project, image_name, annotations, verbose=False)


@Trackable
def add_annotation_ellipse_to_image(
    project,
    image_name,
    ellipse,
    annotation_class_name,
    annotation_class_attributes=None,
    error=None,
):
    """Add an ellipse annotation to image annotations

    annotation_class_attributes has the form [ {"name" : "<attribute_value>", "groupName" : "<attribute_group>"},  ... ]

    :param project: project name or folder path (e.g., "project1/folder1")
    :type project: str
    :param image_name: image name
    :type image_name: str
    :param ellipse: [center_x, center_y, r_x, r_y, angle] list of coordinates and angle
    :type ellipse: list of floats
    :param annotation_class_name: annotation class name
    :type annotation_class_name: str
    :param annotation_class_attributes: list of annotation class attributes
    :type annotation_class_attributes: list of 2 element dicts
    :param error: if not None, marks annotation as error (True) or no-error (False)
    :type error: bool
    """
    annotations = get_image_annotations(project, image_name)["annotation_json"]
    annotations = add_annotation_ellipse_to_json(
        annotations, ellipse, annotation_class_name, annotation_class_attributes, error
    )
    upload_image_annotations(project, image_name, annotations, verbose=False)


@Trackable
def add_annotation_template_to_image(
    project,
    image_name,
    template_points,
    template_connections,
    annotation_class_name,
    annotation_class_attributes=None,
    error=None,
):
    """Add a template annotation to image annotations

    annotation_class_attributes has the form [ {"name" : "<attribute_value>", "groupName" : "<attribute_group>"},  ... ]

    :param project: project name or folder path (e.g., "project1/folder1")
    :type project: str
    :param image_name: image name
    :type image_name: str
    :param template_points: [x1,y1,x2,y2,...] list of coordinates
    :type template_points: list of floats
    :param template_connections: [from_id_1,to_id_1,from_id_2,to_id_2,...]
                                 list of indexes from -> to. Indexes are based
                                 on template_points. E.g., to have x1,y1 to connect
                                 to x2,y2 and x1,y1 to connect to x4,y4,
                                 need: [1,2,1,4,...]
    :type template_connections: list of ints
    :param annotation_class_name: annotation class name
    :type annotation_class_name: str
    :param annotation_class_attributes: list of annotation class attributes
    :type annotation_class_attributes: list of 2 element dicts
    :param error: if not None, marks annotation as error (True) or no-error (False)
    :type error: bool
    """
    annotations = get_image_annotations(project, image_name)["annotation_json"]
    annotations = add_annotation_template_to_json(
        annotations,
        template_points,
        template_connections,
        annotation_class_name,
        annotation_class_attributes,
        error,
    )
    upload_image_annotations(project, image_name, annotations, verbose=False)


@Trackable
def add_annotation_cuboid_to_image(
    project,
    image_name,
    cuboid,
    annotation_class_name,
    annotation_class_attributes=None,
    error=None,
):
    """Add a cuboid annotation to image annotations

    annotation_class_attributes has the form [ {"name" : "<attribute_value>", "groupName" : "<attribute_group>"},  ... ]

    :param project: project name or folder path (e.g., "project1/folder1")
    :type project: str
    :param image_name: image name
    :type image_name: str
    :param cuboid: [x_front_tl,y_front_tl,x_front_br,y_front_br,
                    x_back_tl,y_back_tl,x_back_br,y_back_br] list of coordinates
                    of front rectangle and back rectangle, in top-left and
                    bottom-right format
    :type cuboid: list of floats
    :param annotation_class_name: annotation class name
    :type annotation_class_name: str
    :param annotation_class_attributes: list of annotation class attributes
    :type annotation_class_attributes: list of 2 element dicts
    :param error: if not None, marks annotation as error (True) or no-error (False)
    :type error: bool
    """
    annotations = get_image_annotations(project, image_name)["annotation_json"]
    annotations = add_annotation_cuboid_to_json(
        annotations, cuboid, annotation_class_name, annotation_class_attributes, error
    )
    upload_image_annotations(project, image_name, annotations, verbose=False)


@Trackable
def add_annotation_comment_to_image(
    project, image_name, comment_text, comment_coords, comment_author, resolved=False
):
    """Add a comment to SuperAnnotate format annotation JSON

    :param project: project name or folder path (e.g., "project1/folder1")
    :type project: str
    :param image_name: image name
    :type image_name: str
    :param comment_text: comment text
    :type comment_text: str
    :param comment_coords: [x, y] coords
    :type comment_coords: list
    :param comment_author: comment author email
    :type comment_author: str
    :param resolved: comment resolve status
    :type resolved: bool
    """
    annotations = get_image_annotations(project, image_name)["annotation_json"]
    annotations = add_annotation_comment_to_json(
        annotations, comment_text, comment_coords, comment_author, resolved=resolved
    )
    upload_image_annotations(project, image_name, annotations, verbose=False)


def search_images_all_folders(
    project, image_name_prefix=None, annotation_status=None, return_metadata=False
):
    """Search images by name_prefix (case-insensitive) and annotation status in
    project and all of its folders

    :param project: project name
    :type project: str
    :param image_name_prefix: image name prefix for search
    :type image_name_prefix: str
    :param annotation_status: if not None, annotation statuses of images to filter,
                              should be one of NotStarted InProgress QualityCheck Returned Completed Skipped
    :type annotation_status: str

    :param return_metadata: return metadata of images instead of names
    :type return_metadata: bool

    :return: metadata of found images or image names
    :rtype: list of dicts or strs
    """

    res = controller.list_images(
        project_name=project,
        name_prefix=image_name_prefix,
        annotation_status=annotation_status,
    )
    if return_metadata:
        return res.data
    return [image["name"] for image in res.data]


@Trackable
def upload_image_to_project(
    project,
    img,
    image_name=None,
    annotation_status="NotStarted",
    from_s3_bucket=None,
    image_quality_in_editor=None,
):
    """Uploads image (io.BytesIO() or filepath to image) to project.
    Sets status of the uploaded image to set_status if it is not None.

    :param project: project name or folder path (e.g., "project1/folder1")
    :type project: str
    :param img: image to upload
    :type img: io.BytesIO() or Path-like (str or Path)
    :param image_name: image name to set on platform. If None and img is filepath,
                       image name will be set to filename of the path
    :type image_name: str
    :param annotation_status: value to set the annotation statuses of the uploaded image NotStarted InProgress QualityCheck Returned Completed Skipped
    :type annotation_status: str
    :param from_s3_bucket: AWS S3 bucket to use. If None then folder_path is in local filesystem
    :type from_s3_bucket: str
    :param image_quality_in_editor: image quality be seen in SuperAnnotate web annotation editor.
           Can be either "compressed" or "original".  If None then the default value in project settings will be used.
    :type image_quality_in_editor: str
    """
    project_name, folder_name = extract_project_folder(project)

    project = controller.get_project_metadata(project_name).data
    if project["project"].project_type == constances.ProjectType.VIDEO.value:
        raise AppValidationException(
            "The function does not support projects containing videos attached with URLs"
        )

    if not isinstance(img, io.BytesIO):
        if from_s3_bucket:
            image_bytes = controller.get_image_from_s3(from_s3_bucket, image_name)
        else:
            image_bytes = io.BytesIO(open(img, "rb").read())
    else:
        image_bytes = img
    upload_response = controller.upload_image_to_s3(
        project_name=project_name,
        image_path=image_name if image_name else Path(img).name,
        image_bytes=image_bytes,
        folder_name=folder_name,
        image_quality_in_editor=image_quality_in_editor,
    )
    controller.upload_images(
        project_name=project_name,
        folder_name=folder_name,
        images=[upload_response.data],  # noqa: E203
        annotation_status=annotation_status,
    )


def search_models(
    name=None, type_=None, project_id=None, task=None, include_global=True,
):
    """Search for ML models.

    :param name: search string
    :type name: str
    :param type_: ml model type string
    :type type_: str
    :param project_id: project id
    :type project_id: int
    :param task: training task
    :type task: str
    :param include_global: include global ml models
    :type include_global: bool

    :return: ml model metadata
    :rtype: list of dicts
    """
    res = controller.search_models(
        name=name,
        model_type=type_,
        project_id=project_id,
        task=task,
        include_global=include_global,
    )
    return res.data


@Trackable
def upload_images_to_project(
    project,
    img_paths,
    annotation_status="NotStarted",
    from_s3_bucket=None,
    image_quality_in_editor=None,
):
    """Uploads all images given in list of path objects in img_paths to the project.
    Sets status of all the uploaded images to set_status if it is not None.

    If an image with existing name already exists in the project it won't be uploaded,
    and its path will be appended to the third member of return value of this
    function.

    :param project: project name or folder path (e.g., "project1/folder1")
    :type project: str
    :param img_paths: list of Path-like (str or Path) objects to upload
    :type img_paths: list
    :param annotation_status: value to set the annotation statuses of the uploaded images NotStarted InProgress QualityCheck Returned Completed Skipped
    :type annotation_status: str
    :param from_s3_bucket: AWS S3 bucket to use. If None then folder_path is in local filesystem
    :type from_s3_bucket: str
    :param image_quality_in_editor: image quality be seen in SuperAnnotate web annotation editor.
           Can be either "compressed" or "original".  If None then the default value in project settings will be used.
    :type image_quality_in_editor: str

    :return: uploaded, could-not-upload, existing-images filepaths
    :rtype: tuple (3 members) of list of strs
    """
    uploaded_image_entities = []
    failed_images = []
    project_name, folder_name = extract_project_folder(project)
    project = controller.get_project_metadata(project_name).data
    if project["project"].project_type == constances.ProjectType.VIDEO.value:
        raise AppValidationException(
            "The function does not support projects containing videos attached with URLs"
        )

    ProcessedImage = namedtuple("ProcessedImage", ["uploaded", "path", "entity"])

    def _upload_local_image(image_path: str):
        try:
            with open(image_path, "rb") as image:
                image_bytes = BytesIO(image.read())
                upload_response = controller.upload_image_to_s3(
                    project_name=project_name,
                    image_path=image_path,
                    image_bytes=image_bytes,
                    folder_name=folder_name,
                    image_quality_in_editor=image_quality_in_editor,
                )

                if not upload_response.errors and upload_response.data:
                    entity = upload_response.data
                    return ProcessedImage(
                        uploaded=True, path=entity.path, entity=entity
                    )
                else:
                    return ProcessedImage(uploaded=False, path=image_path, entity=None)
        except FileNotFoundError:
            return ProcessedImage(uploaded=False, path=image_path, entity=None)

    def _upload_s3_image(image_path: str):
        try:
            image_bytes = controller.get_image_from_s3(
                s3_bucket=from_s3_bucket, image_path=image_path
            ).data
        except AppValidationException as e:
            logger.warning(e)
            return image_path
        upload_response = controller.upload_image_to_s3(
            project_name=project_name,
            image_path=image_path,
            image_bytes=image_bytes,
            folder_name=folder_name,
            image_quality_in_editor=image_quality_in_editor,
        )
        if not upload_response.errors and upload_response.data:
            entity = upload_response.data
            return ProcessedImage(uploaded=True, path=entity.path, entity=entity)
        else:
            return ProcessedImage(uploaded=False, path=image_path, entity=None)

    filtered_paths = img_paths
    duplication_counter = Counter(filtered_paths)
    images_to_upload, duplicated_images = (
        set(filtered_paths),
        [item for item in duplication_counter if duplication_counter[item] > 1],
    )
    upload_method = _upload_s3_image if from_s3_bucket else _upload_local_image

    with concurrent.futures.ThreadPoolExecutor(max_workers=10) as executor:
        results = [
            executor.submit(upload_method, image_path)
            for image_path in images_to_upload
        ]
        with tqdm(total=len(images_to_upload)) as progress_bar:
            for future in concurrent.futures.as_completed(results):
                processed_image = future.result()
                if processed_image.uploaded and processed_image.entity:
                    uploaded_image_entities.append(processed_image.entity)
                else:
                    failed_images.append(processed_image.path)
                progress_bar.update(1)
    uploaded = []
    duplicates = []
    for i in range(0, len(uploaded_image_entities), 500):
        response = controller.upload_images(
            project_name=project_name,
            folder_name=folder_name,
            images=uploaded_image_entities[i : i + 500],  # noqa: E203
            annotation_status=annotation_status,
        )
        attachments, duplications = response.data
        uploaded.extend(attachments)
        duplicates.extend(duplications)

    return uploaded, failed_images, duplicates


@Trackable
def aggregate_annotations_as_df(
    project_root,
    include_classes_wo_annotations=False,
    include_comments=False,
    include_tags=False,
    verbose=True,
    folder_names=None,
):
    """Aggregate annotations as pandas dataframe from project root.

    :param project_root: export path of the project
    :type project_root: Pathlike (str or Path)
    :param include_classes_wo_annotations: enables inclusion of classes info
                                           that have no instances in annotations
    :type include_classes_wo_annotations: bool
    :param include_comments: enables inclusion of comments info as commentResolved column
    :type include_comments: bool
    :param include_tags: enables inclusion of tags info as tag column
    :type include_tags: bool
    :param folder_names: Aggregate the specified folders from project_root.
                                If None aggregate all folders in the project_root.
    :type folder_names: (list of str)

    :return: DataFrame on annotations with columns:
                                        "imageName", "instanceId",
                                        "className", "attributeGroupName", "attributeName", "type", "error", "locked",
                                        "visible", "trackingId", "probability", "pointLabels",
                                        "meta" (geometry information as string), "commentResolved", "classColor",
                                        "groupId", "imageWidth", "imageHeight", "imageStatus", "imagePinned",
                                        "createdAt", "creatorRole", "creationType", "creatorEmail", "updatedAt",
                                        "updatorRole", "updatorEmail", "tag", "folderName"
    :rtype: pandas DataFrame
    """
    from superannotate.lib.app.analytics.common import aggregate_annotations_as_df

    return aggregate_annotations_as_df(
        project_root,
        include_classes_wo_annotations,
        include_comments,
        include_tags,
        verbose,
        folder_names,
    )<|MERGE_RESOLUTION|>--- conflicted
+++ resolved
@@ -47,9 +47,6 @@
 
 
 logging.basicConfig(level=logging.INFO)
-<<<<<<< HEAD
-logger = logging.getLogger()
-=======
 formatter = logging.Formatter(fmt='SA-PYTHON-SDK - %(levelname)s - %(message)s')
 
 handler = logging.StreamHandler()
@@ -58,16 +55,12 @@
 logger = logging.getLogger("superannotate-python-sdk")
 logger.setLevel(logging.INFO)
 logger.addHandler(handler)
->>>>>>> 8a913c1d
 
 controller = Controller(logger)
 
 
-<<<<<<< HEAD
-=======
-
-
->>>>>>> 8a913c1d
+
+
 @validate_input
 def init(path_to_config_json: str):
     """
