import collections
import io
import json
import os
import tempfile
import warnings
from pathlib import Path
from typing import Iterable
from typing import List
from typing import Optional
from typing import Tuple
from typing import Union

import boto3
from pydantic import StrictBool
from pydantic import conlist
from pydantic import parse_obj_as
from pydantic.error_wrappers import ValidationError
from tqdm import tqdm

import lib.core as constances
from lib.app.annotation_helpers import add_annotation_bbox_to_json
from lib.app.annotation_helpers import add_annotation_comment_to_json
from lib.app.annotation_helpers import add_annotation_point_to_json
from lib.app.helpers import extract_project_folder
from lib.app.helpers import get_annotation_paths
from lib.app.helpers import get_name_url_duplicated_from_csv
from lib.app.helpers import get_paths_and_duplicated_from_csv
from lib.app.interface.types import AnnotationStatuses
from lib.app.interface.types import AnnotationType
from lib.app.interface.types import AnnotatorRole
from lib.app.interface.types import AttachmentArg
from lib.app.interface.types import AttachmentDict
from lib.app.interface.types import ClassType
from lib.app.interface.types import EmailStr
from lib.app.interface.types import ImageQualityChoices
from lib.app.interface.types import NotEmptyStr
from lib.app.interface.types import ProjectStatusEnum
from lib.app.interface.types import ProjectTypes
from lib.app.interface.types import validate_arguments
from lib.app.mixp.decorators import Trackable
from lib.app.serializers import BaseSerializer
from lib.app.serializers import FolderSerializer
from lib.app.serializers import ImageSerializer
from lib.app.serializers import ProjectSerializer
from lib.app.serializers import SettingsSerializer
from lib.app.serializers import TeamSerializer
from lib.core import LIMITED_FUNCTIONS
from lib.core.entities import AttachmentEntity
from lib.core.entities.integrations import IntegrationEntity
from lib.core.entities.project_entities import AnnotationClassEntity
from lib.core.enums import ImageQuality
from lib.core.exceptions import AppException
from lib.core.types import AttributeGroup
from lib.core.types import MLModel
from lib.core.types import PriorityScore
from lib.core.types import Project
from lib.infrastructure.controller import Controller
from superannotate.logger import get_default_logger

logger = get_default_logger()


@validate_arguments
def init(path_to_config_json: Optional[str] = None, token: str = None):
    """
    Initializes and authenticates to SuperAnnotate platform using the config file.
    If not initialized then $HOME/.superannotate/config.json
    will be used.

    :param path_to_config_json: Location to config JSON file
    :type path_to_config_json: str or Path

    :param token: Team token
    :type token: str
    """
    Controller.set_default(Controller(config_path=path_to_config_json, token=token))


@validate_arguments
def set_auth_token(token: str):
    Controller.get_default().set_token(token)


@Trackable
def get_team_metadata():
    """Returns team metadata

    :return: team metadata
    :rtype: dict
    """
    response = Controller.get_default().get_team()
    return TeamSerializer(response.data).serialize()


@Trackable
@validate_arguments
def search_team_contributors(
        email: EmailStr = None,
        first_name: NotEmptyStr = None,
        last_name: NotEmptyStr = None,
        return_metadata: bool = True,
):
    """Search for contributors in the team

    :param email: filter by email
    :type email: str
    :param first_name: filter by first name
    :type first_name: str
    :param last_name: filter by last name
    :type last_name: str
    :param return_metadata: return metadata of contributors instead of names
    :type return_metadata: bool

    :return: metadata of found users
    :rtype: list of dicts
    """

    contributors = (
        Controller.get_default()
            .search_team_contributors(
            email=email, first_name=first_name, last_name=last_name
        )
            .data
    )
    if not return_metadata:
        return [contributor["email"] for contributor in contributors]
    return contributors


@Trackable
@validate_arguments
def search_projects(
        name: Optional[NotEmptyStr] = None,
        return_metadata: bool = False,
        include_complete_image_count: bool = False,
        status: Optional[Union[ProjectStatusEnum, List[ProjectStatusEnum]]] = None,
):
    """
    Project name based case-insensitive search for projects.
    If **name** is None, all the projects will be returned.

    :param name: search string
    :type name: str

    :param return_metadata: return metadata of projects instead of names
    :type return_metadata: bool

    :param include_complete_image_count: return projects that have completed images and include the number of completed images in response.
    :type include_complete_image_count: bool

    :param status: search projects via project status
    :type status: str

    :return: project names or metadatas
    :rtype: list of strs or dicts
    """
    statuses = []
    if status:
        if isinstance(status, (list, tuple, set)):
            statuses = list(status)
        else:
            statuses = [status]
    result = (
        Controller.get_default()
            .search_project(
            name=name,
            include_complete_image_count=include_complete_image_count,
            statuses=statuses,
        )
            .data
    )
    if return_metadata:
        return [ProjectSerializer(project).serialize() for project in result]
    else:
        return [project.name for project in result]


@Trackable
@validate_arguments
def create_project(
        project_name: NotEmptyStr,
        project_description: NotEmptyStr,
        project_type: NotEmptyStr,
):
    """Create a new project in the team.

    :param project_name: the new project's name
    :type project_name: str
    :param project_description: the new project's description
    :type project_description: str
    :param project_type: the new project type, Vector or Pixel.
    :type project_type: str

    :return: dict object metadata the new project
    :rtype: dict
    """
    response = Controller.get_default().create_project(
        name=project_name, description=project_description, project_type=project_type
    )
    if response.errors:
        raise AppException(response.errors)

    return ProjectSerializer(response.data).serialize()


@Trackable
@validate_arguments
def create_project_from_metadata(project_metadata: Project):
    """Create a new project in the team using project metadata object dict.
    Mandatory keys in project_metadata are "name", "description" and "type" (Vector or Pixel)
    Non-mandatory keys: "workflow", "settings" and "annotation_classes".

    :return: dict object metadata the new project
    :rtype: dict
    """
    project_metadata = project_metadata.dict()
    response = Controller.get_default().create_project(
        name=project_metadata["name"],
        description=project_metadata.get("description"),
        project_type=project_metadata["type"],
        settings=project_metadata.get("settings", []),
        annotation_classes=project_metadata.get("classes", []),
        workflows=project_metadata.get("workflows", []),
        instructions_link=project_metadata.get("instructions_link"),
    )
    if response.errors:
        raise AppException(response.errors)
    return ProjectSerializer(response.data).serialize()


@Trackable
@validate_arguments
def clone_project(
        project_name: Union[NotEmptyStr, dict],
        from_project: Union[NotEmptyStr, dict],
        project_description: Optional[NotEmptyStr] = None,
        copy_annotation_classes: Optional[StrictBool] = True,
        copy_settings: Optional[StrictBool] = True,
        copy_workflow: Optional[StrictBool] = True,
        copy_contributors: Optional[StrictBool] = False,
):
    """Create a new project in the team using annotation classes and settings from from_project.

    :param project_name: new project's name
    :type project_name: str
    :param from_project: the name of the project being used for duplication
    :type from_project: str
    :param project_description: the new project's description. If None, from_project's
                                description will be used
    :type project_description: str
    :param copy_annotation_classes: enables copying annotation classes
    :type copy_annotation_classes: bool
    :param copy_settings: enables copying project settings
    :type copy_settings: bool
    :param copy_workflow: enables copying project workflow
    :type copy_workflow: bool
    :param copy_contributors: enables copying project contributors
    :type copy_contributors: bool

    :return: dict object metadata of the new project
    :rtype: dict
    """
    response = Controller.get_default().clone_project(
        name=project_name,
        from_name=from_project,
        project_description=project_description,
        copy_annotation_classes=copy_annotation_classes,
        copy_settings=copy_settings,
        copy_workflow=copy_workflow,
        copy_contributors=copy_contributors,
    )
    if response.errors:
        raise AppException(response.errors)
    return ProjectSerializer(response.data).serialize()


@Trackable
@validate_arguments
def search_images(
        project: Union[NotEmptyStr, dict],
        image_name_prefix: Optional[NotEmptyStr] = None,
        annotation_status: Optional[AnnotationStatuses] = None,
        return_metadata: Optional[StrictBool] = False,
):
    """Search images by name_prefix (case-insensitive) and annotation status

    :param project: project name or folder path (e.g., "project1/folder1")
    :type project: str
    :param image_name_prefix: image name prefix for search
    :type image_name_prefix: str
    :param annotation_status: if not None, annotation statuses of images to filter,
                              should be one of NotStarted InProgress QualityCheck Returned Completed Skipped
    :type annotation_status: str

    :param return_metadata: return metadata of images instead of names
    :type return_metadata: bool

    :return: metadata of found images or image names
    :rtype: list of dicts or strs
    """
    warning_msg = (
        "We're deprecating the search_images function. Please use search_items instead. Learn more."
        "https://superannotate.readthedocs.io/en/stable/superannotate.sdk.html#superannotate.search_items"
    )
    logger.warning(warning_msg)
    warnings.warn(warning_msg, DeprecationWarning)
    project_name, folder_name = extract_project_folder(project)
    project = Controller.get_default()._get_project(project_name)

    response = Controller.get_default().search_images(
        project_name=project_name,
        folder_path=folder_name,
        annotation_status=annotation_status,
        image_name_prefix=image_name_prefix,
    )
    if response.errors:
        raise AppException(response.errors)

    if return_metadata:
        return [
            ImageSerializer(image).serialize_by_project(project)
            for image in response.data
        ]
    return [image.name for image in response.data]


@Trackable
@validate_arguments
def create_folder(project: NotEmptyStr, folder_name: NotEmptyStr):
    """Create a new folder in the project.

    :param project: project name
    :type project: str
    :param folder_name: the new folder's name
    :type folder_name: str

    :return: dict object metadata the new folder
    :rtype: dict
    """

    res = Controller.get_default().create_folder(
        project=project, folder_name=folder_name
    )
    if res.data:
        folder = res.data
        logger.info(f"Folder {folder.name} created in project {project}")
        return folder.to_dict()
    if res.errors:
        raise AppException(res.errors)


@Trackable
@validate_arguments
def delete_project(project: Union[NotEmptyStr, dict]):
    """Deletes the project

        :param project: project name or folder path (e.g., "project1/folder1")
        :type project: str
    """
    name = project
    if isinstance(project, dict):
        name = project["name"]
    Controller.get_default().delete_project(name=name)


@Trackable
@validate_arguments
def rename_project(project: NotEmptyStr, new_name: NotEmptyStr):
    """Renames the project

    :param project: project name or folder path (e.g., "project1/folder1")
    :type project: str
    :param new_name: project's new name
    :type new_name: str
    """

    response = Controller.get_default().update_project(
        name=project, project_data={"name": new_name}
    )
    if response.errors:
        raise AppException(response.errors)

    logger.info(
        "Successfully renamed project %s to %s.", project, response.data["name"]
    )


@Trackable
@validate_arguments
def get_folder_metadata(project: NotEmptyStr, folder_name: NotEmptyStr):
    """Returns folder metadata

    :param project: project name
    :type project: str
    :param folder_name: folder's name
    :type folder_name: str

    :return: metadata of folder
    :rtype: dict
    """
    result = (
        Controller.get_default()
            .get_folder(project_name=project, folder_name=folder_name)
            .data
    )
    if not result:
        raise AppException("Folder not found.")
    return FolderSerializer(result).serialize()


@Trackable
@validate_arguments
def delete_folders(project: NotEmptyStr, folder_names: List[NotEmptyStr]):
    """Delete folder in project.

    :param project: project name
    :type project: str
    :param folder_names: to be deleted folders' names
    :type folder_names: list of strs
    """

    res = Controller.get_default().delete_folders(
        project_name=project, folder_names=folder_names
    )
    if res.errors:
        raise AppException(res.errors)
    logger.info(f"Folders {folder_names} deleted in project {project}")


@Trackable
@validate_arguments
def get_project_and_folder_metadata(project: Union[NotEmptyStr, dict]):
    """Returns project and folder metadata tuple. If folder part is empty,
    than returned folder part is set to None.

    :param project: project name or folder path (e.g., "project1/folder1")
    :type project: str

    :return: tuple of project and folder
    :rtype: tuple
    """
    warning_msg = (
        "The get_project_and_folder_metadata function is deprecated and will be removed with the coming release, "
        "please use get_folder_metadata instead."
    )
    logger.warning(warning_msg)
    warnings.warn(warning_msg, DeprecationWarning)
    project_name, folder_name = extract_project_folder(project)
    project = ProjectSerializer(
        Controller.get_default().search_project(project_name).data[0]
    ).serialize()
    folder = None
    if folder_name:
        folder = get_folder_metadata(project_name, folder_name)
    return project, folder


@Trackable
@validate_arguments
def search_folders(
        project: NotEmptyStr,
        folder_name: Optional[NotEmptyStr] = None,
        return_metadata: Optional[StrictBool] = False,
):
    """Folder name based case-insensitive search for folders in project.

    :param project: project name
    :type project: str
    :param folder_name: the new folder's name
    :type folder_name: str. If  None, all the folders in the project will be returned.
    :param return_metadata: return metadata of folders instead of names
    :type return_metadata: bool

    :return: folder names or metadatas
    :rtype: list of strs or dicts
    """

    response = Controller.get_default().search_folders(
        project_name=project, folder_name=folder_name, include_users=return_metadata
    )
    if response.errors:
        raise AppException(response.errors)
    data = response.data
    if return_metadata:
        return [FolderSerializer(folder).serialize() for folder in data]
    return [folder.name for folder in data]


@Trackable
@validate_arguments
def copy_image(
        source_project: Union[NotEmptyStr, dict],
        image_name: NotEmptyStr,
        destination_project: Union[NotEmptyStr, dict],
        include_annotations: Optional[StrictBool] = False,
        copy_annotation_status: Optional[StrictBool] = False,
        copy_pin: Optional[StrictBool] = False,
):
    """Copy image to a project. The image's project is the same as destination
    project then the name will be changed to <image_name>_(<num>).<image_ext>,
    where <num> is the next available number deducted from project image list.

    :param source_project: project name plus optional subfolder in the project (e.g., "project1/folder1") or
                           metadata of the project of source project
    :type source_project: str or dict
    :param image_name: image name
    :type image_name: str
    :param destination_project: project name or metadata of the project of destination project
    :type destination_project: str or dict
    :param include_annotations: enables annotations copy
    :type include_annotations: bool
    :param copy_annotation_status: enables annotations status copy
    :type copy_annotation_status: bool
    :param copy_pin: enables image pin status copy
    :type copy_pin: bool
    """
    source_project_name, source_folder_name = extract_project_folder(source_project)

    destination_project, destination_folder = extract_project_folder(
        destination_project
    )
    source_project_metadata = (
        Controller.get_default().get_project_metadata(source_project_name).data
    )
    destination_project_metadata = (
        Controller.get_default().get_project_metadata(destination_project).data
    )

    if destination_project_metadata["project"].project_type in [
        constances.ProjectType.VIDEO.value,
        constances.ProjectType.DOCUMENT.value,
    ] or source_project_metadata["project"].project_type in [
        constances.ProjectType.VIDEO.value,
        constances.ProjectType.DOCUMENT.value,
    ]:
        raise AppException(
            LIMITED_FUNCTIONS[source_project_metadata["project"].project_type]
        )

    response = Controller.get_default().copy_image(
        from_project_name=source_project_name,
        from_folder_name=source_folder_name,
        to_project_name=destination_project,
        to_folder_name=destination_folder,
        image_name=image_name,
        copy_annotation_status=copy_annotation_status,
    )
    if response.errors:
        raise AppException(response.errors)

    if include_annotations:
        Controller.get_default().copy_image_annotation_classes(
            from_project_name=source_project_name,
            from_folder_name=source_folder_name,
            to_folder_name=destination_folder,
            to_project_name=destination_project,
            image_name=image_name,
        )
    if copy_pin:
        Controller.get_default().update_image(
            project_name=destination_project,
            folder_name=destination_folder,
            image_name=image_name,
            is_pinned=1,
        )
    logger.info(
        f"Copied image {source_project}/{image_name}"
        f" to {destination_project}/{destination_folder}."
    )


@Trackable
@validate_arguments
def copy_images(
        source_project: Union[NotEmptyStr, dict],
        image_names: Optional[List[NotEmptyStr]],
        destination_project: Union[NotEmptyStr, dict],
        include_annotations: Optional[StrictBool] = True,
        copy_pin: Optional[StrictBool] = True,
):
    """Copy images in bulk between folders in a project

    :param source_project: project name or folder path (e.g., "project1/folder1")
    :type source_project: str`
    :param image_names: image names. If None, all images from source project will be copied
    :type image_names: list of str
    :param destination_project: project name or folder path (e.g., "project1/folder2")
    :type destination_project: str
    :param include_annotations: enables annotations copy
    :type include_annotations: bool
    :param copy_pin: enables image pin status copy
    :type copy_pin: bool
    :return: list of skipped image names
    :rtype: list of strs
    """

    project_name, source_folder_name = extract_project_folder(source_project)

    to_project_name, destination_folder_name = extract_project_folder(
        destination_project
    )
    if project_name != to_project_name:
        raise AppException(
            "Source and destination projects should be the same for copy_images"
        )
    if not image_names:
        images = (
            Controller.get_default()
                .search_images(project_name=project_name, folder_path=source_folder_name)
                .data
        )
        image_names = [image.name for image in images]

    res = Controller.get_default().bulk_copy_images(
        project_name=project_name,
        from_folder_name=source_folder_name,
        to_folder_name=destination_folder_name,
        image_names=image_names,
        include_annotations=include_annotations,
        include_pin=copy_pin,
    )
    if res.errors:
        raise AppException(res.errors)
    skipped_images = res.data
    done_count = len(image_names) - len(skipped_images)
    message_postfix = "{from_path} to {to_path}."
    message_prefix = "Copied images from "
    if done_count > 1 or done_count == 0:
        message_prefix = f"Copied {done_count}/{len(image_names)} images from "
    elif done_count == 1:
        message_prefix = "Copied an image from "
    logger.info(
        message_prefix
        + message_postfix.format(from_path=source_project, to_path=destination_project)
    )

    return skipped_images


@Trackable
@validate_arguments
def move_images(
        source_project: Union[NotEmptyStr, dict],
        image_names: Optional[List[NotEmptyStr]],
        destination_project: Union[NotEmptyStr, dict],
        *args,
        **kwargs,
):
    """Move images in bulk between folders in a project

    :param source_project: project name or folder path (e.g., "project1/folder1")
    :type source_project: str
    :param image_names: image names. If None, all images from source project will be moved
    :type image_names: list of str
    :param destination_project: project name or folder path (e.g., "project1/folder2")
    :type destination_project: str
    :return: list of skipped image names
    :rtype: list of strs
    """
    project_name, source_folder_name = extract_project_folder(source_project)

    project = Controller.get_default().get_project_metadata(project_name).data
    if project["project"].project_type in [
        constances.ProjectType.VIDEO.value,
        constances.ProjectType.DOCUMENT.value,
    ]:
        raise AppException(LIMITED_FUNCTIONS[project["project"].project_type])

    to_project_name, destination_folder_name = extract_project_folder(
        destination_project
    )

    if project_name != to_project_name:
        raise AppException(
            "Source and destination projects should be the same for move_images"
        )

    if not image_names:
        images = Controller.get_default().search_images(
            project_name=project_name, folder_path=source_folder_name
        )
        images = images.data
        image_names = [image.name for image in images]

    response = Controller.get_default().bulk_move_images(
        project_name=project_name,
        from_folder_name=source_folder_name,
        to_folder_name=destination_folder_name,
        image_names=image_names,
    )
    if response.errors:
        raise AppException(response.errors)
    moved_images = response.data
    moved_count = len(moved_images)
    message_postfix = "{from_path} to {to_path}."
    message_prefix = "Moved images from "
    if moved_count > 1 or moved_count == 0:
        message_prefix = f"Moved {moved_count}/{len(image_names)} images from "
    elif moved_count == 1:
        message_prefix = "Moved an image from"

    logger.info(
        message_prefix
        + message_postfix.format(from_path=source_project, to_path=destination_project)
    )

    return list(set(image_names) - set(moved_images))


@Trackable
@validate_arguments
def get_project_metadata(
        project: Union[NotEmptyStr, dict],
        include_annotation_classes: Optional[StrictBool] = False,
        include_settings: Optional[StrictBool] = False,
        include_workflow: Optional[StrictBool] = False,
        include_contributors: Optional[StrictBool] = False,
        include_complete_image_count: Optional[StrictBool] = False,
):
    """Returns project metadata

    :param project: project name
    :type project: str
    :param include_annotation_classes: enables project annotation classes output under
                                       the key "annotation_classes"
    :type include_annotation_classes: bool
    :param include_settings: enables project settings output under
                             the key "settings"
    :type include_settings: bool
    :param include_workflow: enables project workflow output under
                             the key "workflow"
    :type include_workflow: bool
    :param include_contributors: enables project contributors output under
                             the key "contributors"
    :type include_contributors: bool

    :param include_complete_image_count: enables project complete image count output under
                             the key "completed_images_count"
    :type include_complete_image_count: bool

    :return: metadata of project
    :rtype: dict
    """
    project_name, folder_name = extract_project_folder(project)
    response = (
        Controller.get_default()
            .get_project_metadata(
            project_name,
            include_annotation_classes,
            include_settings,
            include_workflow,
            include_contributors,
            include_complete_image_count,
        )
            .data
    )

    metadata = ProjectSerializer(response["project"]).serialize()
    metadata["settings"] = [
        SettingsSerializer(setting).serialize()
        for setting in response.get("settings", [])
    ]

    for elem in "classes", "workflows", "contributors":
        if response.get(elem):
            metadata[elem] = [
                BaseSerializer(attribute).serialize() for attribute in response[elem]
            ]
        else:
            metadata[elem] = []
    return metadata


@Trackable
@validate_arguments
def get_project_settings(project: Union[NotEmptyStr, dict]):
    """Gets project's settings.

    Return value example: [{ "attribute" : "Brightness", "value" : 10, ...},...]

    :param project: project name or metadata
    :type project: str or dict

    :return: project settings
    :rtype: list of dicts
    """
    project_name, folder_name = extract_project_folder(project)
    settings = Controller.get_default().get_project_settings(project_name=project_name)
    settings = [
        SettingsSerializer(attribute).serialize() for attribute in settings.data
    ]
    return settings


@Trackable
@validate_arguments
def get_project_workflow(project: Union[str, dict]):
    """Gets project's workflow.

    Return value example: [{ "step" : <step_num>, "className" : <annotation_class>, "tool" : <tool_num>, ...},...]

    :param project: project name or metadata
    :type project: str or dict

    :return: project workflow
    :rtype: list of dicts
    """
    project_name, folder_name = extract_project_folder(project)
    workflow = Controller.get_default().get_project_workflow(project_name=project_name)
    if workflow.errors:
        raise AppException(workflow.errors)
    return workflow.data


@Trackable
@validate_arguments
def search_annotation_classes(
        project: Union[NotEmptyStr, dict], name_contains: Optional[str] = None
):
    """Searches annotation classes by name_prefix (case-insensitive)

    :param project: project name
    :type project: str
    :param name_contains:  search string. Returns those classes,
     where the given string is found anywhere within its name. If None, all annotation classes will be returned.
    :type name_prefix: str

    :return: annotation classes of the project
    :rtype: list of dicts
    """
    project_name, folder_name = extract_project_folder(project)
    classes = Controller.get_default().search_annotation_classes(
        project_name, name_contains
    )
    classes = [BaseSerializer(attribute).serialize() for attribute in classes.data]
    return classes


@Trackable
@validate_arguments
def set_project_default_image_quality_in_editor(
        project: Union[NotEmptyStr, dict], image_quality_in_editor: Optional[str],
):
    """Sets project's default image quality in editor setting.

    :param project: project name or metadata
    :type project: str or dict
    :param image_quality_in_editor: new setting value, should be "original" or "compressed"
    :type image_quality_in_editor: str
    """
    project_name, folder_name = extract_project_folder(project)
    image_quality_in_editor = ImageQuality.get_value(image_quality_in_editor)

    response = Controller.get_default().set_project_settings(
        project_name=project_name,
        new_settings=[{"attribute": "ImageQuality", "value": image_quality_in_editor}],
    )
    if response.errors:
        raise AppException(response.errors)
    return response.data


@Trackable
@validate_arguments
def pin_image(
        project: Union[NotEmptyStr, dict], image_name: str, pin: Optional[StrictBool] = True
):
    """Pins (or unpins) image

    :param project: project name or folder path (e.g., "project1/folder1")
    :type project: str
    :param image_name: image name
    :type image_name: str
    :param pin: sets to pin if True, else unpins image
    :type pin: bool
    """
    project_name, folder_name = extract_project_folder(project)
    Controller.get_default().update_image(
        project_name=project_name,
        image_name=image_name,
        folder_name=folder_name,
        is_pinned=int(pin),
    )


@Trackable
@validate_arguments
def get_image_metadata(
        project: Union[NotEmptyStr, dict], image_name: str, *args, **kwargs
):
    """Returns image metadata

    :param project: project name or folder path (e.g., "project1/folder1")
    :type project: str
    :param image_name: image name
    :type image_name: str

    :return: metadata of image
    :rtype: dict
    """
    warning_msg = (
        "We're deprecating the get_image_metadata function. Please use get_item_metadata instead. Learn more."
        "https://superannotate.readthedocs.io/en/stable/superannotate.sdk.html#superannotate.get_item_metadata"
    )
    logger.warning(warning_msg)
    warnings.warn(warning_msg, DeprecationWarning)
    project_name, folder_name = extract_project_folder(project)
    project = Controller.get_default()._get_project(project_name)
    response = Controller.get_default().get_image_metadata(
        project_name, folder_name, image_name
    )
    if response.errors:
        raise AppException(response.errors)
    return ImageSerializer(response.data).serialize_by_project(project)


@Trackable
@validate_arguments
def set_images_annotation_statuses(
        project: Union[NotEmptyStr, dict],
        annotation_status: NotEmptyStr,
        image_names: Optional[List[NotEmptyStr]] = None,
):
    """Sets annotation statuses of images

    :param project: project name or folder path (e.g., "project1/folder1")
    :type project: str
    :param image_names: image names. If None, all the images in the project will be used
    :type image_names: list of str
    :param annotation_status: annotation status to set,
           should be one of NotStarted InProgress QualityCheck Returned Completed Skipped
    :type annotation_status: str
    """
    project_name, folder_name = extract_project_folder(project)
    response = Controller.get_default().set_images_annotation_statuses(
        project_name, folder_name, image_names, annotation_status
    )
    if response.errors:
        raise AppException(response.errors)
    logger.info("Annotations status of images changed")


@Trackable
@validate_arguments
def delete_images(
        project: Union[NotEmptyStr, dict], image_names: Optional[List[str]] = None
):
    """Delete images in project.

    :param project: project name or folder path (e.g., "project1/folder1")
    :type project: str
    :param image_names: to be deleted images' names. If None, all the images will be deleted
    :type image_names: list of strs
    """
    project_name, folder_name = extract_project_folder(project)

    if not isinstance(image_names, list) and image_names is not None:
        raise AppException("Image_names should be a list of str or None.")

    response = Controller.get_default().delete_images(
        project_name=project_name, folder_name=folder_name, image_names=image_names
    )
    if response.errors:
        raise AppException(response.errors)

    logger.info(
        f"Images deleted in project {project_name}{'/' + folder_name if folder_name else ''}"
    )


@Trackable
@validate_arguments
def assign_images(project: Union[NotEmptyStr, dict], image_names: List[str], user: str):
    """Assigns images to a user. The assignment role, QA or Annotator, will
    be deduced from the user's role in the project. With SDK, the user can be
    assigned to a role in the project with the share_project function.

    :param project: project name or folder path (e.g., "project1/folder1")
    :type project: str
    :param image_names: list of image names to assign
    :type image_names: list of str
    :param user: user email
    :type user: str
    """
    project_name, folder_name = extract_project_folder(project)
    project = Controller.get_default().get_project_metadata(project_name).data

    if project["project"].project_type in [
        constances.ProjectType.VIDEO.value,
        constances.ProjectType.DOCUMENT.value,
    ]:
        raise AppException(LIMITED_FUNCTIONS[project["project"].project_type])

    contributors = (
        Controller.get_default()
            .get_project_metadata(project_name=project_name, include_contributors=True)
            .data["project"]
            .users
    )
    contributor = None
    for c in contributors:
        if c["user_id"] == user:
            contributor = user

    if not contributor:
        logger.warning(
            f"Skipping {user}. {user} is not a verified contributor for the {project_name}"
        )
        return

    response = Controller.get_default().assign_images(
        project_name, folder_name, image_names, user
    )
    if not response.errors:
        logger.info(f"Assign images to user {user}")
    else:
        raise AppException(response.errors)


@Trackable
@validate_arguments
def unassign_images(project: Union[NotEmptyStr, dict], image_names: List[NotEmptyStr]):
    """Removes assignment of given images for all assignees.With SDK,
    the user can be assigned to a role in the project with the share_project
    function.

    :param project: project name or folder path (e.g., "project1/folder1")
    :type project: str
    :param image_names: list of image unassign
    :type image_names: list of str
    """
    project_name, folder_name = extract_project_folder(project)

    response = Controller.get_default().un_assign_images(
        project_name=project_name, folder_name=folder_name, image_names=image_names
    )
    if response.errors:
        raise AppException(response.errors)


@Trackable
@validate_arguments
def unassign_folder(project_name: NotEmptyStr, folder_name: NotEmptyStr):
    """Removes assignment of given folder for all assignees.
    With SDK, the user can be assigned to a role in the project
    with the share_project function.

    :param project_name: project name
    :type project_name: str
    :param folder_name: folder name to remove assignees
    :type folder_name: str
    """
    response = Controller.get_default().un_assign_folder(
        project_name=project_name, folder_name=folder_name
    )
    if response.errors:
        raise AppException(response.errors)


@Trackable
@validate_arguments
def assign_folder(
        project_name: NotEmptyStr, folder_name: NotEmptyStr, users: List[NotEmptyStr]
):
    """Assigns folder to users. With SDK, the user can be
    assigned to a role in the project with the share_project function.

    :param project_name: project name or metadata of the project
    :type project_name: str or dict
    :param folder_name: folder name to assign
    :type folder_name: str
    :param users: list of user emails
    :type users: list of str
    """

    contributors = (
        Controller.get_default()
            .get_project_metadata(project_name=project_name, include_contributors=True)
            .data["project"]
            .users
    )
    verified_users = [i["user_id"] for i in contributors]
    verified_users = set(users).intersection(set(verified_users))
    unverified_contributor = set(users) - verified_users

    for user in unverified_contributor:
        logger.warning(
            f"Skipping {user} from assignees. {user} is not a verified contributor for the {project_name}"
        )

    if not verified_users:
        return

    response = Controller.get_default().assign_folder(
        project_name=project_name, folder_name=folder_name, users=list(verified_users)
    )

    if response.errors:
        raise AppException(response.errors)


@Trackable
@validate_arguments
def share_project(
        project_name: NotEmptyStr, user: Union[str, dict], user_role: NotEmptyStr
):
    """Share project with user.

    :param project_name: project name
    :type project_name: str
    :param user: user email or metadata of the user to share project with
    :type user: str or dict
    :param user_role: user role to apply, one of Admin , Annotator , QA , Customer , Viewer
    :type user_role: str
    """
    warning_msg = (
        "The share_project function is deprecated and will be removed with the coming release, "
        "please use add_contributors_to_project instead."
    )
    logger.warning(warning_msg)
    warnings.warn(warning_msg, DeprecationWarning)
    if isinstance(user, dict):
        user_id = user["id"]
    else:
        response = Controller.get_default().search_team_contributors(email=user)
        if not response.data:
            raise AppException(f"User {user} not found.")
        user_id = response.data[0]["id"]
    response = Controller.get_default().share_project(
        project_name=project_name, user_id=user_id, user_role=user_role
    )
    if response.errors:
        raise AppException(response.errors)


@validate_arguments
def upload_images_from_folder_to_project(
        project: Union[NotEmptyStr, dict],
        folder_path: Union[NotEmptyStr, Path],
        extensions: Optional[
            Union[List[NotEmptyStr], Tuple[NotEmptyStr]]
        ] = constances.DEFAULT_IMAGE_EXTENSIONS,
        annotation_status="NotStarted",
        from_s3_bucket=None,
        exclude_file_patterns: Optional[
            Iterable[NotEmptyStr]
        ] = constances.DEFAULT_FILE_EXCLUDE_PATTERNS,
        recursive_subfolders: Optional[StrictBool] = False,
        image_quality_in_editor: Optional[str] = None,
):
    """Uploads all images with given extensions from folder_path to the project.
    Sets status of all the uploaded images to set_status if it is not None.

    If an image with existing name already exists in the project it won't be uploaded,
    and its path will be appended to the third member of return value of this
    function.

    :param project: project name or folder path (e.g., "project1/folder1")
    :type project: str or dict

    :param folder_path: from which folder to upload the images
    :type folder_path: Path-like (str or Path)

    :param extensions: tuple or list of filename extensions to include from folder
    :type extensions: tuple or list of strs

    :param annotation_status: value to set the annotation statuses of the uploaded images
    NotStarted InProgress QualityCheck Returned Completed Skipped
    :type annotation_status: str

    :param from_s3_bucket: AWS S3 bucket to use. If None then folder_path is in local filesystem
    :type from_s3_bucket: str

    :param exclude_file_patterns: filename patterns to exclude from uploading,
                                 default value is to exclude SuperAnnotate export related ["___save.png", "___fuse.png"]
    :type exclude_file_patterns: list or tuple of strs

    :param recursive_subfolders: enable recursive subfolder parsing
    :type recursive_subfolders: bool

    :param image_quality_in_editor: image quality be seen in SuperAnnotate web annotation editor.
           Can be either "compressed" or "original".  If None then the default value in project settings will be used.
    :type image_quality_in_editor: str

    :return: uploaded, could-not-upload, existing-images filepaths
    :rtype: tuple (3 members) of list of strs
    """

    project_name, folder_name = extract_project_folder(project)
    if recursive_subfolders:
        logger.info(
            "When using recursive subfolder parsing same name images in different subfolders will overwrite each other."
        )
    if not isinstance(extensions, (list, tuple)):
        print(extensions)
        raise AppException(
            "extensions should be a list or a tuple in upload_images_from_folder_to_project"
        )
    elif len(extensions) < 1:
        return [], [], []

    if exclude_file_patterns:
        exclude_file_patterns = list(exclude_file_patterns) + list(
            constances.DEFAULT_FILE_EXCLUDE_PATTERNS
        )
        exclude_file_patterns = list(set(exclude_file_patterns))

    project_folder_name = project_name + (f"/{folder_name}" if folder_name else "")

    logger.info(
        "Uploading all images with extensions %s from %s to project %s. Excluded file patterns are: %s.",
        extensions,
        folder_path,
        project_folder_name,
        exclude_file_patterns,
    )

    use_case = Controller.get_default().upload_images_from_folder_to_project(
        project_name=project_name,
        folder_name=folder_name,
        folder_path=folder_path,
        extensions=extensions,
        annotation_status=annotation_status,
        from_s3_bucket=from_s3_bucket,
        exclude_file_patterns=exclude_file_patterns,
        recursive_sub_folders=recursive_subfolders,
        image_quality_in_editor=image_quality_in_editor,
    )
    images_to_upload, duplicates = use_case.images_to_upload
    if len(duplicates):
        logger.warning(
            "%s already existing images found that won't be uploaded.", len(duplicates)
        )
    logger.info(
        "Uploading %s images to project %s.", len(images_to_upload), project_folder_name
    )
    if not images_to_upload:
        return [], [], duplicates
    if use_case.is_valid():
        with tqdm(total=len(images_to_upload), desc="Uploading images") as progress_bar:
            for _ in use_case.execute():
                progress_bar.update(1)
        return use_case.data
    raise AppException(use_case.response.errors)


@Trackable
@validate_arguments
def get_project_image_count(
        project: Union[NotEmptyStr, dict], with_all_subfolders: Optional[StrictBool] = False
):
    """Returns number of images in the project.

    :param project: project name or folder path (e.g., "project1/folder1")
    :type project: str
    :param with_all_subfolders: enables recursive folder counting
    :type with_all_subfolders: bool

    :return: number of images in the project
    :rtype: int
    """

    project_name, folder_name = extract_project_folder(project)

    response = Controller.get_default().get_project_image_count(
        project_name=project_name,
        folder_name=folder_name,
        with_all_subfolders=with_all_subfolders,
    )
    if response.errors:
        raise AppException(response.errors)
    return response.data


@Trackable
@validate_arguments
def download_image_annotations(
        project: Union[NotEmptyStr, dict],
        image_name: NotEmptyStr,
        local_dir_path: Union[str, Path],
):
    """Downloads annotations of the image (JSON and mask if pixel type project)
    to local_dir_path.

    :param project: project name or folder path (e.g., "project1/folder1")
    :type project: str
    :param image_name: image name
    :type image_name: str
    :param local_dir_path: local directory path to download to
    :type local_dir_path: Path-like (str or Path)

    :return: paths of downloaded annotations
    :rtype: tuple
    """
    project_name, folder_name = extract_project_folder(project)
    res = Controller.get_default().download_image_annotations(
        project_name=project_name,
        folder_name=folder_name,
        image_name=image_name,
        destination=local_dir_path,
    )
    if res.errors:
        raise AppException(res.errors)
    return res.data


@Trackable
@validate_arguments
def get_exports(project: NotEmptyStr, return_metadata: Optional[StrictBool] = False):
    """Get all prepared exports of the project.

    :param project: project name
    :type project: str
    :param return_metadata: return metadata of images instead of names
    :type return_metadata: bool

    :return: names or metadata objects of the all prepared exports of the project
    :rtype: list of strs or dicts
    """
    response = Controller.get_default().get_exports(
        project_name=project, return_metadata=return_metadata
    )
    return response.data


@Trackable
@validate_arguments
def prepare_export(
        project: Union[NotEmptyStr, dict],
        folder_names: Optional[List[NotEmptyStr]] = None,
        annotation_statuses: Optional[List[AnnotationStatuses]] = None,
        include_fuse: Optional[StrictBool] = False,
        only_pinned=False,
):
    """Prepare annotations and classes.json for export. Original and fused images for images with
    annotations can be included with include_fuse flag.

    :param project: project name
    :type project: str
    :param folder_names: names of folders to include in the export. If None, whole project will be exported
    :type folder_names: list of str
    :param annotation_statuses: images with which status to include, if None,
           ["NotStarted", "InProgress", "QualityCheck", "Returned", "Completed", "Skipped"]  will be chose
           list elements should be one of NotStarted InProgress QualityCheck Returned Completed Skipped
    :type annotation_statuses: list of strs
    :param include_fuse: enables fuse images in the export
    :type include_fuse: bool
    :param only_pinned: enable only pinned output in export. This option disables all other types of output.
    :type only_pinned: bool

    :return: metadata object of the prepared export
    :rtype: dict
    """
    project_name, folder_name = extract_project_folder(project)
    if folder_names is None:
        folders = [folder_name] if folder_name else []
    else:
        folders = folder_names
    if not annotation_statuses:
        annotation_statuses = [
            constances.AnnotationStatus.NOT_STARTED.name,
            constances.AnnotationStatus.IN_PROGRESS.name,
            constances.AnnotationStatus.QUALITY_CHECK.name,
            constances.AnnotationStatus.RETURNED.name,
            constances.AnnotationStatus.COMPLETED.name,
            constances.AnnotationStatus.SKIPPED.name,
        ]
    response = Controller.get_default().prepare_export(
        project_name=project_name,
        folder_names=folders,
        include_fuse=include_fuse,
        only_pinned=only_pinned,
        annotation_statuses=annotation_statuses,
    )
    if response.errors:
        raise AppException(response.errors)
    return response.data


@Trackable
@validate_arguments
def upload_videos_from_folder_to_project(
        project: Union[NotEmptyStr, dict],
        folder_path: Union[NotEmptyStr, Path],
        extensions: Optional[
            Union[Tuple[NotEmptyStr], List[NotEmptyStr]]
        ] = constances.DEFAULT_VIDEO_EXTENSIONS,
        exclude_file_patterns: Optional[List[NotEmptyStr]] = (),
        recursive_subfolders: Optional[StrictBool] = False,
        target_fps: Optional[int] = None,
        start_time: Optional[float] = 0.0,
        end_time: Optional[float] = None,
        annotation_status: Optional[AnnotationStatuses] = "NotStarted",
        image_quality_in_editor: Optional[ImageQualityChoices] = None,
):
    """Uploads image frames from all videos with given extensions from folder_path to the project.
    Sets status of all the uploaded images to set_status if it is not None.

    :param project: project name or folder path (e.g., "project1/folder1")
    :type project: str
    :param folder_path: from which folder to upload the videos
    :type folder_path: Path-like (str or Path)
    :param extensions: tuple or list of filename extensions to include from folder
    :type extensions: tuple or list of strs
    :param exclude_file_patterns: filename patterns to exclude from uploading
    :type exclude_file_patterns: listlike of strs
    :param recursive_subfolders: enable recursive subfolder parsing
    :type recursive_subfolders: bool
    :param target_fps: how many frames per second need to extract from the video (approximate).
                       If None, all frames will be uploaded
    :type target_fps: float
    :param start_time: Time (in seconds) from which to start extracting frames
    :type start_time: float
    :param end_time: Time (in seconds) up to which to extract frames. If None up to end
    :type end_time: float
    :param annotation_status: value to set the annotation statuses of the uploaded images
        NotStarted InProgress QualityCheck Returned Completed Skipped
    :type annotation_status: str
    :param image_quality_in_editor: image quality be seen in SuperAnnotate web annotation editor.
           Can be either "compressed" or "original".  If None then the default value in project settings will be used.
    :type image_quality_in_editor: str

    :return: uploaded and not-uploaded video frame images' filenames
    :rtype: tuple of list of strs
    """

    project_name, folder_name = extract_project_folder(project)

    video_paths = []
    for extension in extensions:
        if not recursive_subfolders:
            video_paths += list(Path(folder_path).glob(f"*.{extension.lower()}"))
            if os.name != "nt":
                video_paths += list(Path(folder_path).glob(f"*.{extension.upper()}"))
        else:
            logger.warning(
                "When using recursive subfolder parsing same name videos "
                "in different subfolders will overwrite each other."
            )
            video_paths += list(Path(folder_path).rglob(f"*.{extension.lower()}"))
            if os.name != "nt":
                video_paths += list(Path(folder_path).rglob(f"*.{extension.upper()}"))

    video_paths = [str(path) for path in video_paths]
    response = Controller.get_default().upload_videos(
        project_name=project_name,
        folder_name=folder_name,
        paths=video_paths,
        target_fps=target_fps,
        start_time=start_time,
        exclude_file_patterns=exclude_file_patterns,
        end_time=end_time,
        annotation_status=annotation_status,
        image_quality_in_editor=image_quality_in_editor,
    )
    if response.errors:
        raise AppException(response.errors)
    return response.data


@Trackable
@validate_arguments
def upload_video_to_project(
        project: Union[NotEmptyStr, dict],
        video_path: Union[NotEmptyStr, Path],
        target_fps: Optional[int] = None,
        start_time: Optional[float] = 0.0,
        end_time: Optional[float] = None,
        annotation_status: Optional[AnnotationStatuses] = "NotStarted",
        image_quality_in_editor: Optional[ImageQualityChoices] = None,
):
    """Uploads image frames from video to platform. Uploaded images will have
    names "<video_name>_<frame_no>.jpg".

    :param project: project name or folder path (e.g., "project1/folder1")
    :type project: str
    :param video_path: video to upload
    :type video_path: Path-like (str or Path)
    :param target_fps: how many frames per second need to extract from the video (approximate).
                       If None, all frames will be uploaded
    :type target_fps: float
    :param start_time: Time (in seconds) from which to start extracting frames
    :type start_time: float
    :param end_time: Time (in seconds) up to which to extract frames. If None up to end
    :type end_time: float
    :param annotation_status: value to set the annotation statuses of the uploaded
                              video frames NotStarted InProgress QualityCheck Returned Completed Skipped
    :type annotation_status: str
    :param image_quality_in_editor: image quality be seen in SuperAnnotate web annotation editor.
           Can be either "compressed" or "original".  If None then the default value in project settings will be used.
    :type image_quality_in_editor: str

    :return: filenames of uploaded images
    :rtype: list of strs
    """

    project_name, folder_name = extract_project_folder(project)

    response = Controller.get_default().upload_videos(
        project_name=project_name,
        folder_name=folder_name,
        paths=[video_path],
        target_fps=target_fps,
        start_time=start_time,
        end_time=end_time,
        annotation_status=annotation_status,
        image_quality_in_editor=image_quality_in_editor,
    )
    if response.errors:
        raise AppException(response.errors)
    return response.data


@Trackable
@validate_arguments
def create_annotation_class(
        project: Union[Project, NotEmptyStr],
        name: NotEmptyStr,
        color: NotEmptyStr,
        attribute_groups: Optional[List[AttributeGroup]] = None,
        class_type: ClassType = "object",
):
    """Create annotation class in project

    :param project: project name
    :type project: str
    :param name: name for the class
    :type name: str
    :param color: RGB hex color value, e.g., "#FFFFAA"
    :type color: str
    :param attribute_groups: example:
     [ { "name": "tall", "is_multiselect": 0, "attributes": [ { "name": "yes" }, { "name": "no" } ] },
     { "name": "age", "is_multiselect": 0, "attributes": [ { "name": "young" }, { "name": "old" } ] } ]
    :type attribute_groups: list of dicts
    :param class_type: class type
    :type class_type: str

    :return: new class metadata
    :rtype: dict
    """
    if isinstance(project, Project):
        project = project.dict()
    attribute_groups = (
        list(map(lambda x: x.dict(), attribute_groups)) if attribute_groups else []
    )
    response = Controller.get_default().create_annotation_class(
        project_name=project,
        name=name,
        color=color,
        attribute_groups=attribute_groups,
        class_type=class_type,
    )
    if response.errors:
        raise AppException(response.errors)
    return BaseSerializer(response.data).serialize()


@Trackable
@validate_arguments
def delete_annotation_class(
        project: NotEmptyStr, annotation_class: Union[dict, NotEmptyStr]
):
    """Deletes annotation class from project

    :param project: project name
    :type project: str
    :param annotation_class: annotation class name or  metadata
    :type annotation_class: str or dict
    """
    Controller.get_default().delete_annotation_class(
        project_name=project, annotation_class_name=annotation_class
    )


@Trackable
@validate_arguments
def download_annotation_classes_json(project: NotEmptyStr, folder: Union[str, Path]):
    """Downloads project classes.json to folder

    :param project: project name
    :type project: str
    :param folder: folder to download to
    :type folder: Path-like (str or Path)

    :return: path of the download file
    :rtype: str
    """
    response = Controller.get_default().download_annotation_classes(
        project_name=project, download_path=folder
    )
    if response.errors:
        raise AppException(response.errors)
    return response.data


@Trackable
@validate_arguments
def create_annotation_classes_from_classes_json(
        project: Union[NotEmptyStr, dict],
        classes_json: Union[List[AnnotationClassEntity], str, Path],
        from_s3_bucket=False,
):
    """Creates annotation classes in project from a SuperAnnotate format
    annotation classes.json.

    :param project: project name
    :type project: str
    :param classes_json: JSON itself or path to the JSON file
    :type classes_json: list or Path-like (str or Path)
    :param from_s3_bucket: AWS S3 bucket to use. If None then classes_json is in local filesystem
    :type from_s3_bucket: str

    :return: list of created annotation class metadatas
    :rtype: list of dicts
    """
    if isinstance(classes_json, str) or isinstance(classes_json, Path):
        if from_s3_bucket:
            from_session = boto3.Session()
            from_s3 = from_session.resource("s3")
            file = io.BytesIO()
            from_s3_object = from_s3.Object(from_s3_bucket, classes_json)
            from_s3_object.download_fileobj(file)
            file.seek(0)
            data = file
        else:
            data = open(classes_json)
        classes_json = json.load(data)
    try:
        annotation_classes = parse_obj_as(List[AnnotationClassEntity], classes_json)
    except ValidationError:
        raise AppException("Couldn't validate annotation classes.")
    logger.info(f"Creating annotation classes in project {project}.")
    response = Controller.get_default().create_annotation_classes(
        project_name=project, annotation_classes=annotation_classes,
    )
    if response.errors:
        raise AppException(response.errors)
    return [BaseSerializer(i).serialize() for i in response.data]


@Trackable
@validate_arguments
def download_export(
        project: Union[NotEmptyStr, dict],
        export: Union[NotEmptyStr, dict],
        folder_path: Union[str, Path],
        extract_zip_contents: Optional[StrictBool] = True,
        to_s3_bucket=None,
):
    """Download prepared export.

    WARNING: Starting from version 1.9.0 :ref:`download_export <ref_download_export>` additionally
    requires :py:obj:`project` as first argument.

    :param project: project name
    :type project: str
    :param export: export name
    :type export: str, dict
    :param folder_path: where to download the export
    :type folder_path: Path-like (str or Path)
    :param extract_zip_contents: if False then a zip file will be downloaded,
     if True the zip file will be extracted at folder_path
    :type extract_zip_contents: bool
    :param to_s3_bucket: AWS S3 bucket to use for download. If None then folder_path is in local filesystem.
    :type to_s3_bucket: Bucket object
    """
    project_name, folder_name = extract_project_folder(project)
    export_name = export["name"] if isinstance(export, dict) else export

    use_case = Controller.get_default().download_export(
        project_name=project_name,
        export_name=export_name,
        folder_path=folder_path,
        extract_zip_contents=extract_zip_contents,
        to_s3_bucket=to_s3_bucket,
    )
    if use_case.is_valid():
        if to_s3_bucket:
            with tqdm(
                    total=use_case.get_upload_files_count(), desc="Uploading"
            ) as progress_bar:
                for _ in use_case.execute():
                    progress_bar.update()
            progress_bar.close()
        else:
            for _ in use_case.execute():
                continue
        logger.info(use_case.response.data)
    else:
        raise AppException(use_case.response.errors)


@Trackable
@validate_arguments
def set_image_annotation_status(
        project: Union[NotEmptyStr, dict],
        image_name: NotEmptyStr,
        annotation_status: NotEmptyStr,
):
    """Sets the image annotation status

    :param project: project name or folder path (e.g., "project1/folder1")
    :type project: str
    :param image_name: image name
    :type image_name: str
    :param annotation_status: annotation status to set,
           should be one of NotStarted InProgress QualityCheck Returned Completed Skipped
    :type annotation_status: str

    :return: metadata of the updated image
    :rtype: dict
    """
    project_name, folder_name = extract_project_folder(project)
    project_entity = Controller.get_default()._get_project(project_name)
    response = Controller.get_default().set_images_annotation_statuses(
        project_name, folder_name, [image_name], annotation_status
    )
    if response.errors:
        raise AppException(response.errors)
    image = (
        Controller.get_default()
            .get_image_metadata(project_name, folder_name, image_name)
            .data
    )
    return ImageSerializer(image).serialize_by_project(project=project_entity)


@Trackable
@validate_arguments
def set_project_workflow(project: Union[NotEmptyStr, dict], new_workflow: List[dict]):
    """Sets project's workflow.

    new_workflow example: [{ "step" : <step_num>, "className" : <annotation_class>, "tool" : <tool_num>,
                          "attribute":[{"attribute" : {"name" : <attribute_value>, "attribute_group" : {"name": <attribute_group>}}},
                          ...]
                          },...]

    :param project: project name or metadata
    :type project: str or dict
    :param new_workflow: new workflow list of dicts
    :type new_workflow: list of dicts
    """
    project_name, _ = extract_project_folder(project)
    response = Controller.get_default().set_project_workflow(
        project_name=project_name, steps=new_workflow
    )
    if response.errors:
        raise AppException(response.errors)


@Trackable
@validate_arguments
def download_image(
        project: Union[NotEmptyStr, dict],
        image_name: NotEmptyStr,
        local_dir_path: Optional[Union[str, Path]] = "./",
        include_annotations: Optional[StrictBool] = False,
        include_fuse: Optional[StrictBool] = False,
        include_overlay: Optional[StrictBool] = False,
        variant: Optional[str] = "original",
):
    """Downloads the image (and annotation if not None) to local_dir_path

    :param project: project name or folder path (e.g., "project1/folder1")
    :type project: str
    :param image_name: image name
    :type image_name: str
    :param local_dir_path: where to download the image
    :type local_dir_path: Path-like (str or Path)
    :param include_annotations: enables annotation download with the image
    :type include_annotations: bool
    :param include_fuse: enables fuse image download with the image
    :type include_fuse: bool
    :param include_overlay: enables overlay image download with the image
    :type include_overlay: bool
    :param variant: which resolution to download, can be 'original' or 'lores'
     (low resolution used in web editor)
    :type variant: str

    :return: paths of downloaded image and annotations if included
    :rtype: tuple
    """
    project_name, folder_name = extract_project_folder(project)
    response = Controller.get_default().download_image(
        project_name=project_name,
        folder_name=folder_name,
        image_name=image_name,
        download_path=str(local_dir_path),
        image_variant=variant,
        include_annotations=include_annotations,
        include_fuse=include_fuse,
        include_overlay=include_overlay,
    )
    if response.errors:
        raise AppException(response.errors)
    logger.info(f"Downloaded image {image_name} to {local_dir_path} ")
    return response.data


@Trackable
@validate_arguments
def attach_image_urls_to_project(
        project: Union[NotEmptyStr, dict],
        attachments: Union[str, Path],
        annotation_status: Optional[AnnotationStatuses] = "NotStarted",
):
    """Link images on external storage to SuperAnnotate.

    :param project: project name or project folder path
    :type project: str or dict
    :param attachments: path to csv file on attachments metadata
    :type attachments: Path-like (str or Path)
    :param annotation_status: value to set the annotation statuses of the linked images: NotStarted InProgress QualityCheck Returned Completed Skipped
    :type annotation_status: str

    :return: list of linked image names, list of failed image names, list of duplicate image names
    :rtype: tuple
    """
    warning_msg = (
        "We're deprecating the attach_image_urls_to_project function. Please use attach_items instead. Learn more."
        "https://superannotate.readthedocs.io/en/stable/superannotate.sdk.html#superannotate.attach_items"
    )
    logger.warning(warning_msg)
    warnings.warn(warning_msg, DeprecationWarning)
    project_name, folder_name = extract_project_folder(project)
    project = Controller.get_default().get_project_metadata(project_name).data
    project_folder_name = project_name + (f"/{folder_name}" if folder_name else "")

    if project["project"].project_type in [
        constances.ProjectType.VIDEO.value,
        constances.ProjectType.DOCUMENT.value,
    ]:
        raise AppException(
            constances.INVALID_PROJECT_TYPE_TO_PROCESS.format(
                constances.ProjectType.get_name(project["project"].project_type)
            )
        )
    images_to_upload, duplicate_images = get_paths_and_duplicated_from_csv(attachments)
    use_case = Controller.get_default().interactive_attach_urls(
        project_name=project_name,
        folder_name=folder_name,
        files=ImageSerializer.deserialize(images_to_upload),  # noqa: E203
        annotation_status=annotation_status,
    )
    if len(duplicate_images):
        logger.warning(
            constances.ALREADY_EXISTING_FILES_WARNING.format(len(duplicate_images))
        )

    if use_case.is_valid():
        logger.info(
            constances.ATTACHING_FILES_MESSAGE.format(
                len(images_to_upload), project_folder_name
            )
        )
        with tqdm(
                total=use_case.attachments_count, desc="Attaching urls"
        ) as progress_bar:
            for attached in use_case.execute():
                progress_bar.update(attached)
        uploaded, duplications = use_case.data
        uploaded = [i["name"] for i in uploaded]
        duplications.extend(duplicate_images)
        failed_images = [
            image["name"]
            for image in images_to_upload
            if image["name"] not in uploaded + duplications
        ]
        return uploaded, failed_images, duplications
    raise AppException(use_case.response.errors)


@Trackable
@validate_arguments
def attach_video_urls_to_project(
        project: Union[NotEmptyStr, dict],
        attachments: Union[str, Path],
        annotation_status: Optional[AnnotationStatuses] = "NotStarted",
):
    """Link videos on external storage to SuperAnnotate.

    :param project: project name or project folder path
    :type project: str or dict
    :param attachments: path to csv file on attachments metadata
    :type attachments: Path-like (str or Path)
    :param annotation_status: value to set the annotation statuses of the linked videos: NotStarted InProgress QualityCheck Returned Completed Skipped
    :type annotation_status: str

    :return: attached videos, failed videos, skipped videos
    :rtype: (list, list, list)
    """
    warning_msg = (
        "We're deprecating the attach_video_urls_to_project function. Please use attach_items instead. Learn more."
        "https://superannotate.readthedocs.io/en/stable/superannotate.sdk.html#superannotate.attach_items"
    )
    logger.warning(warning_msg)
    warnings.warn(warning_msg, DeprecationWarning)
    project_name, folder_name = extract_project_folder(project)
    project = Controller.get_default().get_project_metadata(project_name).data
    project_folder_name = project_name + (f"/{folder_name}" if folder_name else "")

    if project["project"].project_type != constances.ProjectType.VIDEO.value:
        raise AppException(
            constances.INVALID_PROJECT_TYPE_TO_PROCESS.format(
                constances.ProjectType.get_name(project["project"].project_type)
            )
        )

    images_to_upload, duplicate_images = get_paths_and_duplicated_from_csv(attachments)
    use_case = Controller.get_default().interactive_attach_urls(
        project_name=project_name,
        folder_name=folder_name,
        files=ImageSerializer.deserialize(images_to_upload),  # noqa: E203
        annotation_status=annotation_status,
    )
    if len(duplicate_images):
        logger.warning(
            constances.ALREADY_EXISTING_FILES_WARNING.format(len(duplicate_images))
        )

    if use_case.is_valid():
        logger.info(
            constances.ATTACHING_FILES_MESSAGE.format(
                len(images_to_upload), project_folder_name
            )
        )
        with tqdm(
                total=use_case.attachments_count, desc="Attaching urls"
        ) as progress_bar:
            for attached in use_case.execute():
                progress_bar.update(attached)
        uploaded, duplications = use_case.data
        uploaded = [i["name"] for i in uploaded]
        duplications.extend(duplicate_images)
        failed_images = [
            image["name"]
            for image in images_to_upload
            if image["name"] not in uploaded + duplications
        ]
        return uploaded, failed_images, duplications
    raise AppException(use_case.response.errors)


@Trackable
@validate_arguments
def upload_annotations_from_folder_to_project(
        project: Union[NotEmptyStr, dict],
        folder_path: Union[str, Path],
        from_s3_bucket=None,
        recursive_subfolders: Optional[StrictBool] = False,
):
    """Finds and uploads all JSON files in the folder_path as annotations to the project.

    The JSON files should follow specific naming convention. For Vector
    projects they should be named "<image_filename>___objects.json" (e.g., if
    image is cats.jpg the annotation filename should be cats.jpg___objects.json), for Pixel projects
    JSON file should be named "<image_filename>___pixel.json" and also second mask
    image file should be present with the name "<image_name>___save.png". In both cases
    image with <image_name> should be already present on the platform.

    Existing annotations will be overwritten.

    :param project: project name or folder path (e.g., "project1/folder1")
    :type project: str or dict
    :param folder_path: from which folder to upload annotations
    :type folder_path: str or dict
    :param from_s3_bucket: AWS S3 bucket to use. If None then folder_path is in local filesystem
    :type from_s3_bucket: str
    :param recursive_subfolders: enable recursive subfolder parsing
    :type recursive_subfolders: bool

    :return: paths to annotations uploaded, could-not-upload, missing-images
    :rtype: tuple of list of strs
    """

    project_name, folder_name = extract_project_folder(project)
    project_folder_name = project_name + (f"/{folder_name}" if folder_name else "")

    if recursive_subfolders:
        logger.info(
            "When using recursive subfolder parsing same name annotations in different "
            "subfolders will overwrite each other.",
        )
    logger.info(
        "The JSON files should follow a specific naming convention, matching file names already present "
        "on the platform. Existing annotations will be overwritten"
    )

    annotation_paths = get_annotation_paths(
        folder_path, from_s3_bucket, recursive_subfolders
    )

    logger.info(
        f"Uploading {len(annotation_paths)} annotations from {folder_path} to the project {project_folder_name}."
    )
    response = Controller.get_default().upload_annotations_from_folder(
        project_name=project_name,
        folder_name=folder_name,
        annotation_paths=annotation_paths,  # noqa: E203
        client_s3_bucket=from_s3_bucket,
        folder_path=folder_path,
    )
    if response.errors:
        raise AppException(response.errors)
    return response.data


@Trackable
@validate_arguments
def upload_preannotations_from_folder_to_project(
        project: Union[NotEmptyStr, dict],
        folder_path: Union[str, Path],
        from_s3_bucket=None,
        recursive_subfolders: Optional[StrictBool] = False,
):
    """Finds and uploads all JSON files in the folder_path as pre-annotations to the project.

    The JSON files should follow specific naming convention. For Vector
    projects they should be named "<image_filename>___objects.json" (e.g., if
    image is cats.jpg the annotation filename should be cats.jpg___objects.json), for Pixel projects
    JSON file should be named "<image_filename>___pixel.json" and also second mask
    image file should be present with the name "<image_name>___save.png". In both cases
    image with <image_name> should be already present on the platform.

    Existing pre-annotations will be overwritten.

    :param project: project name or folder path (e.g., "project1/folder1")
    :type project: str
    :param folder_path: from which folder to upload the pre-annotations
    :type folder_path: Path-like (str or Path)
    :param from_s3_bucket: AWS S3 bucket to use. If None then folder_path is in local filesystem
    :type from_s3_bucket: str
    :param recursive_subfolders: enable recursive subfolder parsing
    :type recursive_subfolders: bool

    :return: paths to pre-annotations uploaded and could-not-upload
    :rtype: tuple of list of strs
    """
    project_name, folder_name = extract_project_folder(project)
    project_folder_name = project_name + (f"/{folder_name}" if folder_name else "")
    project = Controller.get_default().get_project_metadata(project_name).data
    if project["project"].project_type in [
        constances.ProjectType.VIDEO.value,
        constances.ProjectType.DOCUMENT.value,
    ]:
        raise AppException(LIMITED_FUNCTIONS[project["project"].project_type])
    if recursive_subfolders:
        logger.info(
            "When using recursive subfolder parsing same name annotations in different "
            "subfolders will overwrite each other.",
        )
    logger.info(
        "The JSON files should follow a specific naming convention, matching file names already present "
        "on the platform. Existing annotations will be overwritten"
    )
    annotation_paths = get_annotation_paths(
        folder_path, from_s3_bucket, recursive_subfolders
    )
    logger.info(
        f"Uploading {len(annotation_paths)} annotations from {folder_path} to the project {project_folder_name}."
    )
    response = Controller.get_default().upload_annotations_from_folder(
        project_name=project_name,
        folder_name=folder_name,
        annotation_paths=annotation_paths,  # noqa: E203
        client_s3_bucket=from_s3_bucket,
        folder_path=folder_path,
        is_pre_annotations=True,
    )
    if response.errors:
        raise AppException(response.errors)
    return response.data


@Trackable
@validate_arguments
def upload_image_annotations(
        project: Union[NotEmptyStr, dict],
        image_name: str,
        annotation_json: Union[str, Path, dict],
        mask: Optional[Union[str, Path, bytes]] = None,
        verbose: Optional[StrictBool] = True,
):
    """Upload annotations from JSON (also mask for pixel annotations)
    to the image.

    :param project: project name or folder path (e.g., "project1/folder1")
    :type project: str
    :param image_name: image name
    :type image_name: str
    :param annotation_json: annotations in SuperAnnotate format JSON dict or path to JSON file
    :type annotation_json: dict or Path-like (str or Path)
    :param mask: BytesIO object or filepath to mask annotation for pixel projects in SuperAnnotate format
    :type mask: BytesIO or Path-like (str or Path)
    """

    project_name, folder_name = extract_project_folder(project)

    project = Controller.get_default().get_project_metadata(project_name).data
    if project["project"].project_type in [
        constances.ProjectType.VIDEO.value,
        constances.ProjectType.DOCUMENT.value,
    ]:
        raise AppException(LIMITED_FUNCTIONS[project["project"].project_type])

    if not mask:
        if not isinstance(annotation_json, dict):
            mask_path = str(annotation_json).replace("___pixel.json", "___save.png")
        else:
            mask_path = f"{image_name}___save.png"
        if os.path.exists(mask_path):
            mask = open(mask_path, "rb").read()
    elif isinstance(mask, str) or isinstance(mask, Path):
        if os.path.exists(mask):
            mask = open(mask, "rb").read()

    if not isinstance(annotation_json, dict):
        if verbose:
            logger.info("Uploading annotations from %s.", annotation_json)
        annotation_json = json.load(open(annotation_json))
    response = Controller.get_default().upload_image_annotations(
        project_name=project_name,
        folder_name=folder_name,
        image_name=image_name,
        annotations=annotation_json,
        mask=mask,
        verbose=verbose,
    )
    if response.errors and not response.errors == constances.INVALID_JSON_MESSAGE:
        raise AppException(response.errors)


@Trackable
@validate_arguments
def download_model(model: MLModel, output_dir: Union[str, Path]):
    """Downloads the neural network and related files
    which are the <model_name>.pth/pkl. <model_name>.json, <model_name>.yaml, classes_mapper.json

    :param model: the model that needs to be downloaded
    :type  model: dict
    :param output_dir: the directiory in which the files will be saved
    :type output_dir: str
    :return: the metadata of the model
    :rtype: dict
    """
    res = Controller.get_default().download_ml_model(
        model_data=model.dict(), download_path=output_dir
    )
    if res.errors:
        logger.error("\n".join([str(error) for error in res.errors]))
    else:
        return BaseSerializer(res.data).serialize()


@Trackable
@validate_arguments
def benchmark(
        project: Union[NotEmptyStr, dict],
        gt_folder: str,
        folder_names: List[NotEmptyStr],
        export_root: Optional[Union[str, Path]] = None,
        image_list=None,
        annot_type: Optional[AnnotationType] = "bbox",
        show_plots=False,
):
    """Computes benchmark score for each instance of given images that are present both gt_project_name project and projects in folder_names list:

    :param project: project name or metadata of the project
    :type project: str or dict
    :param gt_folder: project folder name that contains the ground truth annotations
    :type gt_folder: str
    :param folder_names: list of folder names in the project for which the scores will be computed
    :type folder_names: list of str
    :param export_root: root export path of the projects
    :type export_root: Path-like (str or Path)
    :param image_list: List of image names from the projects list that must be used. If None, then all images from the projects list will be used. Default: None
    :type image_list: list
    :param annot_type: Type of annotation instances to consider. Available candidates are: ["bbox", "polygon", "point"]
    :type annot_type: str
    :param show_plots: If True, show plots based on results of consensus computation. Default: False
    :type show_plots: bool

    :return: Pandas DateFrame with columns (creatorEmail, QA, imageName, instanceId, className, area, attribute, folderName, score)
    :rtype: pandas DataFrame
    """
    project_name = project
    if isinstance(project, dict):
        project_name = project["name"]

    project = Controller.get_default().get_project_metadata(project_name).data
    if project["project"].project_type in [
        constances.ProjectType.VIDEO.value,
        constances.ProjectType.DOCUMENT.value,
    ]:
        raise AppException(LIMITED_FUNCTIONS[project["project"].project_type])

    if not export_root:
        with tempfile.TemporaryDirectory() as temp_dir:
            response = Controller.get_default().benchmark(
                project_name=project_name,
                ground_truth_folder_name=gt_folder,
                folder_names=folder_names,
                export_root=temp_dir,
                image_list=image_list,
                annot_type=annot_type,
                show_plots=show_plots,
            )

    else:
        response = Controller.get_default().benchmark(
            project_name=project_name,
            ground_truth_folder_name=gt_folder,
            folder_names=folder_names,
            export_root=export_root,
            image_list=image_list,
            annot_type=annot_type,
            show_plots=show_plots,
        )
        if response.errors:
            raise AppException(response.errors)
    return response.data


@Trackable
@validate_arguments
def consensus(
        project: NotEmptyStr,
        folder_names: List[NotEmptyStr],
        export_root: Optional[Union[NotEmptyStr, Path]] = None,
        image_list: Optional[List[NotEmptyStr]] = None,
        annot_type: Optional[AnnotationType] = "bbox",
        show_plots: Optional[StrictBool] = False,
):
    """Computes consensus score for each instance of given images that are present in at least 2 of the given projects:

    :param project: project name
    :type project: str
    :param folder_names: list of folder names in the project for which the scores will be computed
    :type folder_names: list of str
    :param export_root: root export path of the projects
    :type export_root: Path-like (str or Path)
    :param image_list: List of image names from the projects list that must be used. If None, then all images from the projects list will be used. Default: None
    :type image_list: list
    :param annot_type: Type of annotation instances to consider. Available candidates are: ["bbox", "polygon", "point"]
    :type annot_type: str
    :param show_plots: If True, show plots based on results of consensus computation. Default: False
    :type show_plots: bool

    :return: Pandas DateFrame with columns (creatorEmail, QA, imageName, instanceId, className, area, attribute, folderName, score)
    :rtype: pandas DataFrame
    """

    if export_root is None:
        with tempfile.TemporaryDirectory() as temp_dir:
            export_root = temp_dir
            response = Controller.get_default().consensus(
                project_name=project,
                folder_names=folder_names,
                export_path=export_root,
                image_list=image_list,
                annot_type=annot_type,
                show_plots=show_plots,
            )

    else:
        response = Controller.get_default().consensus(
            project_name=project,
            folder_names=folder_names,
            export_path=export_root,
            image_list=image_list,
            annot_type=annot_type,
            show_plots=show_plots,
        )
        if response.errors:
            raise AppException(response.errors)
    return response.data


@Trackable
@validate_arguments
def run_prediction(
        project: Union[NotEmptyStr, dict],
        images_list: List[NotEmptyStr],
        model: Union[NotEmptyStr, dict],
):
    """This function runs smart prediction on given list of images from a given project using the neural network of your choice

    :param project: the project in which the target images are uploaded.
    :type project: str or dict
    :param images_list: the list of image names on which smart prediction has to be run
    :type images_list: list of str
    :param model: the name of the model that should be used for running smart prediction
    :type model: str or dict
    :return: tupe of two lists, list of images on which the prediction has succeded and failed respectively
    :rtype: tuple
    """
    project_name = None
    folder_name = None
    if isinstance(project, dict):
        project_name = project["name"]
    if isinstance(project, str):
        project_name, folder_name = extract_project_folder(project)

    model_name = model
    if isinstance(model, dict):
        model_name = model["name"]

    response = Controller.get_default().run_prediction(
        project_name=project_name,
        images_list=images_list,
        model_name=model_name,
        folder_name=folder_name,
    )
    if response.errors:
        raise AppException(response.errors)
    return response.data


@Trackable
@validate_arguments
def add_annotation_bbox_to_image(
        project: NotEmptyStr,
        image_name: NotEmptyStr,
        bbox: List[float],
        annotation_class_name: NotEmptyStr,
        annotation_class_attributes: Optional[List[dict]] = None,
        error: Optional[StrictBool] = None,
):
    """Add a bounding box annotation to image annotations

    annotation_class_attributes has the form
    [ {"name" : "<attribute_value>" }, "groupName" : "<attribute_group>"} ], ... ]

    :param project: project name or folder path (e.g., "project1/folder1")
    :type project: str
    :param image_name: image name
    :type image_name: str
    :param bbox: 4 element list of top-left x,y and bottom-right x, y coordinates
    :type bbox: list of floats
    :param annotation_class_name: annotation class name
    :type annotation_class_name: str
    :param annotation_class_attributes: list of annotation class attributes
    :type annotation_class_attributes: list of 2 element dicts
    :param error: if not None, marks annotation as error (True) or no-error (False)
    :type error: bool
    """
    project_name, folder_name = extract_project_folder(project)
    project = Controller.get_default().get_project_metadata(project_name).data
    if project["project"].project_type in [
        constances.ProjectType.VIDEO.value,
        constances.ProjectType.DOCUMENT.value,
    ]:
        raise AppException(LIMITED_FUNCTIONS[project["project"].project_type])
    response = Controller.get_default().get_annotations(
        project_name=project_name, folder_name=folder_name, item_names=[image_name], logging=False
    )
    if response.errors:
        raise AppException(response.errors)
    if response.data:
        annotations = response.data[0]
    else:
        annotations = {}
    annotations = add_annotation_bbox_to_json(
        annotations,
        bbox,
        annotation_class_name,
        annotation_class_attributes,
        error,
        image_name,
    )

    Controller.get_default().upload_image_annotations(
        project_name, folder_name, image_name, annotations
    )


@Trackable
@validate_arguments
def add_annotation_point_to_image(
        project: NotEmptyStr,
        image_name: NotEmptyStr,
        point: List[float],
        annotation_class_name: NotEmptyStr,
        annotation_class_attributes: Optional[List[dict]] = None,
        error: Optional[StrictBool] = None,
):
    """Add a point annotation to image annotations

    annotation_class_attributes has the form [ {"name" : "<attribute_value>", "groupName" : "<attribute_group>"},  ... ]

    :param project: project name or folder path (e.g., "project1/folder1")
    :type project: str
    :param image_name: image name
    :type image_name: str
    :param point: [x,y] list of coordinates
    :type point: list of floats
    :param annotation_class_name: annotation class name
    :type annotation_class_name: str
    :param annotation_class_attributes: list of annotation class attributes
    :type annotation_class_attributes: list of 2 element dicts
    :param error: if not None, marks annotation as error (True) or no-error (False)
    :type error: bool
    """
    project_name, folder_name = extract_project_folder(project)
    project = Controller.get_default().get_project_metadata(project_name).data
    if project["project"].project_type in [
        constances.ProjectType.VIDEO.value,
        constances.ProjectType.DOCUMENT.value,
    ]:
        raise AppException(LIMITED_FUNCTIONS[project["project"].project_type])
    response = Controller.get_default().get_annotations(
        project_name=project_name, folder_name=folder_name, item_names=[image_name], logging=False
    )
    if response.errors:
        raise AppException(response.errors)
    if response.data:
        annotations = response.data[0]
    else:
        annotations = {}
    annotations = add_annotation_point_to_json(
        annotations,
        point,
        annotation_class_name,
        image_name,
        annotation_class_attributes,
        error,
    )
    Controller.get_default().upload_image_annotations(
        project_name, folder_name, image_name, annotations
    )


@Trackable
@validate_arguments
def add_annotation_comment_to_image(
        project: NotEmptyStr,
        image_name: NotEmptyStr,
        comment_text: NotEmptyStr,
        comment_coords: List[float],
        comment_author: EmailStr,
        resolved: Optional[StrictBool] = False,
):
    """Add a comment to SuperAnnotate format annotation JSON

    :param project: project name or folder path (e.g., "project1/folder1")
    :type project: str
    :param image_name: image name
    :type image_name: str
    :param comment_text: comment text
    :type comment_text: str
    :param comment_coords: [x, y] coords
    :type comment_coords: list
    :param comment_author: comment author email
    :type comment_author: str
    :param resolved: comment resolve status
    :type resolved: bool
    """
    project_name, folder_name = extract_project_folder(project)
    project = Controller.get_default().get_project_metadata(project_name).data
    if project["project"].project_type in [
        constances.ProjectType.VIDEO.value,
        constances.ProjectType.DOCUMENT.value,
    ]:
        raise AppException(LIMITED_FUNCTIONS[project["project"].project_type])
    response = Controller.get_default().get_annotations(
        project_name=project_name, folder_name=folder_name, item_names=[image_name], logging=False
    )
    if response.errors:
        raise AppException(response.errors)
    if response.data:
        annotations = response.data[0]
    else:
        annotations = {}
    annotations = add_annotation_comment_to_json(
        annotations,
        comment_text,
        comment_coords,
        comment_author,
        resolved=resolved,
        image_name=image_name,
    )
    Controller.get_default().upload_image_annotations(
        project_name, folder_name, image_name, annotations
    )


@Trackable
@validate_arguments
def search_images_all_folders(
        project: NotEmptyStr,
        image_name_prefix: Optional[NotEmptyStr] = None,
        annotation_status: Optional[NotEmptyStr] = None,
        return_metadata: Optional[StrictBool] = False,
):
    """Search images by name_prefix (case-insensitive) and annotation status in
    project and all of its folders

    :param project: project name
    :type project: str

    :param image_name_prefix: image name prefix for search
    :type image_name_prefix: str

    :param annotation_status: if not None, annotation statuses of images to filter,
                              should be one of NotStarted InProgress QualityCheck Returned Completed Skipped
    :type annotation_status: str

    :param return_metadata: return metadata of images instead of names
    :type return_metadata: bool

    :return: metadata of found images or image names
    :rtype: list of dicts or strs
    """

    project_entity = Controller.get_default()._get_project(project)
    res = Controller.get_default().list_images(
        project_name=project,
        name_prefix=image_name_prefix,
        annotation_status=annotation_status,
    )
    if return_metadata:
        return [
            ImageSerializer(image).serialize_by_project(project=project_entity)
            for image in res.data
        ]
    return [image.name for image in res.data]


@Trackable
@validate_arguments
def upload_image_to_project(
        project: NotEmptyStr,
        img,
        image_name: Optional[NotEmptyStr] = None,
        annotation_status: Optional[AnnotationStatuses] = "NotStarted",
        from_s3_bucket=None,
        image_quality_in_editor: Optional[NotEmptyStr] = None,
):
    """Uploads image (io.BytesIO() or filepath to image) to project.
    Sets status of the uploaded image to set_status if it is not None.

    :param project: project name or folder path (e.g., "project1/folder1")
    :type project: str
    :param img: image to upload
    :type img: io.BytesIO() or Path-like (str or Path)
    :param image_name: image name to set on platform. If None and img is filepath,
                       image name will be set to filename of the path
    :type image_name: str
    :param annotation_status: value to set the annotation statuses of the uploaded image NotStarted InProgress QualityCheck Returned Completed Skipped
    :type annotation_status: str
    :param from_s3_bucket: AWS S3 bucket to use. If None then folder_path is in local filesystem
    :type from_s3_bucket: str
    :param image_quality_in_editor: image quality be seen in SuperAnnotate web annotation editor.
           Can be either "compressed" or "original".  If None then the default value in project settings will be used.
    :type image_quality_in_editor: str
    """
    project_name, folder_name = extract_project_folder(project)

    response = Controller.get_default().upload_image_to_project(
        project_name=project_name,
        folder_name=folder_name,
        image_name=image_name,
        image=img,
        annotation_status=annotation_status,
        from_s3_bucket=from_s3_bucket,
        image_quality_in_editor=image_quality_in_editor,
    )
    if response.errors:
        raise AppException(response.errors)


def search_models(
        name: Optional[NotEmptyStr] = None,
        type_: Optional[NotEmptyStr] = None,
        project_id: Optional[int] = None,
        task: Optional[NotEmptyStr] = None,
        include_global: Optional[StrictBool] = True,
):
    """Search for ML models.

    :param name: search string
    :type name: str
    :param type_: ml model type string
    :type type_: str
    :param project_id: project id
    :type project_id: int
    :param task: training task
    :type task: str
    :param include_global: include global ml models
    :type include_global: bool

    :return: ml model metadata
    :rtype: list of dicts
    """
    res = Controller.get_default().search_models(
        name=name,
        model_type=type_,
        project_id=project_id,
        task=task,
        include_global=include_global,
    )
    return res.data


@Trackable
@validate_arguments
def upload_images_to_project(
        project: NotEmptyStr,
        img_paths: List[NotEmptyStr],
        annotation_status: Optional[AnnotationStatuses] = "NotStarted",
        from_s3_bucket=None,
        image_quality_in_editor: Optional[ImageQualityChoices] = None,
):
    """Uploads all images given in list of path objects in img_paths to the project.
    Sets status of all the uploaded images to set_status if it is not None.

    If an image with existing name already exists in the project it won't be uploaded,
    and its path will be appended to the third member of return value of this
    function.

    :param project: project name or folder path (e.g., "project1/folder1")
    :type project: str
    :param img_paths: list of Path-like (str or Path) objects to upload
    :type img_paths: list
    :param annotation_status: value to set the annotation statuses of the uploaded images NotStarted InProgress QualityCheck Returned Completed Skipped
    :type annotation_status: str
    :param from_s3_bucket: AWS S3 bucket to use. If None then folder_path is in local filesystem
    :type from_s3_bucket: str
    :param image_quality_in_editor: image quality be seen in SuperAnnotate web annotation editor.
           Can be either "compressed" or "original".  If None then the default value in project settings will be used.
    :type image_quality_in_editor: str

    :return: uploaded, could-not-upload, existing-images filepaths
    :rtype: tuple (3 members) of list of strs
    """
    project_name, folder_name = extract_project_folder(project)

    use_case = Controller.get_default().upload_images_to_project(
        project_name=project_name,
        folder_name=folder_name,
        paths=img_paths,
        annotation_status=annotation_status,
        image_quality_in_editor=image_quality_in_editor,
        from_s3_bucket=from_s3_bucket,
    )

    images_to_upload, duplicates = use_case.images_to_upload
    if len(duplicates):
        logger.warning(
            "%s already existing images found that won't be uploaded.", len(duplicates)
        )
    logger.info(f"Uploading {len(images_to_upload)} images to project {project}.")
    uploaded, failed_images, duplications = [], [], duplicates
    if not images_to_upload:
        return uploaded, failed_images, duplications
    if use_case.is_valid():
        with tqdm(total=len(images_to_upload), desc="Uploading images") as progress_bar:
            for _ in use_case.execute():
                progress_bar.update(1)
        uploaded, failed_images, duplications = use_case.data
        if duplications:
            logger.info(f"Duplicated images {', '.join(duplications)}")
        return uploaded, failed_images, duplications
    raise AppException(use_case.response.errors)


@Trackable
@validate_arguments
def aggregate_annotations_as_df(
        project_root: Union[NotEmptyStr, Path],
        project_type: ProjectTypes,
        folder_names: Optional[List[Union[Path, NotEmptyStr]]] = None,
):
    """Aggregate annotations as pandas dataframe from project root.

    :param project_root: the export path of the project
    :type project_root: Pathlike (str or Path)

    :param project_type: the project type, Vector/Pixel or Video
    :type project_type: str

    :param folder_names: Aggregate the specified folders from project_root.
     If None aggregate all folders in the project_root
    :type folder_names: list of Pathlike (str or Path) objects

    :return: DataFrame on annotations
    :rtype: pandas DataFrame
    """
    if project_type in (
            constances.ProjectType.VECTOR.name,
            constances.ProjectType.PIXEL.name,
    ):
        from superannotate.lib.app.analytics.common import (
            aggregate_image_annotations_as_df,
        )

        return aggregate_image_annotations_as_df(
            project_root=project_root,
            include_classes_wo_annotations=False,
            include_comments=True,
            include_tags=True,
            folder_names=folder_names,
        )
    elif project_type == constances.ProjectType.VIDEO.name:
        from superannotate.lib.app.analytics.aggregators import DataAggregator

        return DataAggregator(
            project_type=project_type,
            project_root=project_root,
            folder_names=folder_names,
        ).aggregate_annotations_as_df()
    else:
        raise AppException(constances.DEPRECATED_DOCUMENT_PROJECTS_MESSAGE)


@Trackable
@validate_arguments
def delete_annotations(
        project: NotEmptyStr, image_names: Optional[List[NotEmptyStr]] = None
):
    """
    Delete image annotations from a given list of images.

    :param project: project name or folder path (e.g., "project1/folder1")
    :type project: str
    :param image_names:  image names. If None, all image annotations from a given project/folder will be deleted.
    :type image_names: list of strs
    """

    project_name, folder_name = extract_project_folder(project)

    response = Controller.get_default().delete_annotations(
        project_name=project_name, folder_name=folder_name, image_names=image_names
    )
    if response.errors:
        raise AppException(response.errors)


@Trackable
@validate_arguments
def attach_document_urls_to_project(
        project: Union[NotEmptyStr, dict],
        attachments: Union[Path, NotEmptyStr],
        annotation_status: Optional[AnnotationStatuses] = "NotStarted",
):
    """Link documents on external storage to SuperAnnotate.

    :param project: project name or project folder path
    :type project: str or dict
    :param attachments: path to csv file on attachments metadata
    :type attachments: Path-like (str or Path)
    :param annotation_status: value to set the annotation statuses of the linked documents: NotStarted InProgress QualityCheck Returned Completed Skipped
    :type annotation_status: str

    :return: list of attached documents, list of not attached documents, list of skipped documents
    :rtype: tuple
    """
    warning_msg = (
        "We're deprecating the attach_document_urls_to_project function. Please use attach_items instead. Learn more."
        "https://superannotate.readthedocs.io/en/stable/superannotate.sdk.html#superannotate.attach_items"
    )
    logger.warning(warning_msg)
    warnings.warn(warning_msg, DeprecationWarning)
    project_name, folder_name = extract_project_folder(project)
    project = Controller.get_default().get_project_metadata(project_name).data
    project_folder_name = project_name + (f"/{folder_name}" if folder_name else "")

    if project["project"].project_type != constances.ProjectType.DOCUMENT.value:
        raise AppException(
            constances.INVALID_PROJECT_TYPE_TO_PROCESS.format(
                constances.ProjectType.get_name(project["project"].project_type)
            )
        )

    images_to_upload, duplicate_images = get_paths_and_duplicated_from_csv(attachments)

    use_case = Controller.get_default().interactive_attach_urls(
        project_name=project_name,
        folder_name=folder_name,
        files=ImageSerializer.deserialize(images_to_upload),  # noqa: E203
        annotation_status=annotation_status,
    )
    if len(duplicate_images):
        logger.warning(
            constances.ALREADY_EXISTING_FILES_WARNING.format(len(duplicate_images))
        )
    if use_case.is_valid():
        logger.info(
            constances.ATTACHING_FILES_MESSAGE.format(
                len(images_to_upload), project_folder_name
            )
        )
        with tqdm(
                total=use_case.attachments_count, desc="Attaching urls"
        ) as progress_bar:
            for attached in use_case.execute():
                progress_bar.update(attached)
        uploaded, duplications = use_case.data
        uploaded = [i["name"] for i in uploaded]
        duplications.extend(duplicate_images)
        failed_images = [
            image["name"]
            for image in images_to_upload
            if image["name"] not in uploaded + duplications
        ]
        return uploaded, failed_images, duplications
    raise AppException(use_case.response.errors)


@Trackable
@validate_arguments
def validate_annotations(
        project_type: ProjectTypes, annotations_json: Union[NotEmptyStr, Path]
):
    """Validates given annotation JSON.

        :param project_type: The project type Vector, Pixel, Video or Document
        :type project_type: str

        :param annotations_json: path to annotation JSON
        :type annotations_json: Path-like (str or Path)

        :return: The success of the validation
        :rtype: bool
        """
    with open(annotations_json) as file:
        annotation_data = json.loads(file.read())
        response = Controller.validate_annotations(
            project_type, annotation_data, allow_extra=False
        )
        if response.errors:
            raise AppException(response.errors)
        is_valid, _ = response.data
        if is_valid:
            return True
        print(response.report)
        return False


@Trackable
@validate_arguments
def add_contributors_to_project(
        project: NotEmptyStr, emails: conlist(EmailStr, min_items=1), role: AnnotatorRole
) -> Tuple[List[str], List[str]]:
    """Add contributors to project.

    :param project: project name
    :type project: str

    :param emails: users email
    :type emails: list

    :param role: user role to apply, one of Admin , Annotator , QA
    :type role: str

    :return: lists of added,  skipped contributors of the project
    :rtype: tuple (2 members) of lists of strs
    """
    response = Controller.get_default().add_contributors_to_project(
        project_name=project, emails=emails, role=role
    )
    if response.errors:
        raise AppException(response.errors)
    return response.data


@Trackable
@validate_arguments
def invite_contributors_to_team(
        emails: conlist(EmailStr, min_items=1), admin: StrictBool = False
) -> Tuple[List[str], List[str]]:
    """Invites contributors to the team.

    :param emails: list of contributor emails
    :type emails: list

    :param admin: enables admin privileges for the contributor
    :type admin: bool

    :return: lists of invited, skipped contributors of the team
    :rtype: tuple (2 members) of lists of strs
    """
    response = Controller.get_default().invite_contributors_to_team(
        emails=emails, set_admin=admin
    )
    if response.errors:
        raise AppException(response.errors)
    return response.data


@Trackable
@validate_arguments
def get_annotations(project: NotEmptyStr, items: Optional[List[NotEmptyStr]] = None):
    """Returns annotations for the given list of items.

    :param project: project name or folder path (e.g., “project1/folder1”).
    :type project: str

    :param items:  item names. If None all items in the project will be exported
    :type items: list of strs

    :return: list of annotations
    :rtype: list of strs
    """
    project_name, folder_name = extract_project_folder(project)
    response = Controller.get_default().get_annotations(
        project_name, folder_name, items
    )
    if response.errors:
        raise AppException(response.errors)
    return response.data


@Trackable
@validate_arguments
def get_annotations_per_frame(project: NotEmptyStr, video: NotEmptyStr, fps: int = 1):
    """Returns per frame annotations for the given video.


    :param project: project name or folder path (e.g., “project1/folder1”).
    :type project: str

    :param video: video name
    :type video: str

    :param fps: how many frames per second needs to be extracted from the video.
     Will extract 1 frame per second by default.
    :type fps: str

    :return: list of annotation objects
    :rtype: list of dicts
    """
    project_name, folder_name = extract_project_folder(project)
    response = Controller.get_default().get_annotations_per_frame(
        project_name, folder_name, video_name=video, fps=fps
    )
    if response.errors:
        raise AppException(response.errors)
    return response.data


@Trackable
@validate_arguments
def upload_priority_scores(project: NotEmptyStr, scores: List[PriorityScore]):
    """Returns per frame annotations for the given video.

    :param project: project name or folder path (e.g., “project1/folder1”)
    :type project: str

    :param scores: list of score objects
    :type scores: list of dicts

    :return: lists of uploaded, skipped items
    :rtype: tuple (2 members) of lists of strs
    """
    project_name, folder_name = extract_project_folder(project)
    project_folder_name = project
    response = Controller.get_default().upload_priority_scores(
        project_name, folder_name, scores, project_folder_name
    )
    if response.errors:
        raise AppException(response.errors)
    return response.data


@Trackable
@validate_arguments
def get_integrations():
    """Get all integrations per team

    :return: metadata objects of all integrations of the team.
    :rtype: list of dicts
    """
    response = Controller.get_default().get_integrations()
    if response.errors:
        raise AppException(response.errors)
    integrations = response.data
    return BaseSerializer.serialize_iterable(integrations, ("name", "type", "root"))


@Trackable
@validate_arguments
def attach_items_from_integrated_storage(
        project: NotEmptyStr,
        integration: Union[NotEmptyStr, IntegrationEntity],
        folder_path: Optional[NotEmptyStr] = None,
):
    """Link images from integrated external storage to SuperAnnotate.

    :param project: project name or folder path where items should be attached (e.g., “project1/folder1”).
    :type project: str

    :param integration:  existing integration name or metadata dict to pull items from.
     Mandatory keys in integration metadata’s dict is “name”.
    :type integration: str or dict

    :param folder_path: Points to an exact folder/directory within given storage.
    If None, items are fetched from the root directory.

    :type folder_path: str
    """
    project_name, folder_name = extract_project_folder(project)
    if isinstance(integration, str):
        integration = IntegrationEntity(name=integration)
    response = Controller.get_default().attach_integrations(
        project_name, folder_name, integration, folder_path
    )
    if response.errors:
        raise AppException(response.errors)


@Trackable
@validate_arguments
def query(project: NotEmptyStr, query: Optional[NotEmptyStr]):
    """Return items

    :param project: project name or folder path (e.g., “project1/folder1”)
    :type project: str

    :param query: SAQuL query string.
    :type query: str

    :return: queried items’ metadata list
    :rtype: list of dicts
    """
    project_name, folder_name = extract_project_folder(project)
    response = Controller.get_default().query_entities(project_name, folder_name, query)
    if response.errors:
        raise AppException(response.errors)
    return BaseSerializer.serialize_iterable(response.data)


@Trackable
@validate_arguments
def get_item_metadata(
        project: NotEmptyStr, item_name: NotEmptyStr,
):
    """Returns item metadata

    :param project: project name or folder path (e.g., “project1/folder1”)
    :type project: str

    :param item_name: item name
    :type item_name: str

    :return: metadata of item
    :rtype: dict
    """
    project_name, folder_name = extract_project_folder(project)
    response = Controller.get_default().get_item(project_name, folder_name, item_name)
    if response.errors:
        raise AppException(response.errors)
    return BaseSerializer(response.data).serialize()


@Trackable
@validate_arguments
def search_items(
        project: NotEmptyStr,
        name_contains: NotEmptyStr = None,
        annotation_status: Optional[AnnotationStatuses] = None,
        annotator_email: Optional[NotEmptyStr] = None,
        qa_email: Optional[NotEmptyStr] = None,
        recursive: bool = False,
):
    """Search items by filtering criteria.


    :param project: project name or folder path (e.g., “project1/folder1”).
     If recursive=False=True, then only the project name is required.
    :type project: str

    :param name_contains:  Returns those items, where the given string is found anywhere within an item’s name.
     If None, all items returned, in accordance with the recursive=False parameter.
    :type name_contains: str

    :param annotation_status: if not None, filters items by annotation status.
                            Values are:
                                “NotStarted”
                                “InProgress”
                                “QualityCheck”
                                “Returned”
                                “Completed”
                                “Skipped”
    :type annotation_status: str


    :param annotator_email: returns those items’ names that are assigned to the specified annotator.
     If None, all items are returned. Strict equal.
    :type annotator_email: str

    :param qa_email:  returns those items’ names that are assigned to the specified QA.
     If None, all items are returned. Strict equal.
    :type qa_email: str

    :param recursive: search in the project’s root and all of its folders.
     If False search only in the project’s root or given directory.
    :type recursive: bool

    :return: items' metadata
    :rtype: list of dicts
    """
    project_name, folder_name = extract_project_folder(project)
    response = Controller.get_default().list_items(
        project_name,
        folder_name,
        name_contains=name_contains,
        annotation_status=annotation_status,
        annotator_email=annotator_email,
        qa_email=qa_email,
        recursive=recursive,
    )
    if response.errors:
        raise AppException(response.errors)
    return BaseSerializer.serialize_iterable(response.data)


@Trackable
@validate_arguments
def attach_items(
        project: Union[NotEmptyStr, dict],
<<<<<<< HEAD
        attachments: AttachmentArg,
        annotation_status: Optional[AnnotationStatuses] = "NotStarted"
=======
        attachments,
        annotation_status="NotStarted"
>>>>>>> 628b4a3f
):
    """Link items from external storage to SuperAnnotate using URLs.

    :param project: project name or folder path (e.g., “project1/folder1”)
    :type project: str

    :param attachments: path to CSV file or list of dicts containing attachments URLs.
    :type attachments: path-like (str or Path) or list of dicts

    :param annotation_status: value to set the annotation statuses of the
                            linked items:
                                “NotStarted”
                                “InProgress”
                                “QualityCheck”
                                “Returned”
                                “Completed”
                                “Skipped”
    :type annotation_status: str

    :return: list of attached item names, list of not attached item names, list of duplicate item names
     that are already in SuperAnnotate.
    :rtype: tuple
    """
<<<<<<< HEAD
    attachments = attachments.__root__
    project_name, folder_name = extract_project_folder(project)
    if attachments and isinstance(attachments[0], AttachmentDict):
        unique_attachments = set(attachments)
        duplicate_attachments = [item for item, count in collections.Counter(attachments).items() if count > 1]
    else:
        unique_attachments, duplicate_attachments = get_name_url_duplicated_from_csv(attachments)

    if duplicate_attachments:
        logger.info("Dropping duplicates.")
    unique_attachments = parse_obj_as(List[AttachmentEntity], unique_attachments)
    if unique_attachments:
        logger.info(f"Attaching  {len(unique_attachments)} file(s) to project {project}.")
        response = Controller.get_default().attach_items(
            project_name=project_name,
            folder_name=folder_name,
            attachments=unique_attachments,
            annotation_status=annotation_status,
        )
        if response.errors:
            raise AppException(response.errors)

        uploaded, duplicated = response.data
        uploaded = [i["name"] for i in uploaded]
        fails = [
            attachment.name
            for attachment in unique_attachments
            if attachment.name not in uploaded and attachment.name not in duplicated
        ]
        return uploaded, fails, duplicated
=======
    project_name, folder_name = extract_project_folder(project)

    images_to_upload, duplicate_images = get_paths_and_duplicated_from_csv(attachments)

    attachments_data

    use_case = Controller.get_default().attach_items(
        project_name=project_name,
        folder_name=folder_name,
        files=ImageSerializer.deserialize(images_to_upload),  # noqa: E203
        annotation_status=annotation_status,
    )
    if len(duplicate_images):
        logger.warning(
            constances.ALREADY_EXISTING_FILES_WARNING.format(len(duplicate_images))
        )

    if use_case.is_valid():
        logger.info(
            constances.ATTACHING_FILES_MESSAGE.format(
                len(images_to_upload), project
            )
        )
        with tqdm(
                total=use_case.attachments_count, desc="Attaching urls"
        ) as progress_bar:
            for attached in use_case.execute():
                progress_bar.update(attached)
        uploaded, duplications = use_case.data
        uploaded = [i["name"] for i in uploaded]
        duplications.extend(duplicate_images)
        failed_images = [
            image["name"]
            for image in images_to_upload
            if image["name"] not in uploaded + duplications
        ]
        return uploaded, failed_images, duplications
    raise AppException(use_case.response.errors)
>>>>>>> 628b4a3f
<|MERGE_RESOLUTION|>--- conflicted
+++ resolved
@@ -1817,12 +1817,6 @@
     :return: list of linked image names, list of failed image names, list of duplicate image names
     :rtype: tuple
     """
-    warning_msg = (
-        "We're deprecating the attach_image_urls_to_project function. Please use attach_items instead. Learn more."
-        "https://superannotate.readthedocs.io/en/stable/superannotate.sdk.html#superannotate.attach_items"
-    )
-    logger.warning(warning_msg)
-    warnings.warn(warning_msg, DeprecationWarning)
     project_name, folder_name = extract_project_folder(project)
     project = Controller.get_default().get_project_metadata(project_name).data
     project_folder_name = project_name + (f"/{folder_name}" if folder_name else "")
@@ -1890,12 +1884,6 @@
     :return: attached videos, failed videos, skipped videos
     :rtype: (list, list, list)
     """
-    warning_msg = (
-        "We're deprecating the attach_video_urls_to_project function. Please use attach_items instead. Learn more."
-        "https://superannotate.readthedocs.io/en/stable/superannotate.sdk.html#superannotate.attach_items"
-    )
-    logger.warning(warning_msg)
-    warnings.warn(warning_msg, DeprecationWarning)
     project_name, folder_name = extract_project_folder(project)
     project = Controller.get_default().get_project_metadata(project_name).data
     project_folder_name = project_name + (f"/{folder_name}" if folder_name else "")
@@ -2756,12 +2744,6 @@
     :return: list of attached documents, list of not attached documents, list of skipped documents
     :rtype: tuple
     """
-    warning_msg = (
-        "We're deprecating the attach_document_urls_to_project function. Please use attach_items instead. Learn more."
-        "https://superannotate.readthedocs.io/en/stable/superannotate.sdk.html#superannotate.attach_items"
-    )
-    logger.warning(warning_msg)
-    warnings.warn(warning_msg, DeprecationWarning)
     project_name, folder_name = extract_project_folder(project)
     project = Controller.get_default().get_project_metadata(project_name).data
     project_folder_name = project_name + (f"/{folder_name}" if folder_name else "")
@@ -3120,13 +3102,8 @@
 @validate_arguments
 def attach_items(
         project: Union[NotEmptyStr, dict],
-<<<<<<< HEAD
-        attachments: AttachmentArg,
-        annotation_status: Optional[AnnotationStatuses] = "NotStarted"
-=======
         attachments,
         annotation_status="NotStarted"
->>>>>>> 628b4a3f
 ):
     """Link items from external storage to SuperAnnotate using URLs.
 
@@ -3150,38 +3127,6 @@
      that are already in SuperAnnotate.
     :rtype: tuple
     """
-<<<<<<< HEAD
-    attachments = attachments.__root__
-    project_name, folder_name = extract_project_folder(project)
-    if attachments and isinstance(attachments[0], AttachmentDict):
-        unique_attachments = set(attachments)
-        duplicate_attachments = [item for item, count in collections.Counter(attachments).items() if count > 1]
-    else:
-        unique_attachments, duplicate_attachments = get_name_url_duplicated_from_csv(attachments)
-
-    if duplicate_attachments:
-        logger.info("Dropping duplicates.")
-    unique_attachments = parse_obj_as(List[AttachmentEntity], unique_attachments)
-    if unique_attachments:
-        logger.info(f"Attaching  {len(unique_attachments)} file(s) to project {project}.")
-        response = Controller.get_default().attach_items(
-            project_name=project_name,
-            folder_name=folder_name,
-            attachments=unique_attachments,
-            annotation_status=annotation_status,
-        )
-        if response.errors:
-            raise AppException(response.errors)
-
-        uploaded, duplicated = response.data
-        uploaded = [i["name"] for i in uploaded]
-        fails = [
-            attachment.name
-            for attachment in unique_attachments
-            if attachment.name not in uploaded and attachment.name not in duplicated
-        ]
-        return uploaded, fails, duplicated
-=======
     project_name, folder_name = extract_project_folder(project)
 
     images_to_upload, duplicate_images = get_paths_and_duplicated_from_csv(attachments)
@@ -3219,5 +3164,4 @@
             if image["name"] not in uploaded + duplications
         ]
         return uploaded, failed_images, duplications
-    raise AppException(use_case.response.errors)
->>>>>>> 628b4a3f
+    raise AppException(use_case.response.errors)