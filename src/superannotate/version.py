--- conflicted
+++ resolved
@@ -1,5 +1 @@
-<<<<<<< HEAD
-__version__ = "4.2.8b15"
-=======
-__version__ = "4.2.7b9"
->>>>>>> 19f16c64
+__version__ = "4.2.8"
