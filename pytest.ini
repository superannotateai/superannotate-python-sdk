--- conflicted
+++ resolved
@@ -2,10 +2,5 @@
 minversion = 3.7
 log_cli=true
 python_files = test_*.py
-<<<<<<< HEAD
 pytest_plugins = ['pytest_profiling']
 addopts = -n auto --dist=loadscope
-=======
-;pytest_plugins = ['pytest_profiling']
-;addopts = -n auto --dist=loadscope
->>>>>>> da8fa785
