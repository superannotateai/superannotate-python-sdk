import json
import os
from os.path import dirname
import tempfile

import src.superannotate as sa
from tests.utils.helpers import catch_prints
from src.superannotate.lib.infrastructure.validators import AnnotationValidator
from src.superannotate.lib.core.entities.utils import StringDate
from src.superannotate.lib.core.entities.pixel import PixelAnnotationPart
from pydantic import BaseModel
from pydantic import ValidationError
from unittest import TestCase

VECTOR_ANNOTATION_JSON_WITH_BBOX = """
{
  "metadata": {
    "name": "example_image_1.jpg",
    "width": 1024,
    "height": 683,
    "status": "Completed",
    "pinned": false,
    "isPredicted": null,
    "projectId": null,
    "annotatorEmail": null,
    "qaEmail": null
  },
  "instances": [
    {
      "type": "bbox",
      "classId": 72274,
      "probability": 100,
      "points": {
        
        "x2": 465.23,
        "y1": 341.5,
        "y2": 357.09
      },
      "groupId": 0,
      "pointLabels": {},
      "locked": false,
      "visible": false,
      "attributes": [
        {
          "id": 117845,
          "groupId": 28230,
          "name": "2",
          "groupName": "Num doors"
        }
      ],
      "trackingId": "aaa97f80c9e54a5f2dc2e920fc92e5033d9af45b",
      "error": null,
      "createdAt": null,
      "createdBy": null,
      "creationType": null,
      "updatedAt": null,
      "updatedBy": null,
      "className": "Personal vehicle"
    }
  ]
}
"""


class TestValidators(TestCase):
    TEST_VECTOR_FOLDER_PATH = "data_set/sample_project_vector"
    VECTOR_JSON = "example_image_1.jpg___objects.json"

    @property
    def vector_folder_path(self):
        return os.path.join(dirname(dirname(__file__)), self.TEST_VECTOR_FOLDER_PATH)

    def test_validate_annotations_should_note_raise_errors(self):
        sa.validate_annotations("Vector", os.path.join(self.vector_folder_path, self.VECTOR_JSON))

    def test_validate_annotation_with_wrong_bbox(self):
        with tempfile.TemporaryDirectory() as tmpdir_name:
            with open(f"{tmpdir_name}/vector.json", "w") as vector_json:
                vector_json.write(VECTOR_ANNOTATION_JSON_WITH_BBOX)
            with catch_prints() as out:
                sa.validate_annotations("Vector", os.path.join(self.vector_folder_path, f"{tmpdir_name}/vector.json"))
                self.assertEqual("instances[0].points[x1]fieldrequired", out.getvalue().strip().replace(" ", ""))

    def test_validate_annotation_without_metadata(self):
        with tempfile.TemporaryDirectory() as tmpdir_name:
            with open(f"{tmpdir_name}/vector.json", "w") as vector_json:
                vector_json.write(
                    json.dumps({"instances": []})
                )
            with catch_prints() as out:
                sa.validate_annotations("Vector", os.path.join(self.vector_folder_path, f"{tmpdir_name}/vector.json"))
                self.assertIn("metadatafieldrequired", out.getvalue().strip().replace(" ", ""))

<<<<<<< HEAD
    def test_validate_annotation_invalid_date_time_format(self):
        class Model(BaseModel):
            date: StringDate
        with self.assertRaisesRegexp(ValidationError, "1 validation error for Model"):
            Model(date="2021.12.12")

    def test_validate_annotation_valid_date_time_format(self):
        class Model(BaseModel):
            date: StringDate
        self.assertEqual(Model(date="2021-11-02T15:11:50.065Z").date, "2021-11-02T15:11:50.065Z")

    def test_validate_annotation_invalid_color_format(self):
        with self.assertRaisesRegexp(ValidationError, "1 validation error for PixelAnnotationPart"):
            PixelAnnotationPart(color="fd435eraewf4rewf")


    def test_validate_annotation_valid_color_format(self):
        self.assertEqual(PixelAnnotationPart(color="#f1f2f3").color, "#f1f2f3")
=======

class TestTypeHandling(TestCase):
    ANNOTATION = """
    {
        "metadata": {
        "name": "example_image_1.jpg",
        "width": 1024,
        "height": 683,
        "status": "Completed",
        "pinned": false,
        "isPredicted": null,
        "projectId": null,
        "annotatorEmail": null,
        "qaEmail": null
        },
        "instances": [
        {
          "type": "invalid_type",
          "classId": 72274,
          "probability": 100,
          "points": {
            
            "x2": 465.23,
            "y1": 341.5,
            "y2": 357.09
          },
          "groupId": 0,
          "pointLabels": {},
          "locked": false,
          "visible": false,
          "attributes": [
            {
              "id": 117845,
              "groupId": 28230,
              "name": "2",
              "groupName": "Num doors"
            }
          ],
          "trackingId": "aaa97f80c9e54a5f2dc2e920fc92e5033d9af45b",
          "error": null,
          "createdAt": null,
          "createdBy": null,
          "creationType": null,
          "updatedAt": null,
          "updatedBy": null,
          "className": "Personal vehicle"
        }
        ]
        }
    """

    TEST_VECTOR_FOLDER_PATH = "data_set/sample_project_vector"
    VECTOR_JSON = "example_image_1.jpg___objects.json"

    @property
    def vector_folder_path(self):
        return os.path.join(dirname(dirname(__file__)), self.TEST_VECTOR_FOLDER_PATH)

    def test_validate_annotation_with_wrong_bbox(self):
        with tempfile.TemporaryDirectory() as tmpdir_name:
            with open(f"{tmpdir_name}/vector.json", "w") as vector_json:
                vector_json.write(self.ANNOTATION)
            with catch_prints() as out:
                sa.validate_annotations("Vector", os.path.join(self.vector_folder_path, f"{tmpdir_name}/vector.json"))
                self.assertEqual(
                    "instances[0]invalidtype,validtypesisbbox,"
                    "template,cuboid,polygon,point,polyline,ellipse,rbbox",
                    out.getvalue().strip().replace(" ", "")
                )
>>>>>>> c219f91b
<|MERGE_RESOLUTION|>--- conflicted
+++ resolved
@@ -91,7 +91,6 @@
                 sa.validate_annotations("Vector", os.path.join(self.vector_folder_path, f"{tmpdir_name}/vector.json"))
                 self.assertIn("metadatafieldrequired", out.getvalue().strip().replace(" ", ""))
 
-<<<<<<< HEAD
     def test_validate_annotation_invalid_date_time_format(self):
         class Model(BaseModel):
             date: StringDate
@@ -110,7 +109,7 @@
 
     def test_validate_annotation_valid_color_format(self):
         self.assertEqual(PixelAnnotationPart(color="#f1f2f3").color, "#f1f2f3")
-=======
+
 
 class TestTypeHandling(TestCase):
     ANNOTATION = """
@@ -179,5 +178,4 @@
                     "instances[0]invalidtype,validtypesisbbox,"
                     "template,cuboid,polygon,point,polyline,ellipse,rbbox",
                     out.getvalue().strip().replace(" ", "")
-                )
->>>>>>> c219f91b
+                )