--- conflicted
+++ resolved
@@ -5,7 +5,6 @@
 from unittest import TestCase
 from unittest.mock import patch
 
-<<<<<<< HEAD
 from src.superannotate import SAClient
 
 sa = SAClient()
@@ -15,42 +14,6 @@
         'name': 'example_image_1.jpg', 'width': 1024, 'height': 683, 'status': 'Completed', 'pinned': False,
         'isPredicted': None, 'projectId': None, 'annotatorEmail': None, 'qaEmail': None
     }, 'instances': [
-=======
-from superannotate_schemas.validators import AnnotationValidators
-
-from src.superannotate import SAClient
-
-sa = SAClient()
-VECTOR_ANNOTATION_JSON_WITH_BBOX = """
-{
-  "metadata": {
-    "name": "example_image_1.jpg",
-    "width": 1024,
-    "height": 683,
-    "status": "Completed",
-    "pinned": false,
-    "isPredicted": null,
-    "projectId": null,
-    "annotatorEmail": null,
-    "qaEmail": null
-  },
-  "instances": [
-    {
-      "type": "bbox",
-      "classId": 72274,
-      "probability": 100,
-      "points": {
-        
-        "x2": 465.23,
-        "y1": 341.5,
-        "y2": 357.09
-      },
-      "groupId": 0,
-      "pointLabels": {},
-      "locked": false,
-      "visible": false,
-      "attributes": [
->>>>>>> 5face32d
         {
             'type': 'bbox', 'classId': 72274, 'probability': 100, 'points': {
             'x2': 465.23, 'y1': 341.5, 'y2': 357.09
@@ -111,7 +74,7 @@
           "classId": 72274,
           "probability": 100,
           "points": {
-            
+
             "x2": 465.23,
             "y1": 341.5,
             "y2": 357.09
@@ -1604,15 +1567,9 @@
                     ]
                 }
                 '''
-<<<<<<< HEAD
-=======
-                )
-
-            sa.validate_annotations("Video", os.path.join(self.vector_folder_path,
-                                                          f"{tmpdir_name}/test_validate_video_point_labels.json"))
-            mock_print.assert_any_call(
-                "instances[0].meta.pointLabels                    value is not a valid dict",
-            )
+
+        report = sa.controller.validate_annotations("video", json.loads(data)).data
+        assert ('instances[0].meta.pointLabels', "'bad_point_label' is not of type 'object'") in report
 
     def test_validate_video_point_labels_bad_keys(self):
         with tempfile.TemporaryDirectory() as tmpdir_name:
@@ -1967,7 +1924,9 @@
                 }
                 '''
                 )
->>>>>>> 5face32d
-
-        report = sa.controller.validate_annotations("video", json.loads(data)).data
-        assert ('instances[0].meta.pointLabels', "'bad_point_label' is not of type 'object'") in report+
+            with open(f"{tmpdir_name}/test_validate_video_point_labels_bad_keys.json", "r") as f:
+                data = json.loads(f.read())
+            validator = AnnotationValidators.get_validator("video")(data)
+            self.assertFalse(validator.is_valid())
+            self.assertEqual(len(validator.generate_report()), 409)