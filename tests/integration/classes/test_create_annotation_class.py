--- conflicted
+++ resolved
@@ -25,11 +25,8 @@
 
     def test_create_annotations_classes_from_class_json(self):
         classes = sa.create_annotation_classes_from_classes_json(self.PROJECT_NAME, self.large_json_path)
-<<<<<<< HEAD
         self.assertEqual(len(classes), 1500)
-=======
-        self.assertEqual(len(classes) == 1500)
->>>>>>> dfd894ff
+
 
 class TestCreateAnnotationClassNonVectorWithError(BaseTestCase):
     PROJECT_NAME = "test_create_annotation_class"
