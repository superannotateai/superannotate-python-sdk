import os
from pathlib import Path

from src.superannotate import SAClient
sa = SAClient()
from src.superannotate import AppException
from src.superannotate.lib.core.usecases import SetAnnotationStatues
from tests.integration.base import BaseTestCase


class TestSetAnnotationStatuses(BaseTestCase):
    PROJECT_NAME = "TestSetAnnotationStatuses"
    PROJECT_DESCRIPTION = "TestSetAnnotationStatuses"
    PROJECT_TYPE = "Vector"
    FOLDER_NAME = "test_folder"
    CSV_PATH = "data_set/attach_urls.csv"
    EXAMPLE_IMAGE_1 = "6022a74d5384c50017c366b3"
    EXAMPLE_IMAGE_2 = "6022a74b5384c50017c366ad"
    ATTACHMENT_LIST = [
        {
            "url": "https://drive.google.com/uc?export=download&id=1vwfCpTzcjxoEA4hhDxqapPOVvLVeS7ZS",
            "name": "6022a74d5384c50017c366b3"
        },
        {
            "url": "https://drive.google.com/uc?export=download&id=1geS2YtQiTYuiduEirKVYxBujHJaIWA3V",
            "name": "6022a74b5384c50017c366ad"
        },
        {
            "url": "1SfGcn9hdkVM35ZP0S93eStsE7Ti4GtHU",
            "path": "123"
        },
        {
            "url": "https://drive.google.com/uc?export=download&id=1geS2YtQiTYuiduEirKVYxBujHJaIWA3V",
            "name": "6022a74b5384c50017c366ad"
        },
    ]

    @property
    def scv_path(self):
        return os.path.join(Path(__file__).parent.parent.parent, self.CSV_PATH)

    def test_image_annotation_status(self):
        sa.attach_items(
            self.PROJECT_NAME, self.ATTACHMENT_LIST, annotation_status="InProgress"
        )

        sa.set_annotation_statuses(
            self.PROJECT_NAME, "QualityCheck",
        )
        for image in sa.search_items(self.PROJECT_NAME):
            self.assertEqual(image["annotation_status"], "QualityCheck")

    def test_image_annotation_status_via_names(self):
        sa.attach_items(
            self.PROJECT_NAME, self.ATTACHMENT_LIST, annotation_status="InProgress"
        )

        sa.set_annotation_statuses(
            self.PROJECT_NAME, "QualityCheck", [self.EXAMPLE_IMAGE_1, self.EXAMPLE_IMAGE_2]
        )

        for image_name in [self.EXAMPLE_IMAGE_1, self.EXAMPLE_IMAGE_2]:
            metadata = sa.get_item_metadata(self.PROJECT_NAME, image_name)
            self.assertEqual(metadata["annotation_status"], "QualityCheck")

    def test_image_annotation_status_via_invalid_names(self):
        sa.attach_items(
<<<<<<< HEAD
            self.PROJECT_NAME, "InProgress", self.ATTACHMENT_LIST
=======
            self.PROJECT_NAME, self.ATTACHMENT_LIST, "InProgress"
>>>>>>> f48a5d16
        )
        with self.assertRaisesRegexp(AppException, SetAnnotationStatues.ERROR_MESSAGE):
            sa.set_annotation_statuses(
                self.PROJECT_NAME, "QualityCheck", ["self.EXAMPLE_IMAGE_1", "self.EXAMPLE_IMAGE_2"]
            )

    def test_set_image_annotation_status(self):
        sa.attach_items(
            self.PROJECT_NAME, [self.ATTACHMENT_LIST[0]]
        )
        data = sa.set_image_annotation_status(
            self.PROJECT_NAME, self.ATTACHMENT_LIST[0]["name"], annotation_status="Completed"
        )
        assert data["annotation_status"] == "Completed"<|MERGE_RESOLUTION|>--- conflicted
+++ resolved
@@ -65,11 +65,7 @@
 
     def test_image_annotation_status_via_invalid_names(self):
         sa.attach_items(
-<<<<<<< HEAD
-            self.PROJECT_NAME, "InProgress", self.ATTACHMENT_LIST
-=======
             self.PROJECT_NAME, self.ATTACHMENT_LIST, "InProgress"
->>>>>>> f48a5d16
         )
         with self.assertRaisesRegexp(AppException, SetAnnotationStatues.ERROR_MESSAGE):
             sa.set_annotation_statuses(
