--- conflicted
+++ resolved
@@ -3,14 +3,13 @@
 from os.path import dirname
 
 import boto3
-<<<<<<< HEAD
-from src.superannotate import SAClient
-sa = SAClient()
-=======
 
 import src.superannotate as sa
->>>>>>> da4be87c
+from src.superannotate import SAClient
 from tests.integration.base import BaseTestCase
+
+
+sa = SAClient()
 
 s3_client = boto3.client("s3")
 
