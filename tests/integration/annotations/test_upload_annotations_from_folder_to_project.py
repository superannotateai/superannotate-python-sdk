import os
from pathlib import Path

from src.superannotate import SAClient
from tests.integration.base import BaseTestCase

sa = SAClient()


class TestAnnotationUploadVector(BaseTestCase):
    PROJECT_NAME = "Test-upload_annotations_from_folder_to_project"
    PROJECT_DESCRIPTION = "Desc"
    PROJECT_TYPE = "Vector"
    TEST_FOLDER_PATH = "data_set/sample_vector_annotations_with_tag_classes"
    TEST_BIG_FOLDER_PATH = "data_set/sample_big_json_vector"
    IMAGE_NAME = "example_image_1.jpg"

    @property
    def folder_path(self):
        return os.path.join(Path(__file__).parent.parent.parent, self.TEST_FOLDER_PATH)

<<<<<<< HEAD
    @property
    def big_annotations_folder_path(self):
        return os.path.join(Path(__file__).parent.parent.parent, self.TEST_BIG_FOLDER_PATH)

=======
    @pytest.mark.skip(reason="Need to adjust")
>>>>>>> acba6e17
    def test_annotation_folder_upload_download(self):
        self._attach_items()
        sa.create_annotation_classes_from_classes_json(
            self.PROJECT_NAME, f"{self.folder_path}/classes/classes.json"
        )
        uploaded, _, _ = sa.upload_annotations_from_folder_to_project(
            self.PROJECT_NAME, self.folder_path
        )
        assert len(uploaded) == 1

        annotation = sa.get_annotations(self.PROJECT_NAME, ["example_image_1.jpg"])[0]

        assert annotation["instances"][-1]["type"] == "tag"
        assert annotation["instances"][-2]["type"] == "tag"
        assert annotation["instances"][-1]["attributes"] == []
        assert annotation["instances"][-2]["attributes"] == []

    def test_upload_big_annotations(self):
        sa.attach_items(
            self.PROJECT_NAME,
            [{"name": f"aearth_mov_00{i}.jpg", "url": f"url_{i}"} for i in range(1, 8)]  # noqa
        )
        sa.create_annotation_classes_from_classes_json(
            self.PROJECT_NAME, f"{self.big_annotations_folder_path}/classes/classes.json"
        )
        _, _, _ = sa.upload_annotations_from_folder_to_project(
            self.PROJECT_NAME, self.big_annotations_folder_path
        )
        annotations = sa.get_annotations(self.PROJECT_NAME)
        assert len(annotations) == 7<|MERGE_RESOLUTION|>--- conflicted
+++ resolved
@@ -19,14 +19,10 @@
     def folder_path(self):
         return os.path.join(Path(__file__).parent.parent.parent, self.TEST_FOLDER_PATH)
 
-<<<<<<< HEAD
     @property
     def big_annotations_folder_path(self):
         return os.path.join(Path(__file__).parent.parent.parent, self.TEST_BIG_FOLDER_PATH)
-
-=======
-    @pytest.mark.skip(reason="Need to adjust")
->>>>>>> acba6e17
+    
     def test_annotation_folder_upload_download(self):
         self._attach_items()
         sa.create_annotation_classes_from_classes_json(
