--- conflicted
+++ resolved
@@ -4,17 +4,15 @@
 from pathlib import Path
 from unittest import TestCase
 
-<<<<<<< HEAD
 from src.superannotate import SAClient
 from src.superannotate import __version__
 
-sa = SAClient()
-=======
 import pkg_resources
 
 import src.superannotate as sa
 from src.superannotate.lib.app.interface.cli_interface import CLIFacade
->>>>>>> da4be87c
+
+sa = SAClient()
 
 try:
     CLI_VERSION = pkg_resources.get_distribution("superannotate").version
@@ -107,11 +105,6 @@
     def _create_project(self, project_type="Vector"):
         self.safe_run(self._cli.create_project, name=self.PROJECT_NAME, description="gg", type=project_type)
 
-<<<<<<< HEAD
-    # @pytest.mark.skipif(CLI_VERSION and CLI_VERSION != __version__,
-    #                     reason=f"Updated package version from {CLI_VERSION} to {__version__}")
-=======
->>>>>>> da4be87c
     def test_create_folder(self):
         self._create_project()
         self.safe_run(self._cli.create_folder, project=self.PROJECT_NAME, name=self.FOLDER_NAME)
@@ -120,11 +113,6 @@
         )
         self.assertEqual(self.FOLDER_NAME, folder["name"])
 
-<<<<<<< HEAD
-    # @pytest.mark.skipif(CLI_VERSION and CLI_VERSION != __version__,
-    #                     reason=f"Updated package version from {CLI_VERSION} to {__version__}")
-=======
->>>>>>> da4be87c
     def test_upload_images(self):
         self._create_project()
         self.safe_run(self._cli.upload_images, project=self.PROJECT_NAME, folder=str(self.recursive_folder_path),
@@ -132,11 +120,6 @@
                       set_annotation_status="QualityCheck")
         self.assertEqual(1, len(sa.search_items(self.PROJECT_NAME)))
 
-<<<<<<< HEAD
-    # @pytest.mark.skipif(CLI_VERSION and CLI_VERSION != __version__,
-    #                     reason=f"Updated package version from {CLI_VERSION} to {__version__}")
-=======
->>>>>>> da4be87c
     def test_upload_export(self):
         self._create_project()
         with tempfile.TemporaryDirectory() as temp_dir:
@@ -147,11 +130,6 @@
             self.assertEqual(len(list(test_dir.glob("*.jpg"))), 0)
             self.assertEqual(len(list(test_dir.glob("*.png"))), 0)
 
-<<<<<<< HEAD
-    # @pytest.mark.skipif(CLI_VERSION and CLI_VERSION != __version__,
-    #                     reason=f"Updated package version from {CLI_VERSION} to {__version__}")
-=======
->>>>>>> da4be87c
     def test_vector_pre_annotation_folder_upload_download_cli(self):
         self._create_project()
 
@@ -166,11 +144,6 @@
                       dataset_name="instances_test")
         # tod add test
 
-<<<<<<< HEAD
-    @pytest.mark.skipif(CLI_VERSION and CLI_VERSION != __version__,
-                        reason=f"Updated package version from {CLI_VERSION} to {__version__}")
-=======
->>>>>>> da4be87c
     def test_vector_annotation_folder_upload_download_cli(self):
         self._create_project()
         sa.create_annotation_classes_from_classes_json(
@@ -189,41 +162,21 @@
             count_out = len(list(Path(temp_dir).glob("*.json")))
             self.assertEqual(count_in, count_out)
 
-<<<<<<< HEAD
-    @pytest.mark.skipif(CLI_VERSION and CLI_VERSION != __version__,
-                        reason=f"Updated package version from {CLI_VERSION} to {__version__}")
-=======
->>>>>>> da4be87c
     def test_attach_image_urls(self):
         self._create_project()
         self.safe_run(self._cli.attach_image_urls, self.PROJECT_NAME, str(self.video_csv_path))
         self.assertEqual(3, len(sa.search_items(self.PROJECT_NAME)))
 
-<<<<<<< HEAD
-    # @pytest.mark.skipif(CLI_VERSION and CLI_VERSION != __version__,
-    #                     reason=f"Updated package version from {CLI_VERSION} to {__version__}")
-=======
->>>>>>> da4be87c
     def test_attach_video_urls(self):
         self._create_project("Video")
         self.safe_run(self._cli.attach_video_urls, self.PROJECT_NAME, str(self.video_csv_path))
         self.assertEqual(3, len(sa.search_items(self.PROJECT_NAME)))
 
-<<<<<<< HEAD
-    # @pytest.mark.skipif(CLI_VERSION and CLI_VERSION != __version__,
-    #                     reason=f"Updated package version from {CLI_VERSION} to {__version__}")
-=======
->>>>>>> da4be87c
     def test_upload_videos(self):
         self._create_project()
         self.safe_run(self._cli.upload_videos, self.PROJECT_NAME, str(self.video_folder_path))
         self.assertEqual(5, len(sa.search_items(self.PROJECT_NAME)))
 
-<<<<<<< HEAD
-    @pytest.mark.skipif(CLI_VERSION and CLI_VERSION != __version__,
-                        reason=f"Updated package version from {CLI_VERSION} to {__version__}")
-=======
->>>>>>> da4be87c
     def test_attach_document_urls(self):
         self._create_project("Document")
         self.safe_run(self._cli.attach_document_urls, self.PROJECT_NAME, str(self.video_csv_path))
