--- conflicted
+++ resolved
@@ -16,7 +16,7 @@
 
 
 class CLITest(TestCase):
-    PROJECT_NAME = "test_cli_interface"
+    PROJECT_NAME = "test_cli_image_upload"
     FOLDER_NAME = "test_folder"
     TEST_CONVERTOR_PATH = (
         "data_set/converter_test/COCO/input/toSuperAnnotate/instance_segmentation"
@@ -222,21 +222,8 @@
 
         self.assertEqual(3, len(sa.search_images(self.PROJECT_NAME)))
 
-<<<<<<< HEAD
-    def test_attach_document_urls(self):
-        self._create_project("Document")
-        subprocess.run(
-            f"superannotatecli attach-document-urls "
-            f'--project "{self.PROJECT_NAME}" '
-            f"--attachments {self.image_csv_path}",
-            check=True,
-            shell=True,
-        )
-
-=======
-    @pytest.mark.skipif(CLI_VERSION and CLI_VERSION != sa.__version__,
-                        reason=f"Updated package version from {CLI_VERSION} to {sa.__version__}")
->>>>>>> 5523e642
+    @pytest.mark.skipif(CLI_VERSION and CLI_VERSION != sa.__version__,
+                        reason=f"Updated package version from {CLI_VERSION} to {sa.__version__}")
     def test_attach_video_urls(self):
         self._create_project("Video")
         subprocess.run(
@@ -260,4 +247,14 @@
             check=True,
             shell=True,
         )
-        self.assertEqual(4, len(sa.search_images(self.PROJECT_NAME)))+        self.assertEqual(4, len(sa.search_images(self.PROJECT_NAME)))
+
+    def test_attach_document_urls(self):
+            self._create_project("Document")
+            subprocess.run(
+                f"superannotatecli attach-document-urls "
+                f'--project "{self.PROJECT_NAME}" '
+                f"--attachments {self.image_csv_path}",
+                check=True,
+                shell=True,
+            )