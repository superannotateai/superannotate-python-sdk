import superannotate as sa


def supervisely_convert_vector(tmpdir):
    out_dir = tmpdir / 'vector_annotation'
    sa.import_annotation_format(
        'tests/converter_test/Supervisely/input/toSuperAnnotate/vector',
        str(out_dir), 'Supervisely', '', 'Vector', 'vector_annotation', 'Web'
    )

    project_name = "supervisely_test_vector"

    projects = sa.search_projects(project_name, True)
    if projects:
        sa.delete_project(projects[0])
    project = sa.create_project(project_name, "converter vector", "Vector")

    sa.create_annotation_classes_from_classes_json(
        project, out_dir / "classes" / "classes.json"
    )
    sa.upload_images_from_folder_to_project(project, out_dir)
    sa.upload_annotations_from_folder_to_project(project, out_dir)


def supervisely_convert_object(tmpdir):
    out_dir = tmpdir / 'object_detection'
    sa.import_annotation_format(
        'tests/converter_test/Supervisely/input/toSuperAnnotate/vector',
        str(out_dir), 'Supervisely', '', 'Vector', 'object_detection', 'Desktop'
    )

<<<<<<< HEAD
    return 0
=======
    # project_name = "supervisely_test"

    # projects = sa.search_projects(project_name, True)
    # if projects:
    #     sa.delete_project(projects[0])
    # project = sa.create_project(project_name, "converter vector", "Vector")

    # sa.create_annotation_classes_from_classes_json(
    #     project, out_dir / "classes" / "classes.json"
    # )
    # sa.upload_images_from_folder_to_project(project, out_dir)
    # sa.upload_annotations_from_folder_to_project(project, out_dir)
>>>>>>> 86daa77f


def supervisely_convert_instance(tmpdir):
    out_dir = tmpdir / 'instance_segmentation'
    sa.import_annotation_format(
        'tests/converter_test/Supervisely/input/toSuperAnnotate/vector',
        str(out_dir), 'Supervisely', '', 'Vector', 'instance_segmentation',
        'Web'
    )

<<<<<<< HEAD
    return 0
=======
    # project_name = "supervisely_test"

    # projects = sa.search_projects(project_name, True)
    # if projects:
    #     sa.delete_project(projects[0])
    # project = sa.create_project(project_name, "converter vector", "Vector")

    # sa.create_annotation_classes_from_classes_json(
    #     project, out_dir / "classes" / "classes.json"
    # )
    # sa.upload_images_from_folder_to_project(project, out_dir)
    # sa.upload_annotations_from_folder_to_project(project, out_dir)
>>>>>>> 86daa77f


def supervisely_convert_keypoint(tmpdir):
    out_dir = tmpdir / 'keypoint_detection'
    sa.import_annotation_format(
        'tests/converter_test/Supervisely/input/toSuperAnnotate/keypoints',
        str(out_dir), 'Supervisely', '', 'Vector', 'keypoint_detection', 'Web'
    )

    project_name = "supervisely_test_keypoint"

    projects = sa.search_projects(project_name, True)
    if projects:
        sa.delete_project(projects[0])
    project = sa.create_project(project_name, "converter vector", "Vector")

    sa.create_annotation_classes_from_classes_json(
        project, out_dir / "classes" / "classes.json"
    )
    sa.upload_images_from_folder_to_project(project, out_dir)
    sa.upload_annotations_from_folder_to_project(project, out_dir)


def supervisely_convert_instance_pixel(tmpdir):
    out_dir = tmpdir / 'instance_segmentation_pixel'
    sa.import_annotation_format(
        'tests/converter_test/Supervisely/input/toSuperAnnotate/instance',
        str(out_dir), 'Supervisely', '', 'Pixel', 'instance_segmentation', 'Web'
    )

    project_name = "supervisely_test_instance_pixel"

    projects = sa.search_projects(project_name, True)
    if projects:
        sa.delete_project(projects[0])
    project = sa.create_project(project_name, "converter vector", "Pixel")

    sa.create_annotation_classes_from_classes_json(
        project, out_dir / "classes" / "classes.json"
    )
    sa.upload_images_from_folder_to_project(project, out_dir)
    sa.upload_annotations_from_folder_to_project(project, out_dir)


def test_supervisely(tmpdir):
    supervisely_convert_keypoint(tmpdir)
    supervisely_convert_instance(tmpdir)
    supervisely_convert_object(tmpdir)
    supervisely_convert_vector(tmpdir)
    supervisely_convert_instance_pixel(tmpdir)<|MERGE_RESOLUTION|>--- conflicted
+++ resolved
@@ -29,22 +29,7 @@
         str(out_dir), 'Supervisely', '', 'Vector', 'object_detection', 'Desktop'
     )
 
-<<<<<<< HEAD
     return 0
-=======
-    # project_name = "supervisely_test"
-
-    # projects = sa.search_projects(project_name, True)
-    # if projects:
-    #     sa.delete_project(projects[0])
-    # project = sa.create_project(project_name, "converter vector", "Vector")
-
-    # sa.create_annotation_classes_from_classes_json(
-    #     project, out_dir / "classes" / "classes.json"
-    # )
-    # sa.upload_images_from_folder_to_project(project, out_dir)
-    # sa.upload_annotations_from_folder_to_project(project, out_dir)
->>>>>>> 86daa77f
 
 
 def supervisely_convert_instance(tmpdir):
@@ -55,22 +40,7 @@
         'Web'
     )
 
-<<<<<<< HEAD
     return 0
-=======
-    # project_name = "supervisely_test"
-
-    # projects = sa.search_projects(project_name, True)
-    # if projects:
-    #     sa.delete_project(projects[0])
-    # project = sa.create_project(project_name, "converter vector", "Vector")
-
-    # sa.create_annotation_classes_from_classes_json(
-    #     project, out_dir / "classes" / "classes.json"
-    # )
-    # sa.upload_images_from_folder_to_project(project, out_dir)
-    # sa.upload_annotations_from_folder_to_project(project, out_dir)
->>>>>>> 86daa77f
 
 
 def supervisely_convert_keypoint(tmpdir):
