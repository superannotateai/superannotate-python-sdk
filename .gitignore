# Byte-compiled / optimized / DLL files
__pycache__/
*.py[cod]
*$py.class

# C extensions
*.so

# Distribution / packaging
.Python
build/
develop-eggs/
dist/
downloads/
eggs/
.eggs/
lib/
lib64/
parts/
sdist/
var/
wheels/
pip-wheel-metadata/
share/python-wheels/
*.egg-info/
.installed.cfg
*.egg
MANIFEST

# PyInstaller
#  Usually these files are written by a python script from a template
#  before PyInstaller builds the exe, so as to inject date/other infos into it.
*.manifest
*.spec

# Installer logs
pip-log.txt
pip-delete-this-directory.txt

# Unit test / coverage reports
htmlcov/
.tox/
.nox/
.coverage
.coverage.*
.cache
nosetests.xml
coverage.xml
*.cover
*.py,cover
.hypothesis/
.pytest_cache/

# Translations
*.mo
*.pot
.env
# Django stuff:
*.log
local_settings.py
db.sqlite3
db.sqlite3-journal

# Flask stuff:
instance/
.webassets-cache

# Scrapy stuff:
.scrapy

# Sphinx documentation
docs/_build/

# PyBuilder
target/

# Jupyter Notebook
.ipynb_checkpoints

# IPython
profile_default/
ipython_config.py

# pyenv
.python-version

# pipenv
#   According to pypa/pipenv#598, it is recommended to include Pipfile.lock in version control.
#   However, in case of collaboration, if having platform-specific dependencies or dependencies
#   having no cross-platform support, pipenv may install dependencies that don't work, or not
#   install all needed dependencies.
#Pipfile.lock

# PEP 582; used by e.g. github.com/David-OConnor/pyflow
__pypackages__/

# Celery stuff
celerybeat-schedule
celerybeat.pid

# SageMath parsed files
*.sage.py

# Environments
.env
.venv
env/
venv/
ENV/
env.bak/
venv.bak/

# Spyder project settings
.spyderproject
.spyproject

# Rope project settings
.ropeproject

# mkdocs documentation
/site

# mypy
.mypy_cache/
.dmypy.json
dmypy.json

# Pyre type checker
.pyre/

sample_large_files
sample_tif_files

# Vscode settings folder
.vscode/

# python virtual env for SDK testing
venv_*
pylint.html
_mask.c
tags
temp
debug_*
<<<<<<< HEAD
*.idea
=======

# IDE
.idea
>>>>>>> f576404b
<|MERGE_RESOLUTION|>--- conflicted
+++ resolved
@@ -141,10 +141,6 @@
 tags
 temp
 debug_*
-<<<<<<< HEAD
-*.idea
-=======
 
 # IDE
-.idea
->>>>>>> f576404b
+.idea